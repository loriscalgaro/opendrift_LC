# This file is part of OpenDrift.
#
# OpenDrift is free software: you can redistribute it and/or modify
# it under the terms of the GNU General Public License as published by
# the Free Software Foundation, version 2
#
# OpenDrift is distributed in the hope that it will be useful,
# but WITHOUT ANY WARRANTY; without even the implied warranty of
# MERCHANTABILITY or FITNESS FOR A PARTICULAR PURPOSE.  See the
# GNU General Public License for more details.
#
# You should have received a copy of the GNU General Public License
# along with OpenDrift.  If not, see <https://www.gnu.org/licenses/>.
#
# Copyright 2020, Manuel Aghito, MET Norway

"""
ChemicalDrift is an OpenDrift module for drift and fate of chemicals.
The module is under development within the scope of the Horizon2020 project EMERGE
Manuel Aghito. Norwegian Meteorological Institute. 2021.
The initial version is based on Radionuclides module by Magne Simonsen
"""

import numpy as np
import logging; logger = logging.getLogger(__name__)

from opendrift.models.oceandrift import OceanDrift, Lagrangian3DArray
import pyproj
from datetime import datetime

# Defining the Chemical element properties
class Chemical(Lagrangian3DArray):
    """Extending Lagrangian3DArray with specific properties for chemicals
    """

    variables = Lagrangian3DArray.add_variables([
        ('diameter', {'dtype': np.float32,
                      'units': 'm',
                      'default': 0.}),
        #('neutral_buoyancy_salinity', {'dtype': np.float32,
        #                               'units': '[]',
        #                               'default': 31.25}),  # for NEA Cod
        ('density', {'dtype': np.float32,
                     'units': 'kg/m^3',
                     'default': 2650.}),  # Mineral particles
        ('specie', {'dtype': np.int32,
                    'units': '',
                    'default': 0}),
        ('mass', {'dtype': np.float32,
                      'units': 'ug',
                      'seed': True,
                      'default': 1e3}),
        ('mass_degraded', {'dtype': np.float32,
                             'units': 'ug',
                             'seed': True,
                             'default': 0}),
        ('mass_degraded_water', {'dtype': np.float32,
                             'units': 'ug',
                             'seed': True,
                             'default': 0}),
        ('mass_degraded_sediment', {'dtype': np.float32,
                             'units': 'ug',
                             'seed': True,
                             'default': 0}),
        ('mass_volatilized', {'dtype': np.float32,
                             'units': 'ug',
                             'seed': True,
                             'default': 0})

        ])


class ChemicalDrift(OceanDrift):
    """Chemical particle trajectory model based on the OpenDrift framework.

        Developed at MET Norway

        Generic module for particles that are subject to vertical turbulent
        mixing with the possibility for positive or negative buoyancy

        Particles could be e.g. oil droplets, plankton, or sediments

        Chemical functionality include interactions with solid matter
        (particles and sediments) through transformation processes, implemented
        with stochastic approach for dynamic partitioning.

        Under construction.
    """

    ElementType = Chemical

    required_variables = {
        'x_sea_water_velocity': {'fallback': None},
        'y_sea_water_velocity': {'fallback': None},
        'x_wind': {'fallback': 0},
        'y_wind': {'fallback': 0},
        'land_binary_mask': {'fallback': None},
        'sea_floor_depth_below_sea_level': {'fallback': 10000},
        'ocean_vertical_diffusivity': {'fallback': 0.0001, 'profiles': True},
        'sea_water_temperature': {'fallback': 10, 'profiles': True},
        'sea_water_salinity': {'fallback': 34, 'profiles': True},
        'upward_sea_water_velocity': {'fallback': 0},
        #'conc3': {'fallback': 1.e-3},
        'spm': {'fallback': 1},
        'ocean_mixed_layer_thickness': {'fallback': 50},
        'active_sediment_layer_thickness': {'fallback': 0.03}, # TODO - currently not used, redundant with 'chemical:sediment:mixing_depth'
        'doc': {'fallback': 0.0},
        # Variables for dissociation
        'sea_water_ph_reported_on_total_scale':{'fallback': 8.1, 'profiles': True}, # water_pH from CMENS with standard name #
        'pH_sediment':{'fallback': 6.9, 'profiles': False}, # supplied by the user, with pH_sediment as standard name #
        }

    # The depth range (in m) which profiles shall cover
    required_profiles_z_range = [-20, 0]


    def specie_num2name(self,num):
        return self.name_species[num]

    def specie_name2num(self,name):
        num = self.name_species.index(name)
        return num

    def __init__(self, *args, **kwargs):

        # Calling general constructor of parent class
        super(ChemicalDrift, self).__init__(*args, **kwargs)

        # TODO: descriptions and units must be added in config setting below
        self._add_config({
            'chemical:transfer_setup': {'type': 'enum',
                'enum': ['Sandnesfj_Al','metals', '137Cs_rev', 'custom', 'organics'], 'default': 'custom',
                'level': self.CONFIG_LEVEL_ESSENTIAL, 'description': ''},
            'chemical:dynamic_partitioning': {'type': 'bool', 'default': True,
                'level': self.CONFIG_LEVEL_BASIC, 'description': 'Toggle dynamic partitioning'},
            'chemical:slowly_fraction': {'type': 'bool', 'default': False,
                'level': self.CONFIG_LEVEL_ADVANCED, 'description': ''},
            'chemical:irreversible_fraction': {'type': 'bool', 'default': False,
                'level': self.CONFIG_LEVEL_ADVANCED, 'description': ''},
            'chemical:dissolved_diameter': {'type': 'float', 'default': 0,
                'min': 0, 'max': 100e-6, 'units': 'm',
                'level': self.CONFIG_LEVEL_ADVANCED, 'description': ''},
            'chemical:particle_diameter': {'type': 'float', 'default': 5e-6,
                'min': 0, 'max': 100e-6, 'units': 'm',
                'level': self.CONFIG_LEVEL_ESSENTIAL, 'description': ''},
			'chemical:doc_particle_diameter': {'type': 'float', 'default': 5e-6,
			    'min': 0, 'max': 100e-6, 'units': 'm',
			    'level': self.CONFIG_LEVEL_ESSENTIAL, 'description': 'Diameter of DOM aggregates for marine water'}, # https://doi.org/10.1038/246170a0
            'chemical:particle_concentration_half_depth': {'type': 'float', 'default': 20,
                'min': 0, 'max': 100, 'units': 'm',
                'level': self.CONFIG_LEVEL_ADVANCED, 'description': ''},
            'chemical:doc_concentration_half_depth': {'type': 'float', 'default': 1000, # TODO: check better
                'min': 0, 'max': 1000, 'units': 'm',                                     # Vertical conc drops more slowly slower than for SPM
                'level': self.CONFIG_LEVEL_ADVANCED, 'description': ''},                # example: 10.3389/fmars.2017.00436. lower limit around 40 umol/L
            'chemical:particle_diameter_uncertainty': {'type': 'float', 'default': 1e-7,
                'min': 0, 'max': 100e-6, 'units': 'm',
                'level': self.CONFIG_LEVEL_ESSENTIAL, 'description': ''},
            'seed:LMM_fraction': {'type': 'float','default': .1,
                'min': 0, 'max': 1, 'units': '',
                'level': self.CONFIG_LEVEL_ESSENTIAL, 'description': ''},
            'seed:particle_fraction': {'type': 'float','default': 0.9,
                'min': 0, 'max': 1, 'units': '',
                'level': self.CONFIG_LEVEL_ESSENTIAL, 'description': ''},
            # Species
            'chemical:species:LMM': {'type': 'bool', 'default': True,
                'level': self.CONFIG_LEVEL_BASIC, 'description': 'Toggle LMM species'},
            'chemical:species:LMMcation': {'type': 'bool', 'default': False,
                'level': self.CONFIG_LEVEL_BASIC, 'description': ''},
            'chemical:species:LMManion': {'type': 'bool', 'default': False,
                'level': self.CONFIG_LEVEL_BASIC, 'description': ''},
            'chemical:species:Colloid': {'type': 'bool', 'default': False,
                'level': self.CONFIG_LEVEL_BASIC, 'description': ''},
            'chemical:species:Humic_colloid': {'type': 'bool', 'default': False,
                'level': self.CONFIG_LEVEL_ADVANCED, 'description': ''},
            'chemical:species:Polymer': {'type': 'bool', 'default': False,
                'level': self.CONFIG_LEVEL_ADVANCED, 'description': ''},
            'chemical:species:Particle_reversible': {'type': 'bool', 'default': True,
                'level': self.CONFIG_LEVEL_BASIC, 'description': ''},
            'chemical:species:Particle_slowly_reversible': {'type': 'bool', 'default': False,
                'level': self.CONFIG_LEVEL_BASIC, 'description': ''},
            'chemical:species:Particle_irreversible': {'type': 'bool', 'default': False,
                'level': self.CONFIG_LEVEL_ADVANCED, 'description': ''},
            'chemical:species:Sediment_reversible': {'type': 'bool', 'default': True,
                'level': self.CONFIG_LEVEL_BASIC, 'description': ''},
            'chemical:species:Sediment_slowly_reversible': {'type': 'bool', 'default': False,
                'level': self.CONFIG_LEVEL_BASIC, 'description': ''},
            'chemical:species:Sediment_irreversible': {'type': 'bool', 'default': False,
                'level': self.CONFIG_LEVEL_ADVANCED, 'description': ''},
            # Transformations
            'chemical:transformations:Kd': {'type': 'float', 'default': 2.0,
                'min': 0, 'max': 1e9, 'units': 'm3/kg',
                'level': self.CONFIG_LEVEL_ESSENTIAL, 'description': ''},
            'chemical:transformations:S0': {'type': 'float', 'default': 0.0,
                'min': 0, 'max': 100, 'units': 'PSU',
                'level': self.CONFIG_LEVEL_ESSENTIAL, 'description': 'parameter controlling salinity dependency of Kd for metals'},
            'chemical:transformations:Dc': {'type': 'float', 'default': 1.16e-5,                # Simonsen 2019
                'min': 0, 'max': 1e6, 'units': '',
                'level': self.CONFIG_LEVEL_ADVANCED, 'description': ''},
            'chemical:transformations:slow_coeff': {'type': 'float', 'default': 0, #1.2e-7,         # Simonsen 2019
                'min': 0, 'max': 1e6, 'units': '',
                'level': self.CONFIG_LEVEL_ADVANCED, 'description': ''},
            'chemical:transformations:volatilization': {'type': 'bool', 'default': False,
                'description': 'Chemical is evaporated.',
                'level': self.CONFIG_LEVEL_BASIC},
            'chemical:transformations:degradation': {'type': 'bool', 'default': False,
                'description': 'Chemical mass is degraded.',
                'level': self.CONFIG_LEVEL_BASIC},
            'chemical:transformations:degradation_mode': {'type': 'enum',
                'enum': ['OverallRateConstants'], 'default': 'OverallRateConstants',
                'level': self.CONFIG_LEVEL_ESSENTIAL, 'description': ''},
            # sorption/desorption
            'chemical:transformations:dissociation': {'type': 'enum',
                'enum': ['nondiss','acid', 'base', 'amphoter'], 'default': 'nondiss',
                'level': self.CONFIG_LEVEL_ESSENTIAL, 'description': ''},
            'chemical:transformations:LogKOW': {'type': 'float', 'default': 3.361,          # Naphthalene
                'min': -3, 'max': 10, 'units': 'Log L/Kg',
                'level': self.CONFIG_LEVEL_ESSENTIAL, 'description': ''},
            'chemical:transformations:TrefKOW': {'type': 'float', 'default': 25.,           # Naphthalene
                'min': -3, 'max': 30, 'units': 'C',
                'level': self.CONFIG_LEVEL_ESSENTIAL, 'description': ''},
            'chemical:transformations:DeltaH_KOC_Sed': {'type': 'float', 'default': -21036., # Naphthalene
                'min': -100000., 'max': 100000., 'units': 'J/mol',
                'level': self.CONFIG_LEVEL_ESSENTIAL, 'description': ''},
            'chemical:transformations:DeltaH_KOC_DOM': {'type': 'float', 'default': -25900., # Naphthalene
                'min': -100000., 'max': 100000., 'units': 'J/mol',
                'level': self.CONFIG_LEVEL_ESSENTIAL, 'description': ''},
            'chemical:transformations:Setchenow': {'type': 'float', 'default': 0.2503,      # Naphthalene
                'min': 0, 'max': 1, 'units': 'L/mol',
                'level': self.CONFIG_LEVEL_ESSENTIAL, 'description': ''},
            'chemical:transformations:pKa_acid': {'type': 'float', 'default': -1,
                'min': -1, 'max': 14, 'units': '',
                'level': self.CONFIG_LEVEL_ADVANCED, 'description': ''},
            'chemical:transformations:pKa_base': {'type': 'float', 'default': -1,
                'min': -1, 'max': 14, 'units': '',
                'level': self.CONFIG_LEVEL_ADVANCED, 'description': ''},
            'chemical:transformations:KOC_DOM': {'type': 'float', 'default': -1,
                'min': -1, 'max': 10000000000, 'units': 'L/KgOC',
                'level': self.CONFIG_LEVEL_ADVANCED, 'description': ''},
            'chemical:transformations:KOC_sed': {'type': 'float', 'default': -1,
                'min': -1, 'max': 10000000000, 'units': 'L/KgOC',
                'level': self.CONFIG_LEVEL_ADVANCED, 'description': ''},
            'chemical:transformations:fOC_SPM': {'type': 'float', 'default': 0.05,
                'min': 0.01, 'max': 0.1, 'units': 'gOC/g',
                'level': self.CONFIG_LEVEL_ADVANCED, 'description': ''},
            'chemical:transformations:fOC_sed': {'type': 'float', 'default': 0.05,
                'min': 0.01, 'max': 0.1, 'units': 'gOC/g',
                'level': self.CONFIG_LEVEL_ADVANCED, 'description': ''},
            'chemical:transformations:aggregation_rate': {'type': 'float', 'default': 0,
                'min': 0, 'max': 1, 'units': 's-1',
                'level': self.CONFIG_LEVEL_ADVANCED, 'description': ''},
            # Degradation in water column
            'chemical:transformations:t12_W_tot': {'type': 'float', 'default': 224.08,      # Naphthalene
                'min': 1, 'max': None, 'units': 'hours',
                'level': self.CONFIG_LEVEL_ADVANCED, 'description': 'half life in water, total'},
            'chemical:transformations:Tref_kWt': {'type': 'float', 'default': 25.,          # Naphthalene
                'min': -3, 'max': 30, 'units': 'C',
                'level': self.CONFIG_LEVEL_ESSENTIAL, 'description': ''},
            'chemical:transformations:DeltaH_kWt': {'type': 'float', 'default': 50000.,     # generic
                'min': -100000., 'max': 100000., 'units': 'J/mol',
                'level': self.CONFIG_LEVEL_ESSENTIAL, 'description': ''},
            # Degradation in sediment layer
            'chemical:transformations:t12_S_tot': {'type': 'float', 'default': 5012.4,      # Naphthalene
                'min': 1, 'max': None, 'units': 'hours',
                'level': self.CONFIG_LEVEL_ADVANCED, 'description': 'half life in sediments, total'},
            'chemical:transformations:Tref_kSt': {'type': 'float', 'default': 25.,          # Naphthalene
                'min': -3, 'max': 30, 'units': 'C',
                'level': self.CONFIG_LEVEL_ESSENTIAL, 'description': ''},
            'chemical:transformations:DeltaH_kSt': {'type': 'float', 'default': 50000.,     # generic
                'min': -100000., 'max': 100000., 'units': 'J/mol',
                'level': self.CONFIG_LEVEL_ESSENTIAL, 'description': ''},
            # Volatilization
            'chemical:transformations:MolWt': {'type': 'float', 'default': 128.1705,         # Naphthalene
                'min': 50, 'max': 1000, 'units': 'amu',
                'level': self.CONFIG_LEVEL_ADVANCED, 'description': 'molecular weight'},
            'chemical:transformations:Henry': {'type': 'float', 'default': 4.551e-4,        # Napththalene
                'min': None, 'max': None, 'units': 'atm m3 mol-1',
                'level': self.CONFIG_LEVEL_ESSENTIAL, 'description': 'Henry constant'},
            # vapour pressure
            'chemical:transformations:Vpress': {'type': 'float', 'default': 11.2,           # Naphthalene
                'min': None, 'max': None, 'units': 'Pa',
                'level': self.CONFIG_LEVEL_ESSENTIAL, 'description': 'Vapour pressure'},
            'chemical:transformations:Tref_Vpress': {'type': 'float', 'default': 25.,        # Naphthalene
                'min': None, 'max': None, 'units': 'C',
                'level': self.CONFIG_LEVEL_ESSENTIAL, 'description': 'Vapour pressure ref temp'},
            'chemical:transformations:DeltaH_Vpress': {'type': 'float', 'default': 55925.,   # Naphthalene
                'min': -100000., 'max': 115000., 'units': 'J/mol',
                'level': self.CONFIG_LEVEL_ESSENTIAL, 'description': 'Enthalpy of volatilization'},
            # solubility
            'chemical:transformations:Solub': {'type': 'float', 'default': 31.4,            # Naphthalene
                'min': None, 'max': None, 'units': 'g/m3',
                'level': self.CONFIG_LEVEL_ESSENTIAL, 'description': 'Solubility'},
            'chemical:transformations:Tref_Solub': {'type': 'float', 'default': 25.,         # Naphthalene
                'min': None, 'max': None, 'units': 'C',
                'level': self.CONFIG_LEVEL_ESSENTIAL, 'description': 'Solubility ref temp'},
            'chemical:transformations:DeltaH_Solub': {'type': 'float', 'default': 25300.,    # Naphthalene
                'min': -100000., 'max': 100000., 'units': 'J/mol',
                'level': self.CONFIG_LEVEL_ESSENTIAL, 'description': 'Enthalpy of solubilization'},
            # Sedimentation/Resuspension
            'chemical:sediment:mixing_depth': {'type': 'float', 'default': 0.03,
                'min': 0, 'max': 100, 'units': 'm',
                'level': self.CONFIG_LEVEL_ADVANCED, 'description': ''},
            'chemical:sediment:density': {'type': 'float', 'default': 2600,
                'min': 0, 'max': 10000, 'units': 'kg/m3',
                'level': self.CONFIG_LEVEL_ADVANCED, 'description': ''},
            'chemical:sediment:effective_fraction': {'type': 'float', 'default': 0.9,
                'min': 0, 'max': 1, 'units': '',
                'level': self.CONFIG_LEVEL_ADVANCED, 'description': ''},
            'chemical:sediment:corr_factor': {'type': 'float', 'default': 0.1,
                'min': 0, 'max': 10, 'units': '',
                'level': self.CONFIG_LEVEL_ADVANCED, 'description': ''},
            'chemical:sediment:porosity': {'type': 'float', 'default': 0.6,
                'min': 0, 'max': 1, 'units': '',
                'level': self.CONFIG_LEVEL_ADVANCED, 'description': ''},
            'chemical:sediment:layer_thickness': {'type': 'float', 'default': 1,
                'min': 0, 'max': 100, 'units': 'm',
                'level': self.CONFIG_LEVEL_ADVANCED, 'description': ''},
            'chemical:sediment:desorption_depth': {'type': 'float', 'default': 1,
                'min': 0, 'max': 100, 'units': 'm',
                'level': self.CONFIG_LEVEL_ADVANCED, 'description': ''},
            'chemical:sediment:desorption_depth_uncert': {'type': 'float', 'default': .5,
                'min': 0, 'max': 100, 'units': 'm',
                'level': self.CONFIG_LEVEL_ADVANCED, 'description': ''},
            'chemical:sediment:resuspension_depth': {'type': 'float', 'default': 1,
                'min': 0, 'max': 100, 'units': 'm',
                'level': self.CONFIG_LEVEL_ADVANCED, 'description': ''},
            'chemical:sediment:resuspension_depth_uncert': {'type': 'float', 'default': .5,
                'min': 0, 'max': 100, 'units': 'm',
                'level': self.CONFIG_LEVEL_ADVANCED, 'description': ''},
            'chemical:sediment:resuspension_critvel': {'type': 'float', 'default': .01,
                'min': 0, 'max': 1, 'units': 'm/s',
                'level': self.CONFIG_LEVEL_ADVANCED, 'description': ''},
            'chemical:sediment:burial_rate': {'type': 'float', 'default': .00003,   # MacKay
                'min': 0, 'max': 10, 'units': 'm/year',
                'level': self.CONFIG_LEVEL_ADVANCED, 'description': ''},
            'chemical:sediment:buried_leaking_rate': {'type': 'float', 'default': 0,
                'min': 0, 'max': 10, 'units': 's-1',
                'level': self.CONFIG_LEVEL_ADVANCED, 'description': 'rate of resuspension of buried sediments'},
            #
            'chemical:compound': {'type': 'enum',
                'enum': ['Naphthalene','Phenanthrene','Fluoranthene',
                         'Benzo-a-anthracene','Benzo-a-pyrene','Dibenzo-ah-anthracene',
<<<<<<< HEAD
                         'Copper','Cadmium','Chromium','Lead','Vanadium','Zinc','Nickel','Nitrogen', 'Alkalinity', None],
=======
                         'C1-Naphthalene','Acenaphthene','Acenaphthylene','Fluorene',
                         'Dibenzothiophene','C2-Naphthalene','Anthracene','C3-Naphthalene','C1-Dibenzothiophene',
                         'Pyrene','C1-Phenanthrene','C2-Dibenzothiophene',
                         'C2-Phenanthrene','Benzo-b-fluoranthene','Chrysene',
                         'C3-Dibenzothiophene','C3-Phenanthrene',
                         'Benzo-k-fluoranthene','Benzo-ghi-perylene','Indeno-123cd-pyrene',
                         'Copper','Cadmium','Chromium','Lead','Vanadium','Zinc','Nickel',None],
>>>>>>> 1da5bec8
                'default': None,
                'level': self.CONFIG_LEVEL_ESSENTIAL, 'description': ''},
            })


    def prepare_run(self):

        logger.info( 'Number of species: {}'.format(self.nspecies) )
        for i,sp in enumerate(self.name_species):
            logger.info( '{:>3} {}'.format( i, sp ) )


        logger.info( 'transfer setup: %s' % self.get_config('chemical:transfer_setup'))

        logger.info('nspecies: %s' % self.nspecies)
        logger.info('Transfer rates:\n %s' % self.transfer_rates)

        self.SPM_vertical_levels_given = False
        for key, value in self.readers.items():
            if 'spm' in value.variables:
                if (hasattr(value,'sigma') or hasattr(value,'z') ):
                    self.SPM_vertical_levels_given = True

        self.DOC_vertical_levels_given = False
        for key, value in self.readers.items():
            if 'doc' in value.variables:
                if (hasattr(value,'sigma') or hasattr(value,'z') ):
                    self.DOC_vertical_levels_given = True


    def init_species(self):
        # Initialize specie types
        if self.get_config('chemical:transfer_setup')=='metals':
            self.set_config('chemical:species:LMM',True)
            self.set_config('chemical:species:Particle_reversible', True)
            self.set_config('chemical:species:Particle_slowly_reversible', True)
            self.set_config('chemical:species:Sediment_reversible', True)
            self.set_config('chemical:species:Sediment_slowly_reversible', True)
        elif self.get_config('chemical:transfer_setup')=='137Cs_rev':
            self.set_config('chemical:species:LMM',True)
            self.set_config('chemical:species:Particle_reversible', True)
            self.set_config('chemical:species:Sediment_reversible', True)
        elif self.get_config('chemical:transfer_setup')=='Sandnesfj_Al':
            self.set_config('chemical:species:LMM', False)
            self.set_config('chemical:species:LMMcation', True)
            self.set_config('chemical:species:LMManion', True)
            self.set_config('chemical:species:Humic_colloid', True)
            self.set_config('chemical:species:Polymer', True)
            self.set_config('chemical:species:Particle_reversible', True)
            self.set_config('chemical:species:Sediment_reversible', True)
        elif self.get_config('chemical:transfer_setup')=='organics':
            self.set_config('chemical:species:LMM',True)
            self.set_config('chemical:species:Particle_reversible', True)
            self.set_config('chemical:species:Particle_slowly_reversible', False)
            self.set_config('chemical:species:Sediment_reversible', True)
            self.set_config('chemical:species:Sediment_slowly_reversible', True)
            self.set_config('chemical:species:Humic_colloid', True)
        elif self.get_config('chemical:transfer_setup')=='custom':
            # Do nothing, species must be set manually
            pass
        else:
            logger.error('No valid transfer_setup {}'.format(self.get_config('chemical:transfer_setup')))


        self.name_species=[]
        if self.get_config('chemical:species:LMM'):
            self.name_species.append('LMM')
        if self.get_config('chemical:species:LMMcation'):
            self.name_species.append('LMMcation')
        if self.get_config('chemical:species:LMManion'):
            self.name_species.append('LMManion')
        if self.get_config('chemical:species:Colloid'):
            self.name_species.append('Colloid')
        if self.get_config('chemical:species:Humic_colloid'):
            self.name_species.append('Humic colloid')
        if self.get_config('chemical:species:Polymer'):
            self.name_species.append('Polymer')
        if self.get_config('chemical:species:Particle_reversible'):
            self.name_species.append('Particle reversible')
        if self.get_config('chemical:species:Particle_slowly_reversible'):
            self.name_species.append('Particle slowly reversible')
        if self.get_config('chemical:species:Particle_irreversible'):
            self.name_species.append('Particle irreversible')
        if self.get_config('chemical:species:Sediment_reversible'):
            self.name_species.append('Sediment reversible')
        if self.get_config('chemical:species:Sediment_slowly_reversible'):
            self.name_species.append('Sediment slowly reversible')
        if self.get_config('chemical:species:Sediment_irreversible'):
            self.name_species.append('Sediment irreversible')


        if self.get_config('chemical:species:Sediment_slowly_reversible') and \
                    self.get_config('chemical:species:Particle_slowly_reversible'):
            self.set_config('chemical:slowly_fraction', True)
        if self.get_config('chemical:species:Sediment_irreversible') and \
                    self.get_config('chemical:species:Particle_irreversible'):
            self.set_config('chemical:irreversible_fraction', True)


        self.nspecies      = len(self.name_species)
#         logger.info( 'Number of species: {}'.format(self.nspecies) )
#         for i,sp in enumerate(self.name_species):
#             logger.info( '{:>3} {}'.format( i, sp ) )



    def seed_elements(self, *args, **kwargs):

        if hasattr(self,'name_species') == False:
            self.init_species()
            self.init_transfer_rates()



        if 'number' in kwargs:
            num_elements = kwargs['number']
        else:
            num_elements = self.get_config('seed:number')


        if 'specie' in kwargs:
            # print('num_elements', num_elements)
            # try:
            #     print('len specie:',len(kwargs['specie']))
            # except:
            #     print('specie:',kwargs['specie'])

            init_specie = np.ones(num_elements,dtype=int)
            init_specie[:] = kwargs['specie']


        else:

            # Set initial partitioning
            if 'particle_fraction' in kwargs:
                particle_frac = kwargs['particle_fraction']
            else:
                particle_frac = self.get_config('seed:particle_fraction')

            if 'LMM_fraction' in kwargs:
                lmm_frac = kwargs['LMM_fraction']
            else:
                lmm_frac = self.get_config('seed:LMM_fraction')

            if not lmm_frac + particle_frac == 1.:
                logger.error('Fraction does not sum up to 1: %s' % str(lmm_frac+particle_frac) )
                logger.error('LMM fraction: %s ' % str(lmm_frac))
                logger.error( 'Particle fraction %s '% str(particle_frac) )
                raise ValueError('Illegal specie fraction combination : ' + str(lmm_frac) + ' '+ str(particle_frac) )

            init_specie = np.ones(num_elements, int)

            dissolved=np.random.rand(num_elements)<lmm_frac
            if self.get_config('chemical:transfer_setup')=='Sandnesfj_Al':
                init_specie[dissolved]=self.num_lmmcation
            else:
                init_specie[dissolved]=self.num_lmm
            init_specie[~dissolved]=self.num_prev


            kwargs['specie'] = init_specie


        logger.debug('Initial partitioning:')
        for i,sp in enumerate(self.name_species):
            logger.debug( '{:>9} {:>3} {:24} '.format(  np.sum(init_specie==i), i, sp ) )

        # Set initial particle size
        if 'diameter' in kwargs:
            diameter = kwargs['diameter']
        else:
            diameter = self.get_config('chemical:particle_diameter')

        std = self.get_config('chemical:particle_diameter_uncertainty')

        init_diam = np.zeros(num_elements,float)
        init_diam[init_specie==self.num_prev] = diameter + np.random.normal(0, std, sum(init_specie==self.num_prev))
        kwargs['diameter'] = init_diam



        super(ChemicalDrift, self).seed_elements(*args, **kwargs)

    def tempcorr(self,mode,DeltaH,T_C,Tref_C):
        ''' Temperature correction using Arrhenius or Q10 method
        '''
        if mode == 'Arrhenius':
            R = 8.3145 # J/(mol*K)
            T_K = T_C + 273.15
            Tref_K = Tref_C + 273.15
            corr = np.e**(-(DeltaH/R)*(1/T_K - 1/Tref_K))
        elif mode =='Q10':
            corr = 2**((T_C - Tref_C)/10)
        return corr

    def salinitycorr(self,Setschenow,Temperature,Salinity):
        ''' Salinity correction
        '''
        # Setschenow constant for the given chemical (L/mol)
        # Salinity   (PSU =g/Kg)
        # Temperature (Celsius)

        MWsalt = 68.35 # average mass of sea water salt (g/mol) Schwarzenbach Gschwend Imboden Environmental Organic Chemistry

        Dens_sw = self.sea_water_density(T=Temperature, S=Salinity)*1e-3 # (Kg/L)

        # ConcSalt= (Salinitypsu/MWsalt)∙Dens_sw
        #         = (     g/Kg    /    g/mol  )∙  Kg/L
        #         = mol/Kg ∙ Kg/L = mol/L

        ConcSalt = (Salinity/MWsalt)*Dens_sw

        # Log(Kd_fin)=(Setschenow ∙ ConcSalt)+Log(Kd_T)
        # Kd_fin = 10^(Setschenow ∙ ConcSalt) * Kd_T

        corr = 10**(Setschenow*ConcSalt)

        return corr

### Functions to update partitioning coefficients

    def calc_KOC_sedcorr(self, KOC_sed_initial, KOC_sed_n, pKa_acid, pKa_base, KOW, pH_sed, diss):
        ''' Calculate correction of KOC due to pH of sediments
        '''
        # Estimate KOC for dissociated forms from KOW
        KOC_sed_diss_acid = (10**(0.11*np.log10(KOW)+1.54)) # KOC for dissociated acid species (L/kg_OC), from  http://i-pie.org/wp-content/uploads/2019/12/ePiE_Technical_Manual-Final_Version_20191202.
        KOC_sed_diss_base = 10**(pKa_acid**(0.65*((KOW/(KOW+1))**0.14))) # KOC for ionized form of base species (L/kg_OC) # from  http://i-pie.org/wp-content/uploads/2019/12/ePiE_Technical_Manual-Final_Version_20191202
        # Updated values of KOC to calculate correction factor
        KOC_sed_updated = np.empty_like(pH_sed)
        KOC_sedcorr = np.empty_like(pH_sed)


        if diss == 'acid':
            Phi_n_sed = 1/(1+10**(pH_sed-pKa_acid))
            Phi_diss_sed = 1-Phi_n_sed
            KOC_sed_updated = (KOC_sed_n*Phi_n_sed)+(Phi_diss_sed*KOC_sed_diss_acid)

            KOC_sedcorr = KOC_sed_updated/KOC_sed_initial

        elif diss == 'base':
            Phi_n_sed = 1/(1+10**(pH_sed-pKa_base))
            Phi_diss_sed = 1-Phi_n_sed
            KOC_sed_updated = (KOC_sed_n*Phi_n_sed) + (Phi_diss_sed*KOC_sed_diss_acid)

            KOC_sedcorr = KOC_sed_updated/KOC_sed_initial

        elif diss == 'amphoter':
            Phi_n_sed = 1/(1+10**(pH_sed-pKa_acid)+10**(pKa_base))
            Phi_anion_sed = Phi_n_sed*10**(pH_sed-pKa_acid)
            Phi_cation_sed = Phi_n_sed*10**(pKa_base-pH_sed)
            KOC_sed_updated = (KOC_sed_n*Phi_n_sed)+(Phi_anion_sed*KOC_sed_diss_acid) + (Phi_cation_sed*KOC_sed_diss_base)

            KOC_sedcorr = KOC_sed_updated/KOC_sed_initial

        elif diss == 'undiss':
            for i in (range(len(pH_sed))):
                KOC_sedcorr[i] = 1

        return KOC_sedcorr

    def calc_KOC_watcorrSPM(self, KOC_SPM_initial, KOC_sed_n, pKa_acid, pKa_base, KOW, pH_water_SPM, diss):
        ''' Calculate correction of KOC due to pH of water for SPM
        '''
        # Estimate KOC for dissociated forms from KOW
        KOC_sed_diss_acid = (10**(0.11*np.log10(KOW)+1.54)) # KOC for dissociated acid species (L/kg_OC), from  http://i-pie.org/wp-content/uploads/2019/12/ePiE_Technical_Manual-Final_Version_20191202.

        KOC_sed_diss_base = 10**(pKa_acid**(0.65*((KOW/(KOW+1))**0.14))) # KOC for ionized form of base species (L/kg_OC) # from  http://i-pie.org/wp-content/uploads/2019/12/ePiE_Technical_Manual-Final_Version_20191202

        KOC_SPM_updated = np.empty_like(pH_water_SPM)
        KOC_SPMcorr = np.empty_like(pH_water_SPM)
        
        if diss == 'acid':
            Phi_n_SPM = 1 / (1 + 10 ** (pH_water_SPM - pKa_acid))
            Phi_diss_SPM = 1 - Phi_n_SPM
            KOC_SPM_updated = (KOC_sed_n * Phi_n_SPM) + (Phi_diss_SPM * KOC_sed_diss_acid)

            KOC_SPMcorr = KOC_SPM_updated / KOC_SPM_initial

        elif diss == 'base':
            Phi_n_SPM = 1 / (1 + 10 ** (pH_water_SPM - pKa_base))
            Phi_diss_SPM = 1 - Phi_n_SPM
            KOC_SPM_updated = (KOC_sed_n * Phi_n_SPM) + (Phi_diss_SPM * KOC_sed_diss_acid)

            KOC_SPMcorr = KOC_SPM_updated / KOC_SPM_initial

        elif diss == 'amphoter':
            Phi_n_SPM = 1 / (1 + 10 ** (pH_water_SPM - pKa_acid) + 10 ** (pKa_base))
            Phi_anion_SPM = Phi_n_SPM * 10 ** (pH_water_SPM - pKa_acid)
            Phi_cation_SPM = Phi_n_SPM * 10 ** (pKa_base - pH_water_SPM)
            KOC_SPM_updated = (KOC_sed_n * Phi_n_SPM) + (Phi_anion_SPM * KOC_sed_diss_acid) + (Phi_cation_SPM * KOC_sed_diss_base)

            KOC_SPMcorr = KOC_SPM_updated / KOC_SPM_initial

        elif diss == 'undiss':
            for i in (range(len(pH_water_SPM))):
                KOC_SPMcorr[i] = 1

        return KOC_SPMcorr

    def calc_KOC_watcorrDOM(self, KOC_DOM_initial, KOC_DOM_n, pKa_acid, pKa_base, KOW, pH_water_DOM, diss):
        ''' Calculate correction of KOC due to pH of water for DOM
        '''

        Phi_n_DOM = np.empty_like(pH_water_DOM)
        Phi_diss_DOM = np.empty_like(pH_water_DOM)
        KOC_DOM_updated = np.empty_like(pH_water_DOM)
        KOC_DOMcorr = np.empty_like(pH_water_DOM)

        if diss == 'acid':

            Phi_n_DOM = 1 / (1 + 10 ** (pH_water_DOM - pKa_acid))
            Phi_diss_DOM = 1 - Phi_n_DOM
            KOC_DOM_updated = (0.08 * ((Phi_n_DOM * (KOC_DOM_n)) + ((1 - Phi_diss_DOM) * 10 ** (np.log10(
                KOW) - 3.5)))) / 0.526  # from  http://i-pie.org/wp-content/uploads/2019/12/ePiE_Technical_Manual-Final_Version_20191202

            KOC_DOMcorr = KOC_DOM_updated / KOC_DOM_initial

        elif diss == 'base':

            Phi_n_DOM = 1 / (1 + 10 ** (pH_water_DOM - pKa_base))
            Phi_diss_DOM = 1 - Phi_n_DOM
            KOC_DOM_updated = (0.08 * ((Phi_n_DOM * (KOC_DOM_n)) + ((1 - Phi_diss_DOM) * 10 ** (np.log10(KOW) - 3.5)))) / 0.526  # from  http://i-pie.org/wp-content/uploads/2019/12/ePiE_Technical_Manual-Final_Version_20191202

            KOC_DOMcorr = KOC_DOM_updated / KOC_DOM_initial

        elif diss == 'amphoter':

            Phi_n_DOM = 1 / (1 + 10 ** (pH_water_DOM - pKa_acid) + 10 ** (pKa_base))
            Phi_diss_DOM = 1 - Phi_n_DOM
            KOC_DOM_updated = (0.08 * ((Phi_n_DOM * (KOC_DOM_n)) + ((1 - Phi_diss_DOM) * 10 ** (np.log10(KOW) - 3.5)))) / 0.526  # from  http://i-pie.org/wp-content/uploads/2019/12/ePiE_Technical_Manual-Final_Version_20191202
            KOC_DOMcorr = KOC_DOM_updated / KOC_DOM_initial

        elif diss == 'undiss':
            for i in (range(len(pH_water_DOM))):
                KOC_DOMcorr[i] = 1
        return KOC_DOMcorr


    def init_transfer_rates(self):
        ''' Initialization of background values in the transfer rates 2D array.
        '''

        transfer_setup=self.get_config('chemical:transfer_setup')

#        logger.info( 'transfer setup: %s' % transfer_setup)


        self.transfer_rates = np.zeros([self.nspecies,self.nspecies])
        self.ntransformations = np.zeros([self.nspecies,self.nspecies])

        if transfer_setup == 'organics':

            self.num_lmm    = self.specie_name2num('LMM')
            self.num_humcol = self.specie_name2num('Humic colloid')
            self.num_prev   = self.specie_name2num('Particle reversible')
            self.num_srev   = self.specie_name2num('Sediment reversible')
            #self.num_psrev  = self.specie_name2num('Particle slowly reversible')
            self.num_ssrev  = self.specie_name2num('Sediment slowly reversible')

            # Values from EMERGE-Aquatox
            Org2C      = 0.526  # kgOC/KgOM
            #Kd         = self.get_config('chemical:transformations:Kd')
            KOW        = 10**self.get_config('chemical:transformations:LogKOW')
            KOWTref    = self.get_config('chemical:transformations:TrefKOW')
            DH_KOC_Sed = self.get_config('chemical:transformations:DeltaH_KOC_Sed')
            DH_KOC_DOM = self.get_config('chemical:transformations:DeltaH_KOC_DOM')
            Setchenow  = self.get_config('chemical:transformations:Setchenow')


            diss       = self.get_config('chemical:transformations:dissociation')
            pKa_acid   = self.get_config('chemical:transformations:pKa_acid')
            if pKa_acid < 0 and diss!='nondiss':
                raise ValueError("pKa_acid must be positive")
                # print("pKa_acid must be positive")
                # UserWarning(("pKa_acid must be positive"))

            else:
                pass

            pKa_base   = self.get_config('chemical:transformations:pKa_base')
            if pKa_base < 0 and diss!='nondiss':
                raise ValueError("pKa_base must be positive")
                # print("pKa_base must be positive")
                # UserWarning(("pKa_base must be positive"))

            else:
                pass

            if diss == 'amphoter' and abs(pKa_acid - pKa_base) < 2:
                raise ValueError("pKa_base and pKa_acid must differ of at least two units")
            else:
                pass

            # Read water pH to calculate dissociation
            # pH_water = self.environment.sea_water_ph_reported_on_total_scale
            pH_water   = 8.1 # 8.1

            pH_sed     = 6.9 # 6.9

            fOC_SPM    = self.get_config('chemical:transformations:fOC_SPM')       # typical values from 0.01 to 0.1 gOC/g
            fOC_sed    = self.get_config('chemical:transformations:fOC_sed')       # typical values from 0.01 to 0.1 gOC/g

            concDOM   = 1.e-3 / Org2C    # concentration of available dissolved organic matter (kg/m3)
                                         # rough initial estimate for coastal waters, doi: 10.1002/lom3.10118
            #concDOM   = 50.e-3     # HIGHER VALUE FOR TESTING!!!!!!!!!!!!

            # Values from Simonsen et al (2019a)
            slow_coeff  = self.get_config('chemical:transformations:slow_coeff')
            concSPM     = 50.e-3                                                # available SPM (kg/m3)
            sed_L       = self.get_config('chemical:sediment:mixing_depth')     # sediment mixing depth (m)
            sed_dens    = self.get_config('chemical:sediment:density')          # default particle density (kg/m3)
            sed_phi     = self.get_config('chemical:sediment:corr_factor')      # sediment correction factor
            sed_poro    = self.get_config('chemical:sediment:porosity')         # sediment porosity
            sed_H       = self.get_config('chemical:sediment:layer_thickness')  # thickness of seabed interaction layer (m)
            sed_burial  = self.get_config('chemical:sediment:burial_rate')      # sediment burial rate (m/y)
            sed_leaking_rate = self.get_config( 'chemical:sediment:buried_leaking_rate')

            if diss=='nondiss':
                KOC_DOM = self.get_config('chemical:transformations:KOC_DOM')
                if KOC_DOM < 0:
                    KOC_DOM = 2.88 * KOW**0.67   # (L/KgOC), Park and Clough, 2014

                KOC_sed = self.get_config('chemical:transformations:KOC_sed')
                if KOC_sed < 0:
                    KOC_sed = 2.62 * KOW**0.82   # (L/KgOC), Park and Clough, 2014 (334)/Org2C
                    #KOC_Sed    = 1.26 * kOW**0.81   # (L/KgOC),Ragas et al., 2019

                KOC_SPM = KOC_sed

            else:
                if diss=='acid':
                    # Dissociation in water
                    Phi_n_water    = 1/(1 + 10**(pH_water-pKa_acid))
                    Phi_diss_water = 1-Phi_n_water

                    KOC_sed_n = self.get_config('chemical:transformations:KOC_sed')

                    if KOC_sed_n < 0:
                        KOC_sed_n    = 2.62 * KOW**0.82   # (L/KgOC), Park and Clough, 2014 (334)/Org2C TO DO Add if choice between input and estimation
                    else:
                        pass

                    KOC_sed_diss_acid = (10**(0.11*np.log10(KOW)+1.54)) # KOC for dissociated acid species (L/kg_OC), from  http://i-pie.org/wp-content/uploads/2019/12/ePiE_Technical_Manual-Final_Version_20191202.

                    KOC_SPM = (KOC_sed_n * Phi_n_water) + (Phi_diss_water * KOC_sed_diss_acid)

                    KOC_DOM_n = self.get_config('chemical:transformations:KOC_DOM')

                    if KOC_DOM_n <0:
                        KOC_DOM_n   = 2.88 * KOW**0.67   # (L/KgOC), Park and Clough, 2014 TO DO Add if choice between input and estimation
                    else:
                        pass

                    KOC_DOM = (0.08 * ((Phi_n_water*(KOC_DOM_n)) + ((1 - Phi_diss_water)*10**(np.log10(KOW)-3.5))))/0.526 # from  http://i-pie.org/wp-content/uploads/2019/12/ePiE_Technical_Manual-Final_Version_20191202

                    # Dissociation in sediments
                    Phi_n_sed    = 1/(1 + 10**(pH_sed-pKa_acid))
                    Phi_diss_sed = 1-Phi_n_sed
                    KOC_sed = (KOC_sed_n * Phi_n_sed) + (Phi_diss_sed * KOC_sed_diss_acid)

                elif diss=='base':
                    # Dissociation in water
                    Phi_n_water    = 1/(1 + 10**(pH_water-pKa_base))
                    Phi_diss_water = 1-Phi_n_water

                    KOC_sed_n = self.get_config('chemical:transformations:KOC_sed')
                    if KOC_sed_n <0:
                        KOC_sed_n   = 2.62 * KOW**0.82   # (L/KgOC), Park and Clough, 2014 (334)/Org2C TO DO Add if choice between input and estimation
                    else:
                        pass

                    KOC_sed_diss_base = 10**(pKa_acid**(0.65*((KOW/(KOW+1))**0.14))) # KOC for ionized form of base species (L/kg_OC) # from  http://i-pie.org/wp-content/uploads/2019/12/ePiE_Technical_Manual-Final_Version_20191202

                    KOC_SPM = (KOC_sed_n * Phi_n_water) + (Phi_diss_water * KOC_sed_diss_base)

                    KOC_DOM_n = self.get_config('chemical:transformations:KOC_DOM')
                    if   KOC_DOM_n <0:
                        KOC_DOM_n   = 2.88 * KOW**0.67   # (L/KgOC), Park and Clough, 2014 TO DO Add if choice between input and estimation
                    else:
                        pass

                    KOC_DOM = (0.08 * ((Phi_n_water*(KOC_DOM_n)) + ((1 - Phi_diss_water)*10**(np.log10(KOW)-3.5))))/0.526 # from  http://i-pie.org/wp-content/uploads/2019/12/ePiE_Technical_Manual-Final_Version_20191202

                    # Dissociation in sediments
                    Phi_n_sed    = 1/(1 + 10**(pH_sed-pKa_base))
                    Phi_diss_sed = 1-Phi_n_sed
                    KOC_sed = (KOC_sed_n * Phi_n_sed) + (Phi_diss_sed * KOC_sed_diss_base)

                elif diss=='amphoter':

                    # Dissociation in water # This approach ignores the zwitterionic fraction. 10.1002/etc.115
                    Phi_n_water      = 1/(1 + 10**(pH_water-pKa_acid) + 10**(pKa_base))
                    Phi_anion_water  = Phi_n_water * 10**(pH_water-pKa_acid)
                    Phi_cation_water = Phi_n_water * 10**(pKa_base-pH_water)
                    Phi_diss_water   = 1 - Phi_n_water

                    KOC_sed_n = self.get_config('chemical:transformations:KOC_sed')
                    if KOC_sed_n < 0:
                        KOC_sed_n =  KOC_sed_n    = 2.62 * KOW**0.82   # (L/KgOC), Park and Clough, 2014 (334)/Org2C TO DO Add if choice between input and estimation
                    else:
                        pass

                    KOC_sed_diss_base = 10**(pKa_acid**(0.65*((KOW/(KOW+1))**0.14))) # KOC for ionized form of base species (L/kg_OC) # from  http://i-pie.org/wp-content/uploads/2019/12/ePiE_Technical_Manual-Final_Version_20191202
                    KOC_sed_diss_acid = (10**(0.11*np.log10(KOW)+1.54)) # KOC for dissociated acid species (L/kg_OC), from  http://i-pie.org/wp-content/uploads/2019/12/ePiE_Technical_Manual-Final_Version_20191202.
                    KOC_SPM = (KOC_sed_n * Phi_n_water) + (Phi_anion_water * KOC_sed_diss_acid) + (Phi_cation_water * KOC_sed_diss_base)

                    KOC_DOM_n = self.get_config('chemical:transformations:KOC_DOM')
                    if KOC_DOM_n <0:
                        KOC_DOM_n   = 2.88 * KOW**0.67   # (L/KgOC), Park and Clough, 2014 TO DO Add if choice between input and estimation
                    else:
                        pass

                    KOC_DOM = (0.08 * ((Phi_n_water*(KOC_DOM_n)) + ((1 - Phi_diss_water)*10**(np.log10(KOW)-3.5))))/0.526 # from  http://i-pie.org/wp-content/uploads/2019/12/ePiE_Technical_Manual-Final_Version_20191202

                    # Dissociation in sediments
                    Phi_n_sed      = 1/(1 + 10**(pH_sed-pKa_acid) + 10**(pKa_base))
                    Phi_anion_sed  = Phi_n_sed * 10**(pH_sed-pKa_acid)
                    Phi_cation_sed = Phi_n_sed * 10**(pKa_base-pH_sed)

                    KOC_sed = (KOC_sed_n * Phi_n_sed) + (Phi_anion_sed * KOC_sed_diss_acid) + (Phi_cation_sed * KOC_sed_diss_base)

            logger.debug('Partitioning coefficients (Tref,freshwater)')
            logger.debug('KOC_sed: %s L/KgOC' % KOC_sed)
            logger.debug('KOC_SPM: %s L/KgOC' % KOC_SPM)
            logger.debug('KOC_DOM: %s L/KgOC' % KOC_DOM)

            #KOM_sed = KOC_sed * Org2C #  L/KgOC * KgOC/KgOM = L/KgOM
            #KOM_SPM = KOC_sed * Org2C #  L/KgOC * KgOC/KgOM = L/KgOM
            #KOM_DOM = KOC_DOM * Org2C #  L/KgOC * KgOC/KgOM = L/KgOM

            # to be calculated separately for sed, SPM, dom (different KOC, pH, fOC)
            self.Kd_sed = Kd_sed = KOC_sed * fOC_sed    # L/KgOC * KgOC/KG = L/Kg
            self.Kd_SPM = Kd_SPM = KOC_SPM * fOC_SPM    # L/KgOC * KgOC/KG = L/Kg
            self.Kd_DOM = Kd_DOM = KOC_DOM * Org2C      # L/KgOC * KgOC/KgOM * 1KgOM/Kg = L/Kg (=KOM_DOM)
            # TODO Use setconfig() to store these?

            logger.debug('Kd_sed: %s L/Kg' % Kd_sed)
            logger.debug('Kd_SPM: %s L/Kg' % Kd_SPM)
            logger.debug('Kd_DOM: %s L/Kg' % Kd_DOM)

            # From Karickhoff and Morris 1985
            k_ads = 33.3 / (60*60) # L/(Kg*s) = 33 L/(kgOM*h)

            k_des_sed = k_ads / Kd_sed # 1/s
            k_des_SPM = k_ads / Kd_SPM # 1/s
            k_des_DOM = k_ads / Kd_DOM # 1/s

            # Default corrections, assuming temperature 25 salinity 35
            TcorrSed = self.tempcorr("Arrhenius",DH_KOC_Sed,25,KOWTref)
            TcorrDOM = self.tempcorr("Arrhenius",DH_KOC_DOM,25,KOWTref)
            Scorr    = self.salinitycorr(Setchenow,KOWTref,35)

            concSPM = concSPM * 1e-3 # (Kg/L)
            concDOM = concDOM * 1e-3 # (Kg/L)

            self.k_ads = k_ads
            self.k21_0 = k_des_DOM
            self.k31_0 = k_des_SPM
            self.k41_0 = k_des_sed * sed_phi
            # TODO Use setconfig() to store these?

            self.transfer_rates[self.num_lmm,self.num_humcol] = k_ads * concDOM             # k12
            self.transfer_rates[self.num_humcol,self.num_lmm] = k_des_DOM / TcorrDOM / Scorr# k21

            self.transfer_rates[self.num_lmm,self.num_prev] = k_ads * concSPM               # k13
            self.transfer_rates[self.num_prev,self.num_lmm] = k_des_SPM / TcorrSed / Scorr  # k31

            self.transfer_rates[self.num_lmm,self.num_srev] = \
                k_ads * sed_L * sed_dens * (1.-sed_poro) * sed_phi / sed_H                  # k14
                # TODO CHECK DIMENSIONS!!!!! L-m3 !!!!

            self.transfer_rates[self.num_srev,self.num_lmm] = \
                k_des_sed * sed_phi / TcorrSed / Scorr                                      # k41

            #self.transfer_rates[self.num_srev,self.num_ssrev] = slow_coeff                  # k46
            #self.transfer_rates[self.num_ssrev,self.num_srev] = slow_coeff*.1               # k64

            # Using slowly reversible specie for burial - TODO buried sediment should be a new specie
            self.transfer_rates[self.num_srev,self.num_ssrev] = sed_burial / sed_L / 31556926 # k46 (m/y) / m / (s/y) = s-1
            self.transfer_rates[self.num_ssrev,self.num_srev] = sed_leaking_rate                # k64


            self.transfer_rates[self.num_humcol,self.num_prev] = self.get_config('chemical:transformations:aggregation_rate')
            self.transfer_rates[self.num_prev,self.num_humcol] = 0          # TODO check if valid for organics

        elif transfer_setup == 'metals':                                # renamed from radionuclides Bokna_137Cs

            self.num_lmm    = self.specie_name2num('LMM')
            self.num_prev   = self.specie_name2num('Particle reversible')
            self.num_srev   = self.specie_name2num('Sediment reversible')
            self.num_psrev  = self.specie_name2num('Particle slowly reversible')
            self.num_ssrev  = self.specie_name2num('Sediment slowly reversible')


            # Values from Simonsen et al (2019a)
            Kd         = self.get_config('chemical:transformations:Kd') # (m3/Kg)
            Dc         = self.get_config('chemical:transformations:Dc') # (1/s)
            slow_coeff = self.get_config('chemical:transformations:slow_coeff')
            concSPM    = 1.e-3   # concentration of available suspended particulate matter (kg/m3)
            sed_L = self.get_config('chemical:sediment:mixing_depth')     # sediment mixing depth (m)
            sed_dens =  self.get_config('chemical:sediment:density') # default particle density (kg/m3)
            sed_f           =  self.get_config('chemical:sediment:effective_fraction')      # fraction of effective sorbents
            sed_phi         =  self.get_config('chemical:sediment:corr_factor')      # sediment correction factor
            sed_poro        =  self.get_config('chemical:sediment:porosity')      # sediment porosity
            sed_H =  self.get_config('chemical:sediment:layer_thickness')      # thickness of seabed interaction layer (m)

            #self.k_ads = Dc * Kd * 1e3 # L/(Kg*s)
            self.transfer_rates[self.num_lmm,self.num_prev] = Dc * Kd * concSPM
            self.transfer_rates[self.num_prev,self.num_lmm] = Dc
            self.transfer_rates[self.num_lmm,self.num_srev] = \
                Dc * Kd * sed_L * sed_dens * (1.-sed_poro) * sed_f * sed_phi / sed_H
            self.transfer_rates[self.num_srev,self.num_lmm] = Dc * sed_phi
            self.transfer_rates[self.num_srev,self.num_ssrev] = slow_coeff
            self.transfer_rates[self.num_prev,self.num_psrev] = slow_coeff
            self.transfer_rates[self.num_ssrev,self.num_srev] = slow_coeff*.1
            self.transfer_rates[self.num_psrev,self.num_prev] = slow_coeff*.1


        elif transfer_setup == '137Cs_rev':

            self.num_lmm    = self.specie_name2num('LMM')
            self.num_prev   = self.specie_name2num('Particle reversible')
            self.num_srev   = self.specie_name2num('Sediment reversible')


            # Simpler version of Values from Simonsen et al (2019a)
            # Only consider the reversible fraction
            Kd         = self.get_config('chemical:transformations:Kd')
            Dc         = self.get_config('chemical:transformations:Dc')
            concSPM    = 1.e-3   # concentration of available suspended particulate matter (kg/m3)
            sed_L           = self.get_config('chemical:sediment:mixing_depth')     # sediment mixing depth (m)
            sed_dens        = self.get_config('chemical:sediment:density') # default particle density (kg/m3)
            sed_f           = self.get_config('chemical:sediment:effective_fraction')      # fraction of effective sorbents
            sed_phi         = self.get_config('chemical:sediment:corr_factor')      # sediment correction factor
            sed_poro        = self.get_config('chemical:sediment:porosity')      # sediment porosity
            sed_H =  self.get_config('chemical:sediment:layer_thickness')      # thickness of seabed interaction layer (m)

            self.transfer_rates[self.num_lmm,self.num_prev] = Dc * Kd * concSPM
            self.transfer_rates[self.num_prev,self.num_lmm] = Dc
            self.transfer_rates[self.num_lmm,self.num_srev] = \
                Dc * Kd * sed_L * sed_dens * (1.-sed_poro) * sed_f * sed_phi / sed_H
            self.transfer_rates[self.num_srev,self.num_lmm] = Dc * sed_phi

        elif transfer_setup=='custom':
        # Set of custom values for testing/development

            self.num_lmm   = self.specie_name2num('LMM')
            if self.get_config('chemical:species:Colloid'):
                self.num_col = self.specie_name2num('Colloid')
            if self.get_config('chemical:species:Particle_reversible'):
                self.num_prev  = self.specie_name2num('Particle reversible')
            if self.get_config('chemical:species:Sediment_reversible'):
                self.num_srev  = self.specie_name2num('Sediment reversible')
            if self.get_config('chemical:slowly_fraction'):
                self.num_psrev  = self.specie_name2num('Particle slowly reversible')
                self.num_ssrev  = self.specie_name2num('Sediment slowly reversible')
            if self.get_config('chemical:irreversible_fraction'):
                self.num_pirrev  = self.specie_name2num('Particle irreversible')
                self.num_sirrev  = self.specie_name2num('Sediment irreversible')


            if self.get_config('chemical:species:Particle_reversible'):
                self.transfer_rates[self.num_lmm,self.num_prev] = 5.e-6 #*0.
                self.transfer_rates[self.num_prev,self.num_lmm] = \
                    self.get_config('chemical:transformations:Dc')
            if self.get_config('chemical:species:Sediment_reversible'):
                self.transfer_rates[self.num_lmm,self.num_srev] = 1.e-5 #*0.
                self.transfer_rates[self.num_srev,self.num_lmm] = \
                    self.get_config('chemical:transformations:Dc') * self.get_config('chemical:sediment:corr_factor')
#                self.transfer_rates[self.num_srev,self.num_lmm] = 5.e-6

            if self.get_config('chemical:slowly_fraction'):
                self.transfer_rates[self.num_prev,self.num_psrev] = 2.e-6
                self.transfer_rates[self.num_srev,self.num_ssrev] = 2.e-6
                self.transfer_rates[self.num_psrev,self.num_prev] = 2.e-7
                self.transfer_rates[self.num_ssrev,self.num_srev] = 2.e-7

        elif transfer_setup=='Sandnesfj_Al':
            # Use values from Simonsen et al (2019b)
            self.num_lmmanion    = self.specie_name2num('LMManion')
            self.num_lmmcation   = self.specie_name2num('LMMcation')
            self.num_humcol      = self.specie_name2num('Humic colloid')
            self.num_polymer     = self.specie_name2num('Polymer')
            self.num_prev        = self.specie_name2num('Particle reversible')
            self.num_srev        = self.specie_name2num('Sediment reversible')

            Dc         = self.get_config('chemical:transformations:Dc')

            self.salinity_intervals = [0,1,10,20]

            # Resize transfer rates array
            self.transfer_rates = np.zeros([len(self.salinity_intervals),self.transfer_rates.shape[0],self.transfer_rates.shape[1]])

            # Salinity interval 0-1 psu
            self.transfer_rates[0,self.num_lmmcation, self.num_humcol]    = 1.2e-5
            self.transfer_rates[0,self.num_lmmcation, self.num_prev]      = 4.e-6
            self.transfer_rates[0,self.num_humcol,    self.num_lmmcation] = .3*Dc
            self.transfer_rates[0,self.num_humcol,    self.num_prev]      = 2.e-6
            self.transfer_rates[0,self.num_prev,      self.num_lmmcation] = .3*Dc
            self.transfer_rates[0,self.num_srev,      self.num_lmmcation] = .03*Dc

            # Salinity interval 1-10 psu
            self.transfer_rates[1,self.num_lmmcation, self.num_humcol]    = 1.e-5
            self.transfer_rates[1,self.num_lmmcation, self.num_prev]      = 3.e-6
            self.transfer_rates[1,self.num_lmmcation, self.num_polymer]   = 1.2e-4
            self.transfer_rates[1,self.num_humcol,    self.num_lmmcation] = 7.*Dc
            self.transfer_rates[1,self.num_humcol,    self.num_prev]      = 4.e-6
            self.transfer_rates[1,self.num_prev,      self.num_lmmcation] = .5*Dc
            self.transfer_rates[1,self.num_srev,      self.num_lmmcation] = .05*Dc
            self.transfer_rates[1,self.num_lmmanion,  self.num_polymer]   = 5.e-6
            self.transfer_rates[1,self.num_polymer,   self.num_lmmanion]  = 12.*Dc
            self.transfer_rates[1,self.num_polymer,   self.num_prev]      = 2.4e-5

            # Salinity interval 10-20 psu
            self.transfer_rates[2,self.num_lmmcation, self.num_humcol]    = 8.e-6
            self.transfer_rates[2,self.num_lmmcation, self.num_prev]      = 2.e-6
            self.transfer_rates[2,self.num_lmmcation, self.num_polymer]   = 1.4e-4
            self.transfer_rates[2,self.num_humcol,    self.num_lmmcation] = 7.*Dc
            self.transfer_rates[2,self.num_humcol,    self.num_prev]      = 6.e-6
            self.transfer_rates[2,self.num_prev,      self.num_lmmcation] = .6*Dc
            self.transfer_rates[2,self.num_srev,      self.num_lmmcation] = .06*Dc
            self.transfer_rates[2,self.num_lmmanion,  self.num_polymer]   = 5.e-6
            self.transfer_rates[2,self.num_polymer,   self.num_lmmanion]  = 12.*Dc
            self.transfer_rates[2,self.num_polymer,   self.num_prev]      = 6.e-5

            # Salinity interval >20 psu
            self.transfer_rates[3,self.num_lmmcation, self.num_humcol]    = 6.e-6
            self.transfer_rates[3,self.num_lmmcation, self.num_prev]      = 1.8e-6
            self.transfer_rates[3,self.num_lmmcation, self.num_polymer]   = 1.5e-4
            self.transfer_rates[3,self.num_humcol,    self.num_lmmcation] = 7.*Dc
            self.transfer_rates[3,self.num_humcol,    self.num_prev]      = 1.e-5
            self.transfer_rates[3,self.num_prev,      self.num_lmmcation] = .8*Dc
            self.transfer_rates[3,self.num_srev,      self.num_lmmcation] = .08*Dc
            self.transfer_rates[3,self.num_lmmanion,  self.num_polymer]   = 5.e-6
            self.transfer_rates[3,self.num_polymer,   self.num_lmmanion]  = 12.*Dc
            self.transfer_rates[3,self.num_polymer,   self.num_prev]      = 8.e-5




        else:
            logger.ERROR('No transfer setup available')


        # Set diagonal to 0. (not possible to transform to present specie)
        if len(self.transfer_rates.shape) == 3:
            for ii in range(self.transfer_rates.shape[0]):
                np.fill_diagonal(self.transfer_rates[ii,:,:],0.)
        else:
            np.fill_diagonal(self.transfer_rates,0.)

#         # HACK :
#         self.transfer_rates[:] = 0.
#         print ('\n ###### \n IMPORTANT:: \n transfer rates have been hacked! \n#### \n ')

        logger.debug('nspecies: %s' % self.nspecies)
        logger.debug('Transfer rates:\n %s' % self.transfer_rates)








    def update_terminal_velocity(self, Tprofiles=None,
                                 Sprofiles=None, z_index=None):
        """Calculate terminal velocity for Pelagic Egg

        according to
        S. Sundby (1983): A one-dimensional model for the vertical
        distribution of pelagic fish eggs in the mixed layer
        Deep Sea Research (30) pp. 645-661

        Method copied from ibm.f90 module of LADIM:
        Vikebo, F., S. Sundby, B. Aadlandsvik and O. Otteraa (2007),
        Fish. Oceanogr. (16) pp. 216-228
        """
        g = 9.81  # ms-2

        # Particle properties that determine settling velocity
        partsize = self.elements.diameter
        # prepare interpolation of temp, salt
        if not (Tprofiles is None and Sprofiles is None):
            if z_index is None:
                z_i = range(Tprofiles.shape[0])  # evtl. move out of loop
                # evtl. move out of loop
                z_index = interp1d(-self.environment_profiles['z'],
                                   z_i, bounds_error=False)
            zi = z_index(-self.elements.z)
            upper = np.maximum(np.floor(zi).astype(np.uint8), 0)
            lower = np.minimum(upper+1, Tprofiles.shape[0]-1)
            weight_upper = 1 - (zi - upper)

        # do interpolation of temp, salt if profiles were passed into
        # this function, if not, use reader by calling self.environment
        if Tprofiles is None:
            T0 = self.environment.sea_water_temperature
        else:
            T0 = Tprofiles[upper, range(Tprofiles.shape[1])] * \
                weight_upper + \
                Tprofiles[lower, range(Tprofiles.shape[1])] * \
                (1-weight_upper)
        if Sprofiles is None:
            S0 = self.environment.sea_water_salinity
        else:
            S0 = Sprofiles[upper, range(Sprofiles.shape[1])] * \
                weight_upper + \
                Sprofiles[lower, range(Sprofiles.shape[1])] * \
                (1-weight_upper)

        DENSw = self.sea_water_density(T=T0, S=S0)
        DENSpart = self.elements.density
        dr = DENSw-DENSpart  # density difference

        # water viscosity
        my_w = 0.001*(1.7915 - 0.0538*T0 + 0.007*(T0**(2.0)) - 0.0023*S0)
        # ~0.0014 kg m-1 s-1

        # terminal velocity for low Reynolds numbers
        W = (1.0/my_w)*(1.0/18.0)*g*partsize**2 * dr

        #W=np.zeros_like(W) #Setting to zero for debugging

        self.elements.terminal_velocity = W

        self.elements.terminal_velocity = W * self.elements.moving


    def update_transfer_rates(self):
        '''Pick out the correct row from transfer_rates for each element. Modify the
        transfer rates according to local environmental conditions '''

        transfer_setup=self.get_config('chemical:transfer_setup')
        if transfer_setup == 'metals' or \
         transfer_setup=='custom' or \
         transfer_setup=='137Cs_rev'or \
         transfer_setup=='organics':
            self.elements.transfer_rates1D = self.transfer_rates[self.elements.specie,:]
            diss       = self.get_config('chemical:transformations:dissociation')

            # Updating desorption rates according to local temperature, salinity, pH

            if transfer_setup=='organics' and diss=='nondiss':
                # filtering out zero values from temperature and salinity
                # TODO: Find out if problem is in the reader or in the data
                temperature=self.environment.sea_water_temperature
                temperature[temperature==0]=np.median(temperature)

                salinity=self.environment.sea_water_salinity
                salinity[salinity==0]=np.median(salinity)

                KOWTref    = self.get_config('chemical:transformations:TrefKOW')
                DH_KOC_Sed = self.get_config('chemical:transformations:DeltaH_KOC_Sed')
                DH_KOC_DOM = self.get_config('chemical:transformations:DeltaH_KOC_DOM')
                Setchenow  = self.get_config('chemical:transformations:Setchenow')

                tempcorrSed = self.tempcorr("Arrhenius",DH_KOC_Sed,temperature,KOWTref)
                tempcorrDOM = self.tempcorr("Arrhenius",DH_KOC_DOM,temperature,KOWTref)
                salinitycorr = self.salinitycorr(Setchenow,temperature,salinity)

                # Temperature and salinity correction for desorption rates (inversely proportional to Kd)

                self.elements.transfer_rates1D[self.elements.specie==self.num_humcol,self.num_lmm] = \
                    self.k21_0 / tempcorrDOM[self.elements.specie==self.num_humcol] / salinitycorr[self.elements.specie==self.num_humcol]

                self.elements.transfer_rates1D[self.elements.specie==self.num_prev,self.num_lmm] = \
                    self.k31_0 / tempcorrSed[self.elements.specie==self.num_prev] / salinitycorr[self.elements.specie==self.num_prev]

                self.elements.transfer_rates1D[self.elements.specie==self.num_srev,self.num_lmm] = \
                    self.k41_0 / tempcorrSed[self.elements.specie==self.num_srev] / salinitycorr[self.elements.specie==self.num_srev]

            elif transfer_setup=='organics' and diss!='nondiss':
                # Select elements for updating trasfer rates in sediments, SPM, and DOM

                #Sediments
                S =   (self.elements.specie == self.num_srev) \
                    + (self.elements.specie == self.num_ssrev)

                SPM = (self.elements.specie == self.num_prev)

                DOM = (self.elements.specie == self.num_humcol)

                pH_sed = self.environment.pH_sediment[S]
                # pH_sed[pH_sed==0]=np.median(pH_sed)

                pH_water_SPM=self.environment.sea_water_ph_reported_on_total_scale[SPM]
                # pH_water_SPM[pH_water_SPM==0]=np.median(TW)

                pH_water_DOM=self.environment.sea_water_ph_reported_on_total_scale[DOM]
                # pH_water_DOM[pH_water_DOM==0]=np.median(pH_water_DOM)

                pKa_acid   = self.get_config('chemical:transformations:pKa_acid')
                if pKa_acid < 0:
                    raise ValueError("pKa_acid must be positive")

                else:
                    pass

                pKa_base   = self.get_config('chemical:transformations:pKa_base')
                if pKa_base < 0:
                    raise ValueError("pKa_base must be positive")

                else:
                    pass

                KOW = 10**self.get_config('chemical:transformations:LogKOW')

                KOC_sed_n = self.get_config('chemical:transformations:KOC_sed')
                if KOC_sed_n < 0:
                    KOC_sed_n = 2.62 * KOW**0.82   # (L/KgOC), Park and Clough, 2014 (334)/Org2C TO DO Add if choice between input and estimation
                else:
                    pass

                KOC_DOM_n = self.get_config('chemical:transformations:KOC_DOM')
                if KOC_DOM_n < 0:
                    KOC_DOM_n = 2.88 * KOW**0.67   # (L/KgOC), Park and Clough, 2014 TO DO Add if choice between input and estimation
                else:
                    pass

                fOC_SPM    = self.get_config('chemical:transformations:fOC_SPM')       # typical values from 0.01 to 0.1 gOC/g
                fOC_sed    = self.get_config('chemical:transformations:fOC_sed')
                Org2C      = 0.526  # kgOC/KgOM

                # Calculate original KOC_Values
                # TO DO: Store directly KOC values

                KOC_sed_initial = (self.Kd_sed)/fOC_sed # L/Kg / KgOC/Kg = L/KgOC
                KOC_SPM_initial = (self.Kd_SPM)/fOC_SPM # L/Kg / KgOC/Kg = L/KgOC
                KOC_DOM_initial = (self.Kd_DOM)/Org2C

                # filtering out zero values from temperature and salinity
                # TODO: Find out if problem is in the reader or in the data
                temperature=self.environment.sea_water_temperature
                temperature[temperature==0]=np.median(temperature)

                salinity=self.environment.sea_water_salinity
                salinity[salinity==0]=np.median(salinity)

                KOWTref    = self.get_config('chemical:transformations:TrefKOW')
                DH_KOC_Sed = self.get_config('chemical:transformations:DeltaH_KOC_Sed')
                DH_KOC_DOM = self.get_config('chemical:transformations:DeltaH_KOC_DOM')
                Setchenow  = self.get_config('chemical:transformations:Setchenow')

                tempcorrSed = self.tempcorr("Arrhenius",DH_KOC_Sed,temperature,KOWTref)
                tempcorrDOM = self.tempcorr("Arrhenius",DH_KOC_DOM,temperature,KOWTref)
                salinitycorr = self.salinitycorr(Setchenow,temperature,salinity)

                KOC_sedcorr = self.calc_KOC_sedcorr(KOC_sed_initial, KOC_sed_n, pKa_acid, pKa_base, KOW, pH_sed, diss)
                KOC_watcorrSPM = self.calc_KOC_watcorrSPM(KOC_SPM_initial, KOC_sed_n, pKa_acid, pKa_base, KOW, pH_water_SPM, diss)
                KOC_watcorrDOM = self.calc_KOC_watcorrDOM(KOC_DOM_initial, KOC_DOM_n, pKa_acid, pKa_base, KOW, pH_water_DOM, diss)

                # Temperature and salinity correction for desorption rates (inversely proportional to Kd)

                ####

                self.elements.transfer_rates1D[self.elements.specie==self.num_humcol,self.num_lmm] = \
                    self.k21_0 * KOC_watcorrDOM / tempcorrDOM[self.elements.specie==self.num_humcol] / salinitycorr[self.elements.specie==self.num_humcol]

                self.elements.transfer_rates1D[self.elements.specie==self.num_prev,self.num_lmm] = \
                    self.k31_0 * KOC_watcorrSPM / tempcorrSed[self.elements.specie==self.num_prev] / salinitycorr[self.elements.specie==self.num_prev]

                self.elements.transfer_rates1D[self.elements.specie==self.num_srev,self.num_lmm] = \
                    self.k41_0 * KOC_sedcorr / tempcorrSed[self.elements.specie==self.num_srev] / salinitycorr[self.elements.specie==self.num_srev]

            # Updating sorption rates

            if transfer_setup=='organics':

                # Updating sorption rates according to local SPM concentration

                concSPM=self.environment.spm * 1e-6 # (Kg/L) from (g/m3)

                # Apply SPM concentration profile if SPM reader has not depth coordinate
                # SPM concentration is kept constant to surface value in the mixed layer
                # Exponentially decreasing with depth below the mixed layers
                if not self.SPM_vertical_levels_given:
                    lowerMLD = self.elements.z < -self.environment.ocean_mixed_layer_thickness
                    #concSPM[lowerMLD] = concSPM[lowerMLD]/2
                    concSPM[lowerMLD] = concSPM[lowerMLD] * np.exp(
                        -(self.elements.z[lowerMLD]+self.environment.ocean_mixed_layer_thickness[lowerMLD])
                        *np.log(0.5)/self.get_config('chemical:particle_concentration_half_depth')
                        )

                self.elements.transfer_rates1D[self.elements.specie==self.num_lmm,self.num_prev] = \
                    self.k_ads * concSPM[self.elements.specie==self.num_lmm]      # k13

            if transfer_setup == 'metals':

                # Updating sorption rates according to local SPM concentration and salinity

                concSPM=self.environment.spm * 1e-3 # (Kg/m3) from (g/m3)

                salinity=self.environment.sea_water_salinity

                # Apply SPM concentration profile if SPM reader has not depth coordinate
                # SPM concentration is kept constant to surface value in the mixed layer
                # Exponentially decreasing with depth below the mixed layers
                if not self.SPM_vertical_levels_given:
                    lowerMLD = self.elements.z < -self.environment.ocean_mixed_layer_thickness
                    #concSPM[lowerMLD] = concSPM[lowerMLD]/2
                    concSPM[lowerMLD] = concSPM[lowerMLD] * np.exp(
                        -(self.elements.z[lowerMLD]+self.environment.ocean_mixed_layer_thickness[lowerMLD])
                        *np.log(0.5)/self.get_config('chemical:particle_concentration_half_depth')
                        )

                Kd0         = self.get_config('chemical:transformations:Kd') # (m3/Kg)
                S0          = self.get_config('chemical:transformations:S0') # (PSU)
                Dc          = self.get_config('chemical:transformations:Dc') # (1/s)
                sed_L       = self.get_config('chemical:sediment:mixing_depth')     # sediment mixing depth (m)
                sed_dens    = self.get_config('chemical:sediment:density') # default particle density (kg/m3)
                sed_f       = self.get_config('chemical:sediment:effective_fraction')      # fraction of effective sorbents
                sed_phi     = self.get_config('chemical:sediment:corr_factor')      # sediment correction factor
                sed_poro    = self.get_config('chemical:sediment:porosity')      # sediment porosity
                sed_H       = self.get_config('chemical:sediment:layer_thickness')      # thickness of seabed interaction layer (m)

                # Adjust Kd for salinity according to Perianez 2018 https://doi.org/10.1016/j.jenvrad.2018.02.014
                if S0>0:
                    Kd=Kd0*(S0+salinity[self.elements.specie==self.num_lmm])/S0

                self.elements.transfer_rates1D[self.elements.specie==self.num_lmm,self.num_prev] = \
                    Dc * Kd * concSPM[self.elements.specie==self.num_lmm]      # k13

                self.elements.transfer_rates1D[self.elements.specie==self.num_lmm,self.num_srev] = \
                    Dc * Kd * sed_L * sed_dens * (1.-sed_poro) * sed_f * sed_phi / sed_H


            if transfer_setup=='organics':

                # Updating sorption rates according to local DOC concentration

                concDOM = self.environment.doc * 12e-6 / 1.025 / 0.526 * 1e-3 # (Kg[OM]/L) from (umol[C]/Kg)

                # Apply DOC concentration profile if DOC reader has not depth coordinate
                # DOC concentration is kept constant to surface value in the mixed layer
                # Exponentially decreasing with depth below the mixed layers

                if not self.DOC_vertical_levels_given:
                    lowerMLD = self.elements.z < -self.environment.ocean_mixed_layer_thickness
                    #concDOM[lowerMLD] = concDOM[lowerMLD]/2
                    concDOM[lowerMLD] = concDOM[lowerMLD] * np.exp(
                        -(self.elements.z[lowerMLD]+self.environment.ocean_mixed_layer_thickness[lowerMLD])
                        *np.log(0.5)/self.get_config('chemical:doc_concentration_half_depth')
                        )

                self.elements.transfer_rates1D[self.elements.specie==self.num_lmm,self.num_humcol] = \
                    self.k_ads * concDOM[self.elements.specie==self.num_lmm]      # k12

            if self.get_config('chemical:species:Sediment_reversible'):
                # Only LMM chemicals close to seabed are allowed to interact with sediments
                # minimum height/maximum depth for each particle
                Zmin = -1.*self.environment.sea_floor_depth_below_sea_level
                interaction_thick = self.get_config('chemical:sediment:layer_thickness')      # thickness of seabed interaction layer (m)
                dist_to_seabed = self.elements.z - Zmin
                self.elements.transfer_rates1D[(self.elements.specie == self.num_lmm) &
                                 (dist_to_seabed > interaction_thick), self.num_srev] = 0.

        elif transfer_setup=='Sandnesfj_Al':
            sal = self.environment.sea_water_salinity
            sali = np.searchsorted(self.salinity_intervals, sal) - 1
            self.elements.transfer_rates1D = self.transfer_rates[sali,self.elements.specie,:]



    def update_partitioning(self):
        '''Check if transformation processes shall occur
        Do transformation (change value of self.elements.specie)
        Update element properties for the transformed elements
        '''

        specie_in  = self.elements.specie.copy()    # for storage of the initial partitioning
        specie_out = self.elements.specie.copy()    # for storage of the final partitioning
        deltat = self.time_step.total_seconds()     # length of a time step
        phaseshift = np.array(self.num_elements_active()*[False])  # Denotes which trajectory that shall be transformed

        p = 1. - np.exp(-self.elements.transfer_rates1D*deltat)  # Probability for transformation

        psum = np.sum(p,axis=1)

        ran1=np.random.random(self.num_elements_active())

        # Transformation where ran1 < total probability for transformation
        phaseshift[ ran1 < psum ] = True

        logger.info('Number of transformations: %s' % sum(phaseshift))
        if sum(phaseshift) == 0:
            return

        ran4 = np.random.random(sum(phaseshift)) # New random number to decide which specie to end up in

        ttmp=[]  # list for storing the out specie
        # Loop through each trajectory
        for ii in range(sum(phaseshift)):
            # Compare random number to the relative probability for each transfer process
            ttmp.append(np.searchsorted(np.cumsum(p[phaseshift][ii]/psum[phaseshift][ii]),ran4[ii]))
        specie_out[phaseshift] = np.array(ttmp)


        # Set the new partitioning
        self.elements.specie = specie_out

        logger.debug('old species: %s' % specie_in[phaseshift])
        logger.debug('new species: %s' % specie_out[phaseshift])


        for iin in range(self.nspecies):
            for iout in range(self.nspecies):
                self.ntransformations[iin,iout]+=sum((specie_in[phaseshift]==iin) & (specie_out[phaseshift]==iout))

        logger.debug('Number of transformations total:\n %s' % self.ntransformations )


        # Update Chemical properties after transformations
        self.update_chemical_diameter(specie_in, specie_out)
        self.sorption_to_sediments(specie_in, specie_out)
        self.desorption_from_sediments(specie_in, specie_out)





    def sorption_to_sediments(self,sp_in=None,sp_out=None):
        '''Update Chemical properties  when sorption to sediments occurs'''


        # Set z to local sea depth
        if self.get_config('chemical:species:LMM'):
            self.elements.z[(sp_out==self.num_srev) & (sp_in==self.num_lmm)] = \
                -1.*self.environment.sea_floor_depth_below_sea_level[(sp_out==self.num_srev) & (sp_in==self.num_lmm)]
            self.elements.moving[(sp_out==self.num_srev) & (sp_in==self.num_lmm)] = 0
        if self.get_config('chemical:species:LMMcation'):
            self.elements.z[(sp_out==self.num_srev) & (sp_in==self.num_lmmcation)] = \
                -1.*self.environment.sea_floor_depth_below_sea_level[(sp_out==self.num_srev) & (sp_in==self.num_lmmcation)]
            self.elements.moving[(sp_out==self.num_srev) & (sp_in==self.num_lmmcation)] = 0
        # avoid setting positive z values
        if np.nansum(self.elements.z>0):
            logger.debug('Number of elements lowered down to sea surface: %s' % np.nansum(self.elements.z>0))
        self.elements.z[self.elements.z > 0] = 0



    def desorption_from_sediments(self,sp_in=None,sp_out=None):
        '''Update Chemical properties when desorption from sediments occurs'''

        desorption_depth = self.get_config('chemical:sediment:desorption_depth')
        std = self.get_config('chemical:sediment:desorption_depth_uncert')


        if self.get_config('chemical:species:LMM'):
            self.elements.z[(sp_out==self.num_lmm) & (sp_in==self.num_srev)] = \
                -1.*self.environment.sea_floor_depth_below_sea_level[(sp_out==self.num_lmm) & (sp_in==self.num_srev)] + desorption_depth
            self.elements.moving[(sp_out==self.num_lmm) & (sp_in==self.num_srev)] = 1
            if std > 0:
                logger.debug('Adding uncertainty for desorption from sediments: %s m' % std)
                self.elements.z[(sp_out==self.num_lmm) & (sp_in==self.num_srev)] += np.random.normal(
                        0, std, sum((sp_out==self.num_lmm) & (sp_in==self.num_srev)))
        if self.get_config('chemical:species:LMMcation'):
            self.elements.z[(sp_out==self.num_lmmcation) & (sp_in==self.num_srev)] = \
                -1.*self.environment.sea_floor_depth_below_sea_level[(sp_out==self.num_lmmcation) & (sp_in==self.num_srev)] + desorption_depth
            self.elements.moving[(sp_out==self.num_lmmcation) & (sp_in==self.num_srev)] = 1
            if std > 0:
                logger.debug('Adding uncertainty for desorption from sediments: %s m' % std)
                self.elements.z[(sp_out==self.num_lmmcation) & (sp_in==self.num_srev)] += np.random.normal(
                        0, std, sum((sp_out==self.num_lmmcation) & (sp_in==self.num_srev)))
        # avoid setting positive z values
        if np.nansum(self.elements.z>0):
            logger.debug('Number of elements lowered down to sea surface: %s' % np.nansum(self.elements.z>0))
        self.elements.z[self.elements.z > 0] = 0





    def update_chemical_diameter(self,sp_in=None,sp_out=None):
        '''Update the diameter of the chemicals when specie is changed'''


        dia_part=self.get_config('chemical:particle_diameter')
        dia_DOM_part = self.get_config('chemical:doc_particle_diameter')
        dia_diss=self.get_config('chemical:dissolved_diameter')


        # Transfer to reversible particles
        self.elements.diameter[(sp_out==self.num_prev) & (sp_in!=self.num_prev)] = dia_part

        # TODO Choose a proper diameter for aggregated particles
        if self.get_config('chemical:species:Humic_colloid'):
            self.elements.diameter[(sp_out==self.num_prev) & (sp_in==self.num_humcol)] = dia_DOM_part

        logger.debug('Updated particle diameter for %s elements' % len(self.elements.diameter[(sp_out==self.num_prev) & (sp_in!=self.num_prev)]))

        std = self.get_config('chemical:particle_diameter_uncertainty')
        if std > 0:
            logger.debug('Adding uncertainty for particle diameter: %s m' % std)
            self.elements.diameter[(sp_out==self.num_prev) & (sp_in!=self.num_prev)] += np.random.normal(
                    0, std, sum((sp_out==self.num_prev) & (sp_in!=self.num_prev)))
        # Transfer to slowly reversible particles
        if self.get_config('chemical:slowly_fraction'):
            self.elements.diameter[(sp_out==self.num_psrev) & (sp_in!=self.num_psrev)] = dia_part
            if std > 0:
                logger.debug('Adding uncertainty for slowly rev particle diameter: %s m' % std)
                self.elements.diameter[(sp_out==self.num_psrev) & (sp_in!=self.num_psrev)] += np.random.normal(
                    0, std, sum((sp_out==self.num_psrev) & (sp_in!=self.num_psrev)))

        # Transfer to irreversible particles
        if self.get_config('chemical:irreversible_fraction'):
            self.elements.diameter[(sp_out==self.num_pirrev) & (sp_in!=self.num_pirrev)] = dia_part
            if std > 0:
                logger.debug('Adding uncertainty for irrev particle diameter: %s m' % std)
                self.elements.diameter[(sp_out==self.num_pirrev) & (sp_in!=self.num_pirrev)] += np.random.normal(
                    0, std, sum((sp_out==self.num_pirrev) & (sp_in!=self.num_pirrev)))

        # Transfer to LMM
        if self.get_config('chemical:species:LMM'):
            self.elements.diameter[(sp_out==self.num_lmm) & (sp_in!=self.num_lmm)] = dia_diss
        if self.get_config('chemical:species:LMManion'):
            self.elements.diameter[(sp_out==self.num_lmmanion) & (sp_in!=self.num_lmmanion)] = dia_diss
        if self.get_config('chemical:species:LMMcation'):
            self.elements.diameter[(sp_out==self.num_lmmcation) & (sp_in!=self.num_lmmcation)] = dia_diss

        # Transfer to colloids
        if self.get_config('chemical:species:Colloid'):
            self.elements.diameter[(sp_out==self.num_col) & (sp_in!=self.num_col)] = dia_diss
        if self.get_config('chemical:species:Humic_colloid'):
            self.elements.diameter[(sp_out==self.num_humcol) & (sp_in!=self.num_humcol)] = dia_diss
        if self.get_config('chemical:species:Polymer'):
            self.elements.diameter[(sp_out==self.num_polymer) & (sp_in!=self.num_polymer)] = dia_diss




    def bottom_interaction(self,Zmin=None):
        ''' Change partitioning of chemicals that reach bottom due to settling.
        particle specie -> sediment specie '''
        if not  ((self.get_config('chemical:species:Particle_reversible')) &
                  (self.get_config('chemical:species:Sediment_reversible')) or
                  (self.get_config('chemical:slowly_fraction')) or
                  (self.get_config('chemical:irreversible_fraction'))):
            return

        bottom = np.array(np.where(self.elements.z <= Zmin)[0])
        kktmp = np.array(np.where(self.elements.specie[bottom] == self.num_prev)[0])
        self.elements.specie[bottom[kktmp]] = self.num_srev
        self.ntransformations[self.num_prev,self.num_srev]+=len(kktmp)
        self.elements.moving[bottom[kktmp]] = 0
        if self.get_config('chemical:slowly_fraction'):
            kktmp = np.array(np.where(self.elements.specie[bottom] == self.num_psrev)[0])
            self.elements.specie[bottom[kktmp]] = self.num_ssrev
            self.ntransformations[self.num_psrev,self.num_ssrev]+=len(kktmp)
            self.elements.moving[bottom[kktmp]] = 0
        if self.get_config('chemical:irreversible_fraction'):
            kktmp = np.array(np.where(self.elements.specie[bottom] == self.num_pirrev)[0])
            self.elements.specie[bottom[kktmp]] = self.num_sirrev
            self.ntransformations[self.num_pirrev,self.num_sirrev]+=len(kktmp)
            self.elements.moving[bottom[kktmp]] = 0


    def resuspension(self):
        """ Simple method to estimate the resuspension of sedimented particles,
        checking whether the current speed near the bottom is above a critical velocity
        Sediment species -> Particle specie
        """
        # Exit function if particles and sediments not are present
        if not  ((self.get_config('chemical:species:Particle_reversible')) &
                  (self.get_config('chemical:species:Sediment_reversible'))):
            return

        specie_in = self.elements.specie.copy()

        critvel = self.get_config('chemical:sediment:resuspension_critvel')
        resusp_depth = self.get_config('chemical:sediment:resuspension_depth')
        std = self.get_config('chemical:sediment:resuspension_depth_uncert')

        Zmin = -1.*self.environment.sea_floor_depth_below_sea_level
        x_vel = self.environment.x_sea_water_velocity
        y_vel = self.environment.y_sea_water_velocity
        speed = np.sqrt(x_vel*x_vel + y_vel*y_vel)
        bottom = (self.elements.z <= Zmin)

        resusp = ( (bottom) & (speed >= critvel) )
        if self.get_config('chemical:slowly_fraction'):
            resusp = ( resusp & (self.elements.specie!=self.num_ssrev) )    # Prevent ssrev (buried) to be resuspended
                                                                        # TODO buried sediment should be a new specie
        logger.info('Number of resuspended particles: {}'.format(np.sum(resusp)))
        self.elements.moving[resusp] = 1

        self.elements.z[resusp] = Zmin[resusp] + resusp_depth
        if std > 0:
            logger.debug('Adding uncertainty for resuspension from sediments: %s m' % std)
            self.elements.z[resusp] += np.random.normal(
                        0, std, sum(resusp))
        # avoid setting positive z values
        if np.nansum(self.elements.z>0):
            logger.debug('Number of elements lowered down to sea surface: %s' % np.nansum(self.elements.z>0))
        self.elements.z[self.elements.z > 0] = 0

        self.ntransformations[self.num_srev,self.num_prev]+=sum((resusp) & (self.elements.specie==self.num_srev))
        self.elements.specie[(resusp) & (self.elements.specie==self.num_srev)] = self.num_prev
        if self.get_config('chemical:slowly_fraction'):
            self.ntransformations[self.num_ssrev,self.num_psrev]+=sum((resusp) & (self.elements.specie==self.num_ssrev))
            self.elements.specie[(resusp) & (self.elements.specie==self.num_ssrev)] = self.num_psrev

        if self.get_config('chemical:irreversible_fraction'):
            self.ntransformations[self.num_sirrev,self.num_pirrev]+=sum((resusp) & (self.elements.specie==self.num_sirrev))
            self.elements.specie[(resusp) & (self.elements.specie==self.num_sirrev)] = self.num_pirrev

        specie_out = self.elements.specie.copy()
        self.update_chemical_diameter(specie_in, specie_out)

    def degradation(self):
        '''degradation.'''
        
        if self.get_config('chemical:transformations:degradation') is True:
            if self.get_config('chemical:transformations:degradation_mode')=='OverallRateConstants':
                # TODO: Rearrange code. Calculations here are for overall degradation including
                # degradation, photodegradation, and hydrolysys

                logger.debug('Calculating overall degradation using overall rate constants')

                degraded_now = np.zeros(self.num_elements_active())

                # Degradation in the water
                k_W_tot = -np.log(0.5)/(self.get_config('chemical:transformations:t12_W_tot')*(60*60)) # (1/s)
                Tref_kWt = self.get_config('chemical:transformations:Tref_kWt')
                DH_kWt = self.get_config('chemical:transformations:DeltaH_kWt')

                W =   (self.elements.specie == self.num_lmm) \
                    + (self.elements.specie == self.num_humcol)

                TW=self.environment.sea_water_temperature[W]
                TW[TW==0]=np.median(TW)

                k_W_fin = k_W_tot * self.tempcorr("Arrhenius",DH_kWt,TW,Tref_kWt)

                degraded_now[W] = self.elements.mass[W] * (1-np.exp(-k_W_fin * self.time_step.total_seconds()))

                # Degradation in the sediments

                k_S_tot = -np.log(0.5)/(self.get_config('chemical:transformations:t12_S_tot')*(60*60)) # (1/s)
                Tref_kSt = self.get_config('chemical:transformations:Tref_kSt')
                DH_kSt = self.get_config('chemical:transformations:DeltaH_kSt')

                S =   (self.elements.specie == self.num_srev) \
                    + (self.elements.specie == self.num_ssrev)

                TS=self.environment.sea_water_temperature[S]
                TS[TS==0]=np.median(TS)

                k_S_fin = k_S_tot * self.tempcorr("Arrhenius",DH_kSt,TS,Tref_kSt)

                degraded_now[S] = self.elements.mass[S] * (1-np.exp(-k_S_fin * self.time_step.total_seconds()))

            self.elements.mass_degraded_water[W] = self.elements.mass_degraded_water[W] + degraded_now[W]
            self.elements.mass_degraded_sediment[S] = self.elements.mass_degraded_sediment[S] + degraded_now[S]

            self.elements.mass_degraded = self.elements.mass_degraded + degraded_now
            self.elements.mass = self.elements.mass - degraded_now
            self.deactivate_elements(self.elements.mass < (self.elements.mass + self.elements.mass_degraded + self.elements.mass_volatilized)/100, 
                                     reason='removed')

            #to_deactivate = self.elements.mass < (self.elements.mass + self.elements.mass_degraded + self.elements.mass_volatilized)/100
            #vol_morethan_degr = self.elements.mass_degraded >= self.elements.mass_volatilized
            #
            #self.deactivate_elements(to_deactivate +  vol_morethan_degr, reason='volatilized')
            #self.deactivate_elements(to_deactivate + ~vol_morethan_degr, reason='degraded')

        else:
            pass


    def volatilization(self):
        if self.get_config('chemical:transformations:volatilization') is True:
            logger.debug('Calculating: volatilization')
            volatilized_now = np.zeros(self.num_elements_active())

            MolWtCO2=44
            MolWtH2O=18
            MolWt=self.get_config('chemical:transformations:MolWt')
            wind=5                  # (m/s) (to read from atmosferic forcing)
            mixedlayerdepth=50      # m     (to read from ocean forcing)
            

            Henry=self.get_config('chemical:transformations:Henry') # (atm m3/mol)

            Vp=self.get_config('chemical:transformations:Vpress')
            Tref_Vp=self.get_config('chemical:transformations:Tref_Vpress')
            DH_Vp=self.get_config('chemical:transformations:DeltaH_Vpress')

            Slb=self.get_config('chemical:transformations:Solub')
            Tref_Slb=self.get_config('chemical:transformations:Tref_Solub')
            DH_Slb=self.get_config('chemical:transformations:DeltaH_Solub')

            R=8.206e-05 #(atm m3)/(mol K)

            diss = self.get_config('chemical:transformations:dissociation')

            pKa_acid = self.get_config('chemical:transformations:pKa_acid')
            if pKa_acid < 0 and diss != 'nondiss':
                raise ValueError("pKa_acid must be positive")
            else:
                pass

            pKa_base = self.get_config('chemical:transformations:pKa_base')
            if pKa_base < 0 and diss != 'nondiss':
                raise ValueError("pKa_base must be positive")
            else:
                pass

            if diss == 'amphoter' and abs(pKa_acid - pKa_base) < 2:
                raise ValueError("pKa_base and pKa_acid must differ of at least two units")
            else:
                pass

            # mask of dissolved elements within mixed layer
            W =     (self.elements.specie == self.num_lmm) \
                  * (-self.elements.z <= mixedlayerdepth)
                    # does volatilization apply only to num_lmm?
                    # check

            mixedlayerdepth = self.environment.ocean_mixed_layer_thickness
            mixedlayerdepth = mixedlayerdepth[W]

            T=self.environment.sea_water_temperature[W]
            T[T==0]=np.median(T)                            # temporary fix for missing values

            S=self.environment.sea_water_salinity[W]

            wind=(self.environment.x_wind[W]**2 + self.environment.y_wind[W]**2)**.5

            Henry=(      (Vp * self.tempcorr("Arrhenius",DH_Vp,T,Tref_Vp)))   \
                       / (Slb *  self.tempcorr("Arrhenius",DH_Slb,T,Tref_Slb))  \
                       * MolWt / 101325.    # atm m3 mol-1

            #k_S_fin = k_S_tot * self.tempcorr("Arrhenius",DH_kSt,TS,Tref_kSt)

            # Calculate mass transfer coefficient water side
            # Schwarzenbach et al., 2016 Eq.(19-20)

            pH_water = self.environment.sea_water_ph_reported_on_total_scale[W]

            if diss == 'nondiss':
                Undiss_n = 1  # 1 for PAHs
            elif diss == 'acid':
                # Only undissociated chemicals volatilize
                Undiss_n = 1 / (1 + 10 ** (pH_water - pKa_acid))
            elif diss == 'base':
                # Dissociation in water
                Undiss_n = 1 / (1 + 10 ** (pH_water - pKa_base))
            elif diss == 'amphoter':
                # Only undissociated chemicals volatilize # This approach ignores the zwitterionic fraction. 10.1002/etc.115
                Undiss_n = 1 / (1 + 10 ** (pH_water - pKa_acid) + 10 ** (pKa_base))

            MTCw = (((9e-4) + (7.2e-6 * wind ** 3)) * (MolWtCO2 / MolWt) ** 0.25) * Undiss_n
            # Calculate mass transfer coefficient air side
            # Schwarzenbach et al., 2016 Eq.(19-17)(19-18)(19-19)

            # Simple
            #MTCaH2O = 0.1 + 0.11 * wind

            # More complex
            Sca_H2O = 0.62                                  # 0.6 in the book. check
            MTCaH2O = 0.1 + wind*(6.1+0.63*wind)**0.5 \
                /(13.3*(Sca_H2O)**0.5 + (6.1e-4+(6.3e-5)*wind)**-0.5 -5 + 1.25*np.log(Sca_H2O) )

            MTCa = MTCaH2O * (MolWtH2O/MolWt)**(1/3)

            # Calculate overall volatilization mass tansfer coefficient

            HenryLaw = Henry * (1 + 0.01143 * S) / ( R * (T+273.15) )

            MTCvol = 1 / ( 1/MTCw + 1/(MTCa * HenryLaw))     # (cm/s)
            #mixedlayerdepth = self.environment.ocean_mixed_layer_thickness[W]
            #Thick = np.clip(self.environment.sea_floor_depth_below_sea_level[W],0,mixedlayerdepth) # (m)
            Thick = mixedlayerdepth

            # Degubbing information to screen
            #print('################### Volatilization-info ##################')
            #print('Mixed Layer   ',len(mixedlayerdepth),min(mixedlayerdepth),max(mixedlayerdepth),'m')
            #print('Temperature   ',len(T),min(T),max(T),'C')
            #print('Salinity      ',len(S),min(S),max(S))
            #print('Henry         ',len(Henry),min(Henry),max(Henry),'atm m3 / mol')
            #print('HenryLaw      ',len(HenryLaw),min(HenryLaw),max(HenryLaw))
            #print('wind          ',len(wind),min(wind),max(wind), 'm/s')
            #print('MTCa          ',len(MTCa),min(MTCa),max(MTCa),'cm/s')
            #print('MTCw          ',len(MTCw),min(MTCw),max(MTCw),'cm/s')
            #print('MTCa*HenryLaw ',len(MTCa*HenryLaw),min(MTCa*HenryLaw),max(MTCa*HenryLaw),'cm/s')
            #print('MTCvol        ',len(MTCvol),min(MTCvol),max(MTCvol),'cm/s')

            K_volatilization = 0.01 * MTCvol / Thick # (1/s)

            #logger.debug('MTCa: %s cm/s' % MTCa)
            #logger.debug('MTCw: %s cm/s' % MTCw)
            #logger.debug('Henry: %s ' % HenryLaw)
            #logger.debug('MTCvol: %s cm/s' % MTCvol)
            #logger.debug('T: %s C' % T)
            #logger.debug('S: %s ' % S)
            #logger.debug('Thick: %s ' % Thick)

            volatilized_now[W] = self.elements.mass[W] * (1-np.exp(-K_volatilization * self.time_step.total_seconds()))

            self.elements.mass_volatilized = self.elements.mass_volatilized + volatilized_now
            self.elements.mass = self.elements.mass - volatilized_now
            self.deactivate_elements(self.elements.mass < (self.elements.mass + self.elements.mass_degraded + self.elements.mass_volatilized)/100, 
                                     reason='removed')

            #to_deactivate = self.elements.mass < (self.elements.mass + self.elements.mass_degraded + self.elements.mass_volatilized)/100
            #vol_morethan_degr = self.elements.mass_degraded >= self.elements.mass_volatilized
            #
            #self.deactivate_elements(to_deactivate +  vol_morethan_degr, reason='volatilized')
            #self.deactivate_elements(to_deactivate + ~vol_morethan_degr, reason='degraded')


        else:
            pass

    def update(self):
        """Update positions and properties of Chemical particles."""

        # Workaround due to conversion of datatype
        self.elements.specie = self.elements.specie.astype(np.int32)

        # Degradation and Volatilization
        if self.get_config('chemical:transfer_setup')=='organics':
            self.degradation()
            self.volatilization()

        # Dynamic Partitioning
        if self.get_config('chemical:dynamic_partitioning') is True:
            self.update_transfer_rates()
            self.update_partitioning()

        # Turbulent Mixing
        if self.get_config('drift:vertical_mixing') is True:
            self.update_terminal_velocity()
            self.vertical_mixing()
        else:
            self.update_terminal_velocity()
            self.vertical_buoyancy()


        # Resuspension
        self.resuspension()
        logger.info('partitioning: {} {}'.format([sum(self.elements.specie==ii) for ii in range(self.nspecies)],self.name_species))



        # Horizontal advection
        self.advect_ocean_current()

        # Vertical advection
        if self.get_config('drift:vertical_advection') is True:
            self.vertical_advection()

        # Update transfer rates after last time step
        if      self.time == (self.expected_end_time - self.time_step) or \
                self.time == (self.expected_end_time) or \
                self.num_elements_active() == 0 :
            self.update_transfer_rates()






# ################
# POSTPROCESSING
    def simulation_summary(self, chemical_compound):
        '''Print a summary of the simulation: number of elements, number of transformations
        and final speciation
        '''

        print(chemical_compound)

        print('Final speciation:')
        for isp,sp in enumerate(self.name_species):
            print ('{:32}: {:>6}'.format(sp,sum(self.elements.specie==isp)))

        print('Number of transformations:')
        for isp in range(self.nspecies):
            print('{}'.format(['{:>9}'.format(np.int32(item)) for item in self.ntransformations[isp,:]]) )

        m_pre = sum(self.elements.mass)+sum(self.elements_deactivated.mass)
        m_deg = sum(self.elements.mass_degraded)+sum(self.elements_deactivated.mass_degraded)
        m_deg_w = sum(self.elements.mass_degraded_water)+sum(self.elements_deactivated.mass_degraded_water)
        m_deg_s = sum(self.elements.mass_degraded_sediment)+sum(self.elements_deactivated.mass_degraded_sediment)
        m_vol = sum(self.elements.mass_volatilized)+sum(self.elements_deactivated.mass_volatilized)
        m_tot = m_pre + m_deg + m_vol

        print('Mass balance:')
        print('mass preserved       :', m_pre * 1e-6,' g   ',m_pre/m_tot*100,'%')
        print('mass degraded        :', m_deg * 1e-6,' g   ',m_deg/m_tot*100,'%')
        print('     in water column :', m_deg_w * 1e-6,' g   ',m_deg_w/m_tot*100,'%')
        print('     in sediments    :', m_deg_s * 1e-6,' g   ',m_deg_s/m_tot*100,'%')
        print('mass volatilized     :', m_vol * 1e-6,' g   ',m_vol/m_tot*100,'%')


    def write_netcdf_chemical_density_map(self, filename, pixelsize_m='auto', zlevels=None,
                                              deltat=None,
                                              density_proj=None,
                                              llcrnrlon=None, llcrnrlat=None,
                                              urcrnrlon=None, urcrnrlat=None,
                                              mass_unit=None,
                                              time_avg_conc=False,
                                              horizontal_smoothing=False,
                                              smoothing_cells=0,
                                              reader_sea_depth=None,
                                              landmask_shapefile=None,
                                              origin_marker=None):
        '''Write netCDF file with map of Chemical species densities and concentrations'''

        from netCDF4 import Dataset, date2num #, stringtochar

        if landmask_shapefile is not None:
            if 'shape' in self.readers.keys():
                # removing previously stored landmask
                del self.readers['shape']
            # Adding new landmask
            from opendrift.readers import reader_shape
            custom_landmask = reader_shape.Reader.from_shpfiles(landmask_shapefile)
            self.add_reader(custom_landmask)
        elif 'global_landmask' not in self.readers.keys():
            from opendrift.readers import reader_global_landmask
            global_landmask = reader_global_landmask.Reader()
            self.add_reader(global_landmask)

        if reader_sea_depth is not None:
            from opendrift.readers import reader_netCDF_CF_generic
            reader_sea_depth = reader_netCDF_CF_generic.Reader(reader_sea_depth)
        else:
            print('A reader for ''sea_floor_depth_below_sea_level'' must be specified')
            import sys
            sys.exit()

        # Temporary workaround if self.nspecies and self.name_species are not defined
        # TODO Make sure that these are saved when the simulation data is saved to the ncdf file
        # Then this workaround can be removed
        if not hasattr(self,'nspecies'):
            self.nspecies=4
        if not hasattr(self,'name_species'):
            self.name_species = ['dissolved',
                                 'DOC',
                                 'SPM',
                                 'sediment']

        logger.info('Postprocessing: Write density and concentration to netcdf file')

        # Default bathymetry resolution 500x500. Can be increased (carefully) if high-res data is available and needed
        grid=np.meshgrid(np.linspace(llcrnrlon,urcrnrlon,500), np.linspace(llcrnrlat,urcrnrlat,500))
        self.conc_lon=grid[0]
        self.conc_lat=grid[1]

        self.conc_topo=reader_sea_depth.get_variables_interpolated_xy(['sea_floor_depth_below_sea_level'],
                x = self.conc_lon.flatten(),
                y = self.conc_lat.flatten(),
                time = reader_sea_depth.times[0] if reader_sea_depth.times is not None else None
                )[0]['sea_floor_depth_below_sea_level'].reshape(self.conc_lon.shape)

        if pixelsize_m == 'auto':
            lon, lat = self.get_lonlats()
            latspan = lat.max()-lat.min()
            pixelsize_m=30
            if latspan > .05:
                pixelsize_m = 50
            if latspan > .1:
                pixelsize_m = 300
            if latspan > .3:
                pixelsize_m = 500
            if latspan > .7:
                pixelsize_m = 1000
            if latspan > 2:
                pixelsize_m = 2000
            if latspan > 5:
                pixelsize_m = 4000


        if density_proj is None: # add default projection with equal-area property
            density_proj = pyproj.Proj('+proj=moll +ellps=WGS84 +lon_0=0.0')



        if mass_unit==None:
            mass_unit='microgram'  # default unit for chemicals

        z = self.get_property('z')[0]
        if not zlevels==None:
            zlevels = np.sort(zlevels)
            z_array = np.append(np.append(-10000, zlevels) , max(0,np.nanmax(z)))
        else:
            z_array = [min(-10000,np.nanmin(z)), max(0,np.nanmax(z))]
        logger.info('vertical grid boundaries: {}'.format(  [str(item) for item in z_array] ) )

        #
        # H is array containing number of elements within each box defined by lon_array, lat_array and z_array

        H, lon_array, lat_array = \
            self.get_chemical_density_array(pixelsize_m, z_array,
                                                density_proj=density_proj,
                                                llcrnrlon=llcrnrlon, llcrnrlat=llcrnrlat,
                                                urcrnrlon=urcrnrlon, urcrnrlat=urcrnrlat,
                                                weight='mass',origin_marker=origin_marker)

        # calculating center point for eacxh pixel
        lon_array = (lon_array[:-1,:-1] + lon_array[1:,1:])/2
        lat_array = (lat_array[:-1,:-1] + lat_array[1:,1:])/2

        landmask = np.zeros_like(H[0,0,0,:,:])
        if landmask_shapefile is not None:
            landmask = self.readers['shape'].__on_land__(lon_array,lat_array)
        else:
            landmask = self.readers['global_landmask'].__on_land__(lon_array,lat_array)
        Landmask=np.zeros_like(H)
        for zi in range(len(z_array)-1):
            for sp in range(self.nspecies):
                for ti in range(H.shape[0]):
                        Landmask[ti,sp,zi,:,:] = landmask

        if horizontal_smoothing:
            # Compute horizontally smoother field
            logger.debug('H.shape: ' + str(H.shape))
            Hsm = np.zeros_like(H)
            for zi in range(len(z_array)-1):
                for sp in range(self.nspecies):
                    for ti in range(H.shape[0]):
                        Hsm[ti,sp,zi,:,:] = self.horizontal_smooth(H[ti,sp,zi,:,:],n=smoothing_cells)

        # Compute mean depth and volume in each pixel grid cell
        pixel_mean_depth  =  self.get_pixel_mean_depth(lon_array, lat_array)


        pixel_volume = np.zeros_like(H[0,0,:,:,:])
        for zi,zz in enumerate(z_array[:-1]):
            topotmp = -pixel_mean_depth.copy()
            topotmp[np.where(topotmp < zz)] = zz
            topotmp = z_array[zi+1] - topotmp
            topotmp[np.where(topotmp < .1)] = 0.

            pixel_volume[zi,:,:] = topotmp * pixelsize_m**2


        pixel_volume[np.where(pixel_volume==0.)] = np.nan

        # Compute mass of dry sediment in each pixel grid cell
        sed_L       = self.get_config('chemical:sediment:mixing_depth')
        sed_dens    = self.get_config('chemical:sediment:density')
        sed_poro    = self.get_config('chemical:sediment:porosity')
        pixel_sed_mass = (pixelsize_m**2 *sed_L)*(1-sed_poro)*sed_dens      # mass in kg dry weight

        # TODO this should be multiplied for the fraction og grid cell are that is not on land

        #conc = np.zeros_like(H)
        #if horizontal_smoothing:
        #    conc_sm = np.zeros_like(Hsm)
        for ti in range(H.shape[0]):
            for sp in range(self.nspecies):
                if not self.name_species[sp].lower().startswith('sed'):
                    #print('divide by volume')
                    H[ti,sp,:,:,:] = H[ti,sp,:,:,:] / pixel_volume
                    if horizontal_smoothing:
                        Hsm[ti,sp,:,:,:] = Hsm[ti,sp,:,:,:] / pixel_volume
                elif self.name_species[sp].lower().startswith('sed'):
                    #print('divide by mass')
                    #print(pixel_sed_mass)
                    H[ti,sp,:,:,:] = H[ti,sp,:,:,:] / pixel_sed_mass
                    if horizontal_smoothing:
                        Hsm[ti,sp,:,:,:] = Hsm[ti,sp,:,:,:] / pixel_sed_mass

        times = np.array( self.get_time_array()[0] )
        if time_avg_conc:
            conctmp = H[:-1,:,:,:,:]
            cshape = conctmp.shape
            mdt =    np.mean(times[1:] - times[:-1])    # output frequency in opendrift output file
            if deltat==None:
                ndt = 1
            else:
                ndt = int( deltat / (mdt.total_seconds()/3600.) )
            times2 = times[::ndt]
            times2 = times2[1:]
            odt = int(cshape[0]/ndt)
            logger.debug ('ndt '+ str(ndt))   # number of time steps over which to average in conc file
            logger.debug ('odt '+ str(odt))   # number of average slices


            # This may probably be written more efficiently!
            mean_conc = np.zeros( [odt,cshape[1],cshape[2],cshape[3],cshape[4]] )
            for ii in range(odt):
                meantmp  = np.mean(conctmp[(ii*ndt):(ii+1)*ndt,:,:,:,:],axis=0)
                mean_conc[ii,:,:,:,:] = meantmp

        nc = Dataset(filename, 'w')
        nc.createDimension('x', lon_array.shape[0])
        nc.createDimension('y', lon_array.shape[1])
        nc.createDimension('depth', len(z_array)-1)
        nc.createDimension('specie', self.nspecies)
        nc.createDimension('time', H.shape[0])

#        times = self.get_time_array()[0]
        timestr = 'seconds since 1970-01-01 00:00:00'
        nc.createVariable('time', 'f8', ('time',))
        nc.variables['time'][:] = date2num(times, timestr)
        nc.variables['time'].units = timestr
        nc.variables['time'].standard_name = 'time'

        if time_avg_conc:
            nc.createDimension('avg_time', odt)
            nc.createVariable('avg_time', 'f8', ('avg_time',))
            nc.variables['avg_time'][:] = date2num(times2, timestr) # np.arange(mean_conc.shape[0])
            nc.variables['avg_time'].units = timestr

        # Projection
        nc.createVariable('projection', 'i8')
        nc.variables['projection'].proj4 = density_proj.definition_string()

        # Cell size
        nc.createVariable('cell_size','f8')
        nc.variables['cell_size'][:] = pixelsize_m
        nc.variables['cell_size'].long_name = 'Length of cell'
        nc.variables['cell_size'].unit = 'm'

        nc.createVariable('smoothing_cells','i8')
        nc.variables['smoothing_cells'][:] = smoothing_cells
        nc.variables['smoothing_cells'].long_name = 'Number of cells in each direction for horizontal smoothing'
        nc.variables['smoothing_cells'].units = '1'

        # Coordinates
        nc.createVariable('lon', 'f8', ('y','x'))
        nc.createVariable('lat', 'f8', ('y','x'))
        nc.createVariable('depth', 'f8', ('depth',))
        nc.createVariable('specie', 'i4', ('specie',))
        nc.variables['lon'][:] = lon_array.T
        nc.variables['lon'].long_name = 'longitude'
        nc.variables['lon'].short_name = 'longitude'
        nc.variables['lon'].units = 'degrees_east'
        nc.variables['lat'][:] = lat_array.T
        nc.variables['lat'].long_name = 'latitude'
        nc.variables['lat'].short_name = 'latitude'
        nc.variables['lat'].units = 'degrees_north'
        nc.variables['depth'][:] = z_array[1:]
        nc.variables['specie'][:] = np.arange(self.nspecies)
        nc.variables['specie'].long_name = ' '.join(['{}:{}'.format(isp,sp) for isp,sp in enumerate(self.name_species)])



        # Density
        #nc.createVariable('density', 'i4',
        #                  ('time','specie','depth','y', 'x'),fill_value=99999)
        #H = np.swapaxes(H, 3, 4).astype('i4')
        ##H = np.ma.masked_where(H==0, H)
        #nc.variables['density'][:] = H
        #nc.variables['density'].long_name = 'Number of elements in grid cell'
        #nc.variables['density'].grid_mapping = 'projection'
        #nc.variables['density'].units = '1'


        #if horizontal_smoothing:
        #    nc.createVariable('density_smooth', 'f8',
        #                      ('time','specie','depth','y', 'x'),fill_value=1.e36)
        #    Hsm = np.swapaxes(Hsm, 3, 4).astype('f8')
        #    #Hsm = np.ma.masked_where(Hsm==0, Hsm)
        #    nc.variables['density_smooth'][:] = Hsm
        #    nc.variables['density_smooth'].long_name = 'Horizontally smoothed number of elements in grid cell'
        #    nc.variables['density_smooth'].comment = 'Smoothed over '+str(smoothing_cells)+' grid points in all horizontal directions'



        # Chemical concentration
        if 0:
            nc.createVariable('concentration', 'f8',
                          ('time','specie','depth','y', 'x'),fill_value=1.e36)
            H = np.ma.masked_where(Landmask==1,H)
            H = np.swapaxes(H, 3, 4) #.astype('i4')
            nc.variables['concentration'][:] = H
            nc.variables['concentration'].long_name = self.get_config('chemical:compound') +' concentration ' + '\n' + 'specie '+ \
                                                            ' '.join(['{}:{}'.format(isp,sp) for isp,sp in enumerate(self.name_species)])
            nc.variables['concentration'].grid_mapping = 'projection_lonlat'
            nc.variables['concentration'].units = mass_unit+'/m3'+' (sed '+mass_unit+'/Kg d.w.)'


        # Chemical concentration, horizontally smoothed
        if horizontal_smoothing:
            nc.createVariable('concentration_smooth', 'f8',
                              ('time','specie','depth','y', 'x'),fill_value=1.e36)
            Hsm = np.ma.masked_where(Landmask==1, Hsm)
            Hsm = np.swapaxes(Hsm, 3, 4) #.astype('i4')
            nc.variables['concentration_smooth'][:] = Hsm
            nc.variables['concentration_smooth'].long_name = self.get_config('chemical:compound') +' horizontally smoothed concentration '  + '\n' + 'specie '+ \
                                                            ' '.join(['{}:{}'.format(isp,sp) for isp,sp in enumerate(self.name_species)])
            nc.variables['concentration_smooth'].grid_mapping = 'projection_lonlat'
            nc.variables['concentration_smooth'].units = mass_unit+'/m3'+' (sed '+mass_unit+'/Kg)'
            nc.variables['concentration_smooth'].comment = 'Smoothed over '+str(smoothing_cells)+' grid points in all horizontal directions'


        # Chemical concentration, time averaged
        if time_avg_conc:
            nc.createVariable('concentration_avg', 'f8',
                              ('avg_time','specie','depth','y', 'x'),fill_value=+1.e36)
            mean_conc = np.ma.masked_where(Landmask[0:odt,:,:,:,:]==1, mean_conc)
            conc2 = np.swapaxes(mean_conc, 3, 4) #.astype('i4')
            #conc2 = np.ma.masked_where(landmask==1, conc2)
            nc.variables['concentration_avg'][:] = conc2
            nc.variables['concentration_avg'].long_name = self.get_config('chemical:compound') + ' time averaged concentration ' + '\n' + 'specie '+ \
                                                            ' '.join(['{}:{}'.format(isp,sp) for isp,sp in enumerate(self.name_species)])
            nc.variables['concentration_avg'].grid_mapping = 'projection_lonlat'
            nc.variables['concentration_avg'].units = mass_unit+'/m3'+' (sed '+mass_unit+'/Kg)'


        # Volume of boxes
        nc.createVariable('volume', 'f8',
                          ('depth','y', 'x'),fill_value=0)
        pixel_volume = np.swapaxes(pixel_volume, 1, 2) #.astype('i4')
        pixel_volume = np.ma.masked_where(pixel_volume==0, pixel_volume)
        nc.variables['volume'][:] = pixel_volume
        nc.variables['volume'].long_name = 'Volume of grid cell (' + str(pixelsize_m)+'x'+str(pixelsize_m)+'m)'
        nc.variables['volume'].grid_mapping = 'projection_lonlat'
        nc.variables['volume'].units = 'm3'


        # Topography
        nc.createVariable('topo', 'f8', ('y', 'x'),fill_value=0)
        pixel_mean_depth = np.ma.masked_where(landmask==1, pixel_mean_depth)
        nc.variables['topo'][:] = pixel_mean_depth.T
        nc.variables['topo'].long_name = 'Depth of grid point'
        nc.variables['topo'].grid_mapping = 'projection_lonlat'
        nc.variables['topo'].units = 'm'

        # Binary mask
        nc.createVariable('land', 'i4', ('y', 'x'),fill_value=-1)
        #landmask = np.ma.masked_where(landmask==0, landmask)
        nc.variables['land'][:] = np.swapaxes(landmask,0,1).astype('i4')
        nc.variables['land'].long_name = 'Binary land mask'
        nc.variables['land'].grid_mapping = 'projection_lonlat'
        nc.variables['land'].units = 'm'

        nc.close()
        logger.info('Wrote to '+filename)




    def get_chemical_density_array(self, pixelsize_m, z_array,
                                       density_proj=None, llcrnrlon=None,llcrnrlat=None,
                                       urcrnrlon=None,urcrnrlat=None,
                                       weight=None, origin_marker=None):
        '''
        compute a particle concentration map from particle positions
        Use user defined projection (density_proj=<proj4_string>)
        or create a lon/lat grid (density_proj=None)
        '''
        lon = self.get_property('lon')[0]
        lat = self.get_property('lat')[0]
        times = self.get_time_array()[0]

        # Redundant ??
        if density_proj is None: # add default projection with equal-area property
            density_proj = pyproj.Proj('+proj=moll +ellps=WGS84 +lon_0=0.0')


        # create a grid in the specified projection
        x,y = density_proj(lon, lat)
        if llcrnrlon is not None:
            llcrnrx,llcrnry = density_proj(llcrnrlon,llcrnrlat)
            urcrnrx,urcrnry = density_proj(urcrnrlon,urcrnrlat)
        else:
            llcrnrx,llcrnry = x.min()-pixelsize_m, y.min()-pixelsize_m
            urcrnrx,urcrnry = x.max()+pixelsize_m, y.max()+pixelsize_m

        x_array = np.arange(llcrnrx,urcrnrx, pixelsize_m)
        y_array = np.arange(llcrnry,urcrnry, pixelsize_m)
        bins=(x_array, y_array)
        outsidex, outsidey = max(x_array)*1.5, max(y_array)*1.5
        z = self.get_property('z')[0]
        if weight is not None:
            weight_array = self.get_property(weight)[0]

        status = self.get_property('status')[0]
        specie = self.get_property('specie')[0]
        if origin_marker is not None:
            originmarker = self.get_property('origin_marker')[0]
        Nspecies = self.nspecies
        H = np.zeros((len(times),
                      Nspecies,
                      len(z_array) - 1,
                      len(x_array) - 1,
                      len(y_array) - 1
                      ))

        for sp in range(Nspecies):
            for i in range(len(times)):
                if weight is not None:
                    weights = weight_array[i,:]
                    if origin_marker is not None:
                        weight_array[i,:] = weight_array[i,:] * (originmarker[i,:]==origin_marker)
                else:
                    weights = None
                for zi in range(len(z_array)-1):
                    kktmp = ( (specie[i,:]==sp) & (z[i,:]>z_array[zi]) & (z[i,:]<=z_array[zi+1]) )
                    H[i,sp,zi,:,:], dummy, dummy = \
                        np.histogram2d(x[i,kktmp], y[i,kktmp],
                                   weights=weight_array[i,kktmp], bins=bins)

        if density_proj is not None:
            Y,X = np.meshgrid(y_array, x_array)
            lon_array, lat_array = density_proj(X,Y,inverse=True)

        return H, lon_array, lat_array





    def get_pixel_mean_depth(self,lons,lats):
        from scipy import interpolate
        # Ocean model depth and lat/lon
        h_grd = self.conc_topo
        h_grd[np.isnan(h_grd)] = 0.
        nx = h_grd.shape[0]
        ny = h_grd.shape[1]

        lat_grd = self.conc_lat[:nx,:ny]
        lon_grd = self.conc_lon[:nx,:ny]

        # Interpolate topography to new grid
        h = interpolate.griddata((lon_grd.flatten(),lat_grd.flatten()), h_grd.flatten(), (lons, lats), method='linear')

        return h



    def horizontal_smooth(self, a, n=0):
        if n==0:
            num_coarse=a
            return num_coarse


        xdm=a.shape[1]
        ydm=a.shape[0]
        #msk = self.conc_mask
        b=np.zeros([ydm+2*n,xdm+2*n],dtype=int)
        b[n:-n,n:-n]=a


        num_coarse = np.zeros([ydm,xdm],dtype=float)
        smo_tmp1=np.zeros([ydm,xdm])
        #smo_msk1=np.zeros([ydm-2*n,xdm-2*n],dtype=float)
        nlayers = 0
        for ism in np.arange(-n,n+1):
            for jsm in np.arange(-n,n+1):
                smo_tmp = b[n+jsm:ydm+n+jsm, n+ism:xdm+n+ism]
                smo_tmp1+=smo_tmp
                # Must preferrably take care of land points
#                smo_msk = msk[n+jsm:ydm-n+jsm, n+ism:xdm-n+ism]
#                smo_msk1+=smo_msk
                nlayers+=1

        if n>0:
#            num_coarse[n:-n,n:-n] = smo_tmp1 / smo_msk1
            num_coarse[:,:] = smo_tmp1 / nlayers
        else:
            num_coarse = smo_tmp1
#        num_coarse = num_coarse*msk

        return num_coarse

    def emission_factors(self, scrubber_type, chemical_compound):
        """Emission factors for heavy metals and PAHs in
            open loop and closed loop scrubbers

            Hermansson et al 2021
            https://doi.org/10.1016/j.trd.2021.102912

            bilge water, gray water, anti fouling paint,
            sewage, food waster

            from EMERGE Deliverable 2.1

            ash (atmospheric depositions)
            from EMERGE Deliverable 3.2

        """
        emission_factors_open_loop = {
            #                           mean    +/-95%
            #                           ug/L    ug/L
            "Arsenic":                  [6.8,    3.4],
            "Cadmium":                  [0.8,    0.3],
            "Chromium":                 [15.,    6.5],
            "Copper":                   [36.,    12.],
            "Iron":                     [260.,   250.],
            "Lead":                     [8.8,    4.4],
            "Mercury":                  [0.09,   0.01],
            "Nickel":                   [48.,    12.],
            "Vanadium":                 [170.,   49.],
            "Zinc":                     [110.,   59.],
            "Cobalt":                   [0.17,   0.14],
            "Selenium":                 [97.,    38],
            #
            "Naphthalene":              [2.81,   0.77],
            "Phenanthrene":             [1.51,   0.29],
            "Fluoranthene":             [0.16,   0.04],
            "Benzo-a-anthracene":       [0.12,   0.05],
            "Benzo-a-pyrene":           [0.05,   0.02],
            "Dibenzo-ah-anthracene":    [0.03,   0.01],
            #
            "Acenaphthylene":           [0.12,   0.07],
            "Acenaphthene":             [0.19,   0.07],
            "Fluorene":                 [0.46,   0.10],
            "Anthracene":               [0.08,   0.04],
            "Pyrene":                   [0.31,   0.11],
            "Chrysene":                 [0.19,   0.07],
            "Benzo-b-fluoranthene":     [0.04,   0.02],
            "Benzo-k-fluoranthene":     [0.01,   0.01],
            "Indeno-123cd-pyrene":      [0.07,   0.06],
            "Benzo-ghi-perylene":       [0.02,   0.01],
            #
            "Nitrate":                  [2830.,    2060.],
            "Nitrite":                  [760.,     680.],
            "Ammonium":                 [730.,     30.],
            "Sulphur":                  [2200000., 446000.],
            "Nitrogen":                 [1400.,    0.0],
            #
            "Alkalinity":               [142.39,   0.0], # H+ ions concentration form pH
            }

        emission_factors_closed_loop = {
            #                           mean    +/-95%
            #                           ug/L    ug/L
            "Arsenic":                  [22.,    9.4],
            "Cadmium":                  [0.55,   0.19],
            "Chromium":                 [1300.,  1700.],
            "Copper":                   [480.,   230.],
            "Iron":                     [490.,   82.],
            "Lead":                     [7.7,    3.1],
            "Mercury":                  [0.07,   0.02],
            "Nickel":                   [2700.,  860.],
            "Vanadium":                 [9100.,  3200.],
            "Zinc":                     [370.,   200.],
            "Cobalt":                   [0.,     0.],
            "Selenium":                 [0.,     0.],
            #
            "Naphthalene":              [2.08,   1.05],
            "Phenanthrene":             [5.00,   2.30],
            "Fluoranthene":             [0.63,	 0.41],
            "Benzo-a-anthracene":       [0.30,	 0.29],
            "Benzo-a-pyrene":           [0.06,	 0.05],
            "Dibenzo-ah-anthracene":    [0.03,	 0.02],
            #
            "Acenaphthylene":           [0.09,   0.06],
            "Acenaphthene":             [0.47,   0.31],
            "Fluorene":                 [1.32,   0.54],
            "Anthracene":               [1.55,   2.00],
            "Pyrene":                   [0.76,   0.59],
            "Chrysene":                 [0.50,   0.45],
            "Benzo-b-fluoranthene":     [0.14,   0.12],
            "Benzo-k-fluoranthene":     [0.02,   0.02],
            "Indeno-123-cd-pyrene":     [0.04,   0.03],
            "Benzo-ghi-perylene":       [0.07,   0.07],
            #
            "Nitrate":                  [110980.,   100000.],
            "Nitrite":                  [55760.,    55000.],
            "Ammonium":                 [0.,        0.],
            "Sulphur":                  [12280000., 10104000.],
            "Nitrogen":                 [42030.,    0.0],
            #
            "Alkalinity":               [29.07, 0.0], # H+ ions concentration form pH
            }

        emission_factors_grey_water = {
            #                           mean    +/-95%
            #                           ug/L    ug/L
            "Arsenic":                  [5.98,    3.17],
            "Cadmium":                  [0.16,    0.09],
            "Chromium":                 [7.28,    2.06],
            "Copper":                   [267.,    97.],
            "Lead":                     [25.6,    21.01],
            "Mercury":                  [0.16,    0.09],
            "Nickel":                   [25.0,    19.36],
            "Selenium":                 [16.1,    10.64],
            "Zinc":                     [517.,    112.],
            #
            "Nitrogen":                 [28900.,  0.0],
         }

        emission_factors_bilge_water = {
            #                           mean    +/-95%
            #                           ug/L    ug/L
            "Arsenic":                  [35.9,    33.2],
            "Cadmium":                  [0.32,    0.07],
            "Chromium":                 [16.3,    15.4],
            "Copper":                   [49.7,    22.9],
            "Lead":                     [3.0,     1.24],
            "Nickel":                   [71.1,    11.8],
            "Selenium":                 [2.95,    1.01],
            "Vanadium":                 [76.5,    22.4],
            "Zinc":                     [949.,    660.],
            #
            "Nitrate":                  [110980.,   100000.],
            "Nitrite":                  [55760.,    55000.],
            "Ammonium":                 [0.,        0.],
            "Sulphur":                  [12280000., 10104000.],
            "Nitrogen": 				[42047.,    39335.],
            #
            "Naphthalene":              [50.6,   34.3],
            "Phenanthrene":             [3.67,   2.51],
            "Fluoranthene":             [0.60,   0.96],
            "Benzo(a)anthracene":       [0.10,   0.18],
            "Benzo(a)pyrene":           [0.10,   0.15],
            "Dibenzo(a,h)anthracene":   [0.02,   0.01],
            #
            "Acenaphthylene":           [0.29,   0.17],
            "Acenaphthene":             [1.42,   0.86],
            "Fluorene":                 [3.33,   2.43],
            "Anthracene":               [0.22,   0.14],
            "Pyrene":                   [1.23,   1.33],
            "Chrysene":                 [0.17,   0.25],
            "Benzo-b-fluoranthene":     [0.09,   0.13],
            "Benzo-k-fluoranthene":     [0.03,   0.00],
            "Indeno-123-cd-pyrene":     [0.05,   0.06],
            "Benzo-ghi-perylene":       [0.13,   0.16],
         }

        emission_factors_sewage_water = {
            #                           mean    +/-95%
            #                           ug/L    ug/L
            "Arsenic":                  [22.9,    7.4],
            "Cadmium":                  [0.12,   0.10],
            "Chromium":                 [11.9,    8.2],
            "Copper":                   [319,     190],
            "Lead":                     [6.5,     3.1],
            "Mercury":                  [0.22,   0.12],
            "Nickel":                   [32.3,   21.3],
            "Selenium":                 [43.7,   18.3],
            "Zinc":                     [395.,   174.],
            #
            "Nitrogen":                  [430.,  0.],
         }
        
        emission_factors_NOx = {
            #                           mean    +/-95%
            #                           ug/L    ug/L
            "Alkalinity": [(1.0080/46.005), 0.0], # H+ ions from NOx, MW H+/MW NOx, from kg_NOx to kg_H+
        }

        emission_factors_SOx = {
            #                           mean    +/-95%
            #                           ug/L    ug/L
            "Alkalinity": [(1.0080/64.066)* 2, 0.0], # H+ ions from SOx, MW H+/MW SOx, from kg_SOx to kg_H+
        }

        emission_factors_AFP = {
            # Copper = 63.546 g/mol
            # Zinc = 65.38 g/mol
            # CuPyr = 315.86 g/mol = Copper(II) pyrithione = 0.2112 of Cu
            # CuO = 79.55 g/mol = Copper(II) oxide = 0.7989 of Cu
            # Zineb = 275.7 g/mol = Zinc ethylenebis(dithiocarbamate) = 0.2371 of Zn
            # ZnO = 81.38 g/mol = Zinc(II) oxide = 0.8033 of Zn
            # ZPyr = 317.70 g/mol = Zinc(II) pyrithione = 0.2058 of Zn

            #                           mean    +/-95%
            #                           ug/L    ug/L
            "CuO_AFP":                  [0.7989,    0.],
            "CuPyr_AFP":                [0.2112,    0.],
            "Zineb_AFP":                [0.2371,    0.],
            "ZnO_AFP":                  [0.8033,    0.],
            "ZnPyr_AFP":                [0.2058,    0.],
         }

        emission_factors_SILAM_ash = {
            #                           g/g
            "Aresenic":                 [8.09E-5],
            "Cadmium":                  [6.30E-6],
            "Chromium":                 [2.10E-4],
            "Copper":                   [2.52E-4],
            "Iron":                     [2.52E-2],
            "Mercury":                  [6.30E-6],
            "Nickel":                   [4.10E-2],
            "Lead":                     [1.16E-4],
            "Vanadium":                 [8.30E-2],
            "Zinc":                     [2.42E-3],
         }

        if scrubber_type=="open_loop":
            Emission_factors = emission_factors_open_loop.get(chemical_compound)[0]
        elif scrubber_type=="closed_loop":
            Emission_factors = emission_factors_closed_loop.get(chemical_compound)[0]
        elif scrubber_type=="bilge_water":
            Emission_factors = emission_factors_bilge_water.get(chemical_compound)[0]
        elif scrubber_type=="grey_water":
            Emission_factors = emission_factors_grey_water.get(chemical_compound)[0]
        elif scrubber_type=="sewage_water":
            Emission_factors = emission_factors_sewage_water.get(chemical_compound)[0]
        elif scrubber_type=="AFP": # Copper and Zinc from antifouling paint
            Emission_factors = 1e6*emission_factors_AFP.get(chemical_compound)[0]  # 1g = 1e6 ug: AFP is expressed as g
        elif scrubber_type=="AFP_metals_total":
            Emission_factors = 1e6 # g to ug
        elif scrubber_type=="N_sewage": # Nitrogen from sewage
            Emission_factors = 1e6  # 1kg = 1e9 ug: N_sewage is expressed as g
        elif scrubber_type=="N_foodwaste": # Nitrogen from foodwaste
            Emission_factors = 1e6  # 1kg = 1e9 ug: N_sewage is expressed as g
        elif scrubber_type == "N_NOx":  # Nitrogen from engine's NOx emissions
            Emission_factors = 1e9 * (14.0067 / 46.005)  # 1kg = 1e9 ug: NOx is expressed in kg, then tranformed to kg of nitrogen # MW of NOx: 46.005 g/mol # https://www.epa.gov/air-emissions-inventories/how-are-oxides-nitrogen-nox-defined-nei
        elif scrubber_type == "NOx":  # Nitrogen from engine's NOx emissions
            Emission_factors = 1e9 *emission_factors_NOx.get(chemical_compound)[0]
        elif scrubber_type == "SOx":  # Nitrogen from engine's NOx emissions
            Emission_factors = 1e9 *emission_factors_SOx.get(chemical_compound)[0]
        elif scrubber_type == "emission_kg":  # Generic emission expresses as kg
        	Emission_factors = 1e9
        elif scrubber_type=="SILAM_metals":
            Emission_factors = 1e9  #+ 1kg = 1e9 ug: Lead and Cadmium depositions given in kg
        elif scrubber_type=="SILAM_metals_from_ash":
            Emission_factors = 1e9*emission_factors_SILAM_ash.get(chemical_compound)[0] # 1kg=1e9ug: Ash depositions given in kg

        return Emission_factors
        # TODO: Add emission uncertainty based on 95% confidence interval

    def seed_from_DataArray(self, steam, lowerbound=0, higherbound=np.inf, radius=0, scrubber_type="open_loop", chemical_compound="Copper", mass_element_ug=100e3, number_of_elements=None, **kwargs):
            """Seed elements based on a dataarray with STEAM emission data
    
            Arguments:
                steam: dataarray with steam emission data, with coordinates
                    * latitude   (latitude) float32
                    * longitude  (longitude) float32
                    * time       (time) datetime64[ns]
                
                
                radius:      scalar, unit: meters
                lowerbound:  scalar, elements with lower values are discarded
            """

            if chemical_compound is None:
                chemical_compound = self.get_config('chemical:compound')

            #mass_element_ug=1e3      # 1e3 - 1 element is 1mg chemical
            #mass_element_ug=20e3      # 100e3 - 1 element is 100mg chemical
            #mass_element_ug=100e3      # 100e3 - 1 element is 100mg chemical
            #mass_element_ug=1e6     # 1e6 - 1 element is 1g chemical

            sel=np.where((steam > lowerbound) & (steam < higherbound))
            t=steam.time[sel[0]].data
            la=steam.latitude[sel[1]].data
            lo=steam.longitude[sel[2]].data

            data=np.array(steam.data)

            if number_of_elements is not None:
                total_volume = np.sum(data[sel])
                total_mass = total_volume * self.emission_factors(scrubber_type, chemical_compound)
                mass_element_ug = total_mass / number_of_elements
                mass_element_ug_0 = total_mass / number_of_elements

            for i in range(0,t.size):
                scrubberwater_vol_l=data[sel][i]
                mass_ug=scrubberwater_vol_l * self.emission_factors(scrubber_type, chemical_compound)

                if number_of_elements is None:
                    number=np.array(mass_ug / mass_element_ug).astype('int')
                else:
                    number=np.ceil(np.array(mass_ug / mass_element_ug_0)).astype('int')
                    mass_element_ug=mass_ug/number

                time = datetime.utcfromtimestamp((t[i] - np.datetime64('1970-01-01T00:00:00')) / np.timedelta64(1, 's'))

                if number>0:
                    z = -1*np.random.uniform(0, 1, number)
                    self.seed_elements(lon=lo[i]*np.ones(number), lat=la[i]*np.ones(number),
                                radius=radius, number=number, time=time,
                                mass=mass_element_ug,mass_degraded=0,mass_volatilized=0, z=z, origin_marker=1)

                mass_residual = mass_ug - number*mass_element_ug

                if mass_residual>0 and number_of_elements is None:
                    z = -1*np.random.uniform(0, 1, 1)
                    self.seed_elements(lon=lo[i], lat=la[i],
                                radius=radius, number=1, time=time,
                                mass=mass_residual,mass_degraded=0,mass_volatilized=0, z=z, origin_marker=1)

    seed_from_STEAM = seed_from_DataArray
    ''' Alias of seed_from_DataArray method for backward compatibility
    '''

    @staticmethod
    def _get_number_of_elements(
            g_mode,
            mass_element_ug=None,
            data_point=None,
            n_elements=None):

        if g_mode == "mass" and mass_element_ug is not None and data_point is not None:
            return int(np.ceil(np.array(data_point / mass_element_ug)))
        elif g_mode == "fixed" and n_elements is not None and n_elements > 0.:
            return n_elements
        else:
            raise ValueError("Incorrect combination of mode and input - undefined inputs")


    @staticmethod
    def _get_z(mode, number, depth=None, sed_mix_depth=None):
        if mode == "water_conc" and depth is not None:
            return -1 * np.random.uniform(0.0001, depth - 0.0001, number)
        elif mode == "sed_conc" and depth is not None and sed_mix_depth is not None:
            return  -1 * np.random.uniform(depth + 0.0001, depth + sed_mix_depth - 0.0001, number)
        elif mode == "emission":
            return -1 * np.random.uniform(0.0001, 1 - 0.0001, number)
        else:
            raise ValueError("Incorrect mode or depth")

    def seed_from_NETCDF(
            self,
            NETCDF_data,
            Bathimetry_data,
            Bathimetry_seed_data,
            mode='water_conc',
            lon_resol=0.05,
            lat_resol=0.05,
            lowerbound=0,
            higherbound=np.inf,
            radius=0,
            mass_element_ug=100e3,
            number_of_elements=None,
            origin_marker=1,
            gen_mode="mass",
            
    ):
        """Seed elements based on a dataarray with water/sediment concentration or direct emissions to water

            Arguments:
                NETCDF_data:        dataarray with concentration or emission data, with coordinates
                    * latitude      (latitude) float32
                    * longitude     (longitude) float32
                    * time          (time) datetime64[ns]
                Bathimetry_data:    dataarray with bathimetry data, MUST have the same grid of NETCDF_data and no time dimension
                    * latitude      (latitude) float32
                    * longitude     (longitude) float32
                Bathimetry_seed_data:    dataarray with bathimetry data, MUST be the same used for running the simulation and no time dimension
                    * latitude      (latitude) float32
                    * longitude     (longitude) float32
                mode:               "water_conc" (seed from concentration in water colum, in ug/L), "sed_conc" (seed from sediment concentration, in ug/kg d.w.), "emission" (seed from direct discharge to water, in kg)
                radius:             scalar, unit: meters, elements will be created in a circular area around coordinates
                lowerbound:         scalar, elements with lower values are discarded
                higherbound:        scalar, elements with higher values are discarded
                number_of_elements: scalar, number of elements created for each gridpoint
                mass_element_ug:    scalar, maximum mass of elements if number_of_elements is not specificed
                lon_resol:          scalar, longitude resolution of the NETCDF dataset
                lat_resol:          scalar, latitude resolution of the NETCDF dataset
                gen_mode:           "mass" (elements generated from mass), "fixed" (fixed number of elements for each data point)
            """

        # mass_element_ug=1e3     # 1e3 - 1 element is 1mg chemical
        # mass_element_ug=100e3   # 100e3 - 1 element is 100mg chemical
        # mass_element_ug=1e6     # 1e6 - 1 element is 1g chemical
        # mass_element_ug=1e9     # 1e9 - 1 element is 1kg chemical
                
        sel = np.where((NETCDF_data > lowerbound) & (NETCDF_data < higherbound))
        time_check = (NETCDF_data.time).size
                
        if (time_check) == 1:
        # fix for different encoding of single time step emissions
            try:
                t = np.datetime64(str(np.array(NETCDF_data.time.data)))
            except:
                t = np.datetime64(str(np.array(NETCDF_data.time[0])))
            
            la = NETCDF_data.latitude[sel[0]].data
            lo = NETCDF_data.longitude[sel[1]].data
        elif time_check > 1:
            t = NETCDF_data.time[sel[0]].data
            la = NETCDF_data.latitude[sel[1]].data
            lo = NETCDF_data.longitude[sel[2]].data
        print("Seeding " + str(la.size) + " datapoints")
               
        lon_array = lo + lon_resol / 2  # find center of pixel for volume of water / sediments
        lat_array = la + lat_resol / 2  # find center of pixel for volume of water / sediments
        
        data = np.array(NETCDF_data.data)
        sed_mixing_depth = np.array(self.get_config('chemical:sediment:mixing_depth')) # m

        if mode == 'sed_conc':
            # Compute mass of dry sediment in each pixel grid cell
            sed_mixing_depth = np.array(self.get_config('chemical:sediment:mixing_depth')) # m
            sed_density      = np.array(self.get_config('chemical:sediment:density')) # density of sediment particles, in kg/m3 d.w.
            sed_porosity     = np.array(self.get_config('chemical:sediment:porosity') ) # fraction of sediment volume made of water, adimentional (m3/m3)
            self.init_species()
            self.init_transfer_rates()

        lat_grid_m = np.array([6.371e6 * lat_resol * (2 * np.pi) / 360])
        
        if mode == 'emission':
            Bathimetry_seed = None

        for i in range(0, max(t.size, lo.size, la.size)):
            lon_grid_m = None
            Bathimetry_conc = None

            if mode != 'emission':
                lon_grid_m =  np.array([(6.371e6 * (np.cos(2 * (np.pi) * la[i] / 360)) * lon_resol * (2 * np.pi) / 360)])  # 6.371e6: radius of Earth in m
                Bathimetry_conc = np.array([(Bathimetry_data.sel(latitude=la[i],longitude=lo[i],method='nearest'))]) # m
                # depth of seeding must be the same as the one considered for resuspention process
                Bathimetry_seed = np.array([(Bathimetry_seed_data.sel(latitude=lat_array[i],longitude=lon_array[i],method='nearest'))]) # m

            if mode == 'water_conc':
                pixel_volume = Bathimetry_conc * lon_grid_m * lat_grid_m
                # concentration is ug/L, volume is m: m3 * 1e3 = L
                mass_ug = (data[sel][i] * (pixel_volume * 1e3))

            elif mode == 'sed_conc':
                # sed_conc_ug_kg is ug/kg d.w. (dry weight)
                pixel_volume =  sed_mixing_depth * (lon_grid_m * lat_grid_m) # m3
                pixel_sed_mass = (pixel_volume)*(1-sed_porosity)*sed_density # kg
                mass_ug = data[sel][i]*pixel_sed_mass
              
            elif mode == 'emission':
                mass_ug = data[sel][i]*1e9 # emissions is kg, 1 kg = 1e9 ug
            else:
                raise ValueError("Incorrect mode")

            number = self._get_number_of_elements(
                g_mode=gen_mode,
                mass_element_ug=mass_element_ug,
                data_point=mass_ug,
                n_elements=number_of_elements)
            
            if t.size == 1:
                time = datetime.utcfromtimestamp(
                    (np.array(t - np.datetime64('1970-01-01T00:00:00'))) / np.timedelta64(1, 's'))
            elif t.size > 1:
                time = datetime.utcfromtimestamp(
                    (t[i] - np.datetime64('1970-01-01T00:00:00')) / np.timedelta64(1, 's'))
                
            # specie to be added to seed parameters for sediments and water
            if mode == 'sed_conc':
                specie_elements = 3 # 'num_srev' # Name of specie for sediment elements
                moving_emement = False # sediment particles will not move
            else:
                specie_elements = 0 # 'num_lmm' # Name of specie for dissolved elements
                moving_emement = True # dissolved particles will move

            if gen_mode == 'fixed':
                mass_element_seed_ug = mass_ug / number
            elif gen_mode == 'mass':
                mass_element_seed_ug = mass_element_ug

            if mass_element_seed_ug > 0:
                z = self._get_z(mode = mode,
                                number = number, 
                                depth = Bathimetry_seed, # depth must be the same as the one considered for resuspention process
                                sed_mix_depth = sed_mixing_depth)

                for k in range(len(z)):

                    self.seed_elements(
                        lon=lon_array[i],
                        lat=lat_array[i],
                        radius=radius,
                        number=1,
                        time=time,
                        mass=mass_element_seed_ug,
                        mass_degraded=0,
                        mass_volatilized=0,
                        specie = specie_elements,
                        moving = moving_emement,
                        z=z[k],
                        origin_marker=origin_marker)
                    
    
                    if gen_mode != "fixed":
                        mass_residual = (mass_ug) - (number * mass_element_seed_ug)
    
                        if mass_residual > 0:
                            z = self._get_z(mode = mode,
                                            number = 1, 
                                            depth = Bathimetry_conc, 
                                            sed_mix_depth = sed_mixing_depth)
    
                            self.seed_elements(
                                lon=lon_array[i],
                                lat=lat_array[i],
                                radius=radius,
                                number=1,
                                time=time,
                                mass=mass_residual,
                                mass_degraded=0,
                                mass_volatilized=0,
                                specie = specie_elements,
                                moving = moving_emement,
                                z=z,
                                origin_marker=origin_marker)

    def interp_weights(self, xyz, uvw):
        """
        Calculate interpolation weights within regrid_conc function
        # https://stackoverflow.com/questions/20915502/speedup-scipy-griddata-for-multiple-interpolations-between-two-irregular-grids
        """
        import scipy.spatial as sp

        tri = sp.Delaunay(xyz)
        simplex = tri.find_simplex(uvw)
        vertices = np.take(tri.simplices, simplex, axis=0)
        temp = np.take(tri.transform, simplex, axis=0)
        d=2                                               ## CHECK
        delta = uvw - temp[:, d]
        bary = np.einsum('njk,nk->nj', temp[:, :d, :], delta)
        return vertices, np.hstack((bary, 1 - bary.sum(axis=1, keepdims=True)))

    def interpolate_regrid(self, values, vtx, wts):
        """
        Interpolate the value of each concentration gridpoint within regrid_conc function
        """
        return np.einsum('nj,nj->n', np.take(values, vtx), wts)

    def regrid_conc(self, filename, filename_regridded, latmin, latmax, latstep, lonmin, lonmax, lonstep, concfile = None):
        """
        Regrid "write_netcdf_chemical_density_map" output to regular latlon grid.
            filename:               string, path or filename of "write_netcdf_chemical_density_map" output file to be regridded
            filename_regridded:     string, path or filename of regridded output
            latmin:                 float 32, min latitude of new grid
            latmax:                 float 32, max latitude of new grid
            latstep:                float 32, latitude resolution of new grid, in degrees
            lonmin:                 float 32, min longitude of new grid
            lonmax:                 float 32, max longitude of new grid
            lonstep:                float 32 longitude resolution of new grid, in degrees
            concfile:               xarray Dataset of "write_netcdf_chemical_density_map" output file to be regridded
        """
        import numpy as np
        import xarray as xr
        from datetime import datetime as dt
        
        if ((concfile is None) and (filename is not None)):
            print("Loading concentration file from filename")
            ds = xr.open_dataset(filename)
        else:
            ds = concfile

        ds.load()
        start=dt.now()

        if (latmin < min(ds['lat'].values.flatten()) or latmax > max(ds['lat'].values.flatten())\
        or lonmin < min(ds['lon'].values.flatten()) or lonmax > max(ds['lon'].values.flatten())):
            print("latmin is not in range, lower than: ", min(ds['lat'].values.flatten()), (latmin < min(ds['lat'].values.flatten())*latmin))
            print("latmax is not in range, higher than: ",max(ds['lat'].values.flatten()), (latmax > max(ds['lat'].values.flatten())*latmax))
            print("lonmin is not in range: lower than:", min(ds['lon'].values.flatten()), (lonmin < min(ds['lon'].values.flatten())*lonmin))
            print("lonmax is not in range, higher than: ",max(ds['lon'].values.flatten()), (lonmax > max(ds['lon'].values.flatten())*lonmax))

            raise ValueError("Regrid coordinates out of bonds from input file range")
        else:
            pass

        new_lat_coords = np.arange(latmin,latmax,latstep)
        new_lon_coords = np.arange(lonmin,lonmax,lonstep)

        # define new grid of latitude and longitude
        new_lat, new_lon = np.meshgrid(new_lat_coords, new_lon_coords)

        # create an empty array to store the regridded data
        regridded_concentration_avg_data = np.zeros((ds.sizes['avg_time'], ds.sizes['specie'], ds.sizes['depth'], new_lat.shape[1], new_lon.shape[0]))

        # create 2D array of (y*x,) coordinates from the 2D (y,x) lat-lon grid
        lon_2d = ds['lon'].values.flatten()
        lat_2d = ds['lat'].values.flatten()
        lonlat_2d = np.column_stack((lat_2d, lon_2d))

        # create 2D array of the new coordinates
        lonlat_2d_new=np.column_stack((new_lat.flatten(),new_lon.flatten()))

        first=True
        # loop over every value of avg_time, specie, and depth
        for t, s, d in np.ndindex(ds.sizes['avg_time'], ds.sizes['specie'], ds.sizes['depth']):
            # select the data for the current avg_time, specie, and depth
            points = ds.concentration_avg[t,s,d,:,:].values.reshape(-1)

            if first:
                # Store the weights for the interpolation
                vtx, wts = self.interp_weights(lonlat_2d, lonlat_2d_new)
                first=False
            
            # interpolate the concentration data onto the new grid using griddata
            new_concentration_2d = self.interpolate_regrid(points, vtx, wts)
            # store the interpolated data in the regridded_concentration_avg_data array
            regridded_concentration_avg_data[t, s, d] = np.transpose(np.reshape(new_concentration_2d,(len(new_lon_coords),len(new_lat_coords))))

        # create a new xarray dataarray with the regridded data
        regridded_concentration_avg = xr.DataArray(regridded_concentration_avg_data, coords=[ds['avg_time'], ds['specie'], ds['depth'], new_lat_coords, new_lon_coords], dims=['avg_time', 'specie', 'depth', 'y', 'x'])
        regridded_concentration_avg.name = "concentration_avg"
        # change negative concentration values to 0
        regridded_concentration_avg_nan = regridded_concentration_avg.copy()
        regridded_concentration_avg_nan = xr.where(regridded_concentration_avg_nan < 0, 0, regridded_concentration_avg_nan)

        print("Time elapsed (hr:min:sec): ", dt.now()-start)

        print("Saving to netcdf")
        regridded_concentration_avg_nan.to_netcdf(filename_regridded)
        print("Time elapsed (hr:min:sec): ", dt.now()-start)

    def correct_conc_coordinates(self, DC_Conc_array, lon_coord, lat_coord, time_coord, shift_time=False):
        """
        Add longitude, latitude, and time coordinates to water and sediments concentration xarray DataArray
        
        DC_Conc_array:     xarray DataArray for water or sediment concetration from sum of "species"
                           from "write_netcdf_chemical_density_map" output
        lon_coord:         np array of float64, with longitude of "write_netcdf_chemical_density_map" output
        lat_coord:         np array of float64, with latitude of "write_netcdf_chemical_density_map" output
        time_coord:        np array of datetime64[ns] with avg_time of "write_netcdf_chemical_density_map" output
        shift_time:        boolean, if True shifts back time of 1 timestep so that the timestamp corresponds to 
                           the beginning of the first simulation timestep, not to the next one 

        """
        # Add latitude and longitude to the concentration dataset
        DC_Conc_array["y"] = ("y", lat_coord)
        DC_Conc_array["x"] = ("x", lon_coord)
        DC_Conc_array=DC_Conc_array.rename({'x': 'longitude','y': 'latitude'})
        # Add attributes to latitude and longitude so that "remapcon" function from cdo can interpolate results
        DC_Conc_array['latitude'] = DC_Conc_array['latitude'].assign_attrs(standard_name='latitude')
        DC_Conc_array['latitude'] = DC_Conc_array['latitude'].assign_attrs(long_name='latitude')
        DC_Conc_array['latitude'] = DC_Conc_array['latitude'].assign_attrs(units='degrees_north')
        DC_Conc_array['latitude'] = DC_Conc_array['latitude'].assign_attrs(axis='Y')

        DC_Conc_array['longitude'] = DC_Conc_array['longitude'].assign_attrs(standard_name='longitude')
        DC_Conc_array['longitude'] = DC_Conc_array['longitude'].assign_attrs(long_name='longitude')
        DC_Conc_array['longitude'] = DC_Conc_array['longitude'].assign_attrs(units='degrees_east')
        DC_Conc_array['longitude'] = DC_Conc_array['longitude'].assign_attrs(axis='X')
        
        if shift_time == True:
            # Shifts back time 1 timestep so that the timestamp corresponds to the beginning of the first simulation timestep, not the next one
            time_correction = time_coord[1] - time_coord[0]
            time_corrected = np.array(time_coord - time_correction)
            DC_Conc_array["avg_time"] = ("avg_time", time_corrected)
        
        DC_Conc_array_corrected=DC_Conc_array.rename({'avg_time': 'time'})
        
        return DC_Conc_array_corrected
    
    def calculate_water_sediment_conc(self,
                                      File_Path,
                                      File_Name,
                                      File_Path_out,
                                      Chemical_name,
                                      Origin_marker_name,
                                      Transfer_setup = "organics",
                                      Concentration_file = None,
                                      shift_time = False):
        """
        Add dissolved, DOC, and SPM concentration arrays to obtain total water concentration and save the resulting xarray as netCDF file 
        Save sediment concentration DataArray as netDCF file
        Results can be used as inputs by "seed_from_NETCDF" function

        Concentration_file:    "write_netcdf_chemical_density_map" output if already loaded (original or after regrid_conc)
        File_Path:             string, path of "write_netcdf_chemical_density_map" output
        File_Name:             string, name of "write_netcdf_chemical_density_map" output
        File_Path_out:         string, path where created concentration files will be saved, must end with "/"
        Chemical_name:         string, name of modelled chemical
        Transfer_setup:        string, transfer_setup used for the simulation, "organics" or "metals"
        Origin_marker_name:    string, name of source indicated by "origin_marker" parameter
        shift_time:            boolean, if True shifts back time of 1 timestep so that the timestamp corresponds to 
                               the beginning of the first simulation timestep, not to the next one

        """
        from datetime import datetime
        import xarray as xr

        if ((Concentration_file is None) and (File_Path and File_Name is not None)):
            print("Loading Concentration_file from File_Path")
            Concentration_file = xr.open_dataset(File_Path + File_Name)
        else:
            if "concentration_avg" in Concentration_file.data_vars:
                print("input is write_netcdf_chemical_density_map file")
            else:
                raise ValueError("Incorrect file or file/path not specified")

        # Sum DataArray for specie 0, 1, and 2 (dissolved, DOC, and SPM) to obtain total water concentration
        print("Running sum of water concentration", datetime.now().strftime("%Y_%m_%d-%H_%M_%S"))
        
        if Transfer_setup == "organics":        
            Dissolved_conc = Concentration_file.sel(specie = 0)
            Dissolved_conc = Dissolved_conc.concentration_avg
            SPM_conc = Concentration_file.sel(specie = 2)
            SPM_conc = SPM_conc.concentration_avg
            if 1 in Concentration_file.specie:
                DOC_conc = Concentration_file.sel(specie = 1)
                DOC_conc = DOC_conc.concentration_avg
                # print("DOC was considered for partitioning of chemical")
                DC_Conc_array_wat = Dissolved_conc + SPM_conc + DOC_conc
                # DC_Conc_array_wat = Dissolved_conc + DOC_conc
            else: 
                DC_Conc_array_wat = Dissolved_conc + SPM_conc
                # DC_Conc_array_wat = Dissolved_conc
        
        elif Transfer_setup == "metals":
            Dissolved_conc = Concentration_file.sel(specie = 0)
            Dissolved_conc = Dissolved_conc.concentration_avg
            SPM_conc = Concentration_file.sel(specie = 1)
            SPM_conc = SPM_conc.concentration_avg
            SPM_conc_sr = Concentration_file.sel(specie = 2)
            SPM_conc_sr = SPM_conc_sr.concentration_avg
            DC_Conc_array_wat = Dissolved_conc + SPM_conc + SPM_conc_sr
            # DC_Conc_array_wat = Dissolved_conc

        print("Running sediment concentration", datetime.now().strftime("%Y_%m_%d-%H_%M_%S"))
        DC_Conc_array_sed = Concentration_file.concentration_avg[:,3,:,:,:]

        print("Changing coordinates", datetime.now().strftime("%Y_%m_%d-%H_%M_%S"))

        if "lat" in Concentration_file.data_vars:
            lat = np.array(Concentration_file.lat[:,1])
            print("lat data_var used")
        elif "y" in Concentration_file.dims:
            lat = np.array(Concentration_file.y)
            print("y dimention from regridded file used")
        else:
            raise ValueError("Incorrect dimention lat/y")

        if "lon" in Concentration_file.data_vars:
            lon = np.array(Concentration_file.lon[1,:])
            print("lon data_var used")
        elif ("lon" not in Concentration_file.dims) and ("y" in Concentration_file.dims):
            lon = np.array(Concentration_file.x)
            print("x dimention from regridded file used")
        else:
            raise ValueError("Incorrect dimention lon/x")

        time_avg = np.array(Concentration_file.avg_time)

        DC_Conc_array_wat = self.correct_conc_coordinates(DC_Conc_array = DC_Conc_array_wat, 
                                                      lon_coord = lon, 
                                                      lat_coord = lat, 
                                                      time_coord = time_avg,
                                                      shift_time = shift_time)

        DC_Conc_array_sed = self.correct_conc_coordinates(DC_Conc_array = DC_Conc_array_sed, 
                                                      lon_coord = lon, 
                                                      lat_coord = lat, 
                                                      time_coord = time_avg,
                                                      shift_time = shift_time)

        DC_Conc_array_wat.name = "concentration_avg_water"
        DC_Conc_array_wat.attrs['standard_name'] = "water_concentration"
        DC_Conc_array_wat.attrs['long_name'] = (Chemical_name or "") + " time averaged water concentration"
        DC_Conc_array_wat.attrs['units'] = 'ug/m3'
        if "projection" in Concentration_file.data_vars:
            DC_Conc_array_wat.attrs['grid_mapping'] = str(Concentration_file.projection.proj4)
        else:
            DC_Conc_array_wat.attrs['grid_mapping'] = "projection_lonlat_EPSG_4326_WGS_84"

        DC_Conc_array_wat.attrs['lon_resol'] = str(np.around(abs(lon[0]-lon[1]), decimals = 8)) + " degrees E"
        DC_Conc_array_wat.attrs['lat_resol'] = str(np.around(abs(lat[0]-lat[1]), decimals = 8)) + " degrees N"
        if "specie" in DC_Conc_array_wat.dims:
            if len(DC_Conc_array_wat.specie) == 1:
                specie = float(np.array(DC_Conc_array_wat.specie)[0])
                DC_Conc_array_wat = DC_Conc_array_wat.sel(specie = specie) # drop "specie" coordinate since only water elements were selected

        DC_Conc_array_sed.name = "concentration_avg_sediments"
        DC_Conc_array_sed.attrs['standard_name'] = "sediment_concentration"
        DC_Conc_array_sed.attrs['long_name'] = ((Chemical_name or "") + " time averaged sediment concentration")
        DC_Conc_array_sed.attrs['units'] = 'ug/Kg d.w.'
        if "projection" in Concentration_file.data_vars:
            DC_Conc_array_sed.attrs['grid_mapping'] = str(Concentration_file.projection.proj4)
        else:
            DC_Conc_array_sed.attrs['grid_mapping'] = "projection_lonlat_EPSG_4326_WGS_84"

        DC_Conc_array_sed.attrs['lon_resol'] = str(np.around(abs(lon[0]-lon[1]), decimals = 8)) + " degrees E"
        DC_Conc_array_sed.attrs['lat_resol'] = str(np.around(abs(lat[0]-lat[1]), decimals = 8)) + " degrees N"
        if "specie" in DC_Conc_array_sed.dims:
            if len(DC_Conc_array_sed.specie) == 1:
                specie = float(np.array(DC_Conc_array_sed.specie)[0])
                DC_Conc_array_sed = DC_Conc_array_sed.sel(specie = specie) # drop "specie" coordinate since only sed elements were selected
        

        # Conc_time = datetime.now().strftime("%Y%m%d-%H%M%S")
        # wat_file = File_Path_out + Conc_time + "_water_conc_" + (Chemical_name or "") + "_" + (Origin_marker_name or "") + ".nc"
        # sed_file = File_Path_out + Conc_time + "_sediments_conc_" + (Chemical_name or "") + "_" + (Origin_marker_name or "")+ ".nc"
        wat_file = File_Path_out + "water_conc_" + (Chemical_name or "") + "_" + (Origin_marker_name or "") + ".nc"
        sed_file = File_Path_out + "sediments_conc_" + (Chemical_name or "") + "_" + (Origin_marker_name or "")+ ".nc"

        print("Saving water concentration file", datetime.now().strftime("%Y_%m_%d-%H_%M_%S"))
        DC_Conc_array_wat.to_netcdf(wat_file)
        print("Saving sediment concentration file", datetime.now().strftime("%Y_%m_%d-%H_%M_%S"))
        DC_Conc_array_sed.to_netcdf(sed_file)

    def mask_netcdf_map (self,
                         shp_mask_file,
                         file_path = None,
                         file_name=None,
                         DataArray = None,
                         shp_epsg = "epsg:4326",
                         invert_shp = False,
                         drop_data = False,
                         save_masked_file = False,
                         file_output_path = None,
                         file_output_name = None
                         ):
        '''
        Mask xarray DataArray using shapefile, return a masked xarray DataArray
            Used for xarray DataArray with regular lat/lon coordinates. 
            "write_netcdf_chemical_density_map" output must be regridded to regular lat/lon coordinates with "regrid_conc" function
    
        shp_mask_file:       string, full path to mask shapefile
        DataArray:           xarray DataArray to be masked loaded with rioxarray.open_rasterio(DataArray)
                                 *latitude/longitude, lat/lon, y/x are accepted as coordinates
        shp_epsg:            string, reference system of shp file (e.g. "epsg:4326")
        invert_shp:          boolean, select if values inside (False) or outside (True) shp are masked
        drop_data:           boolean, select if spatial extent of DataArray is mantained (False) or reduced to the extent of shp (True)
        save_masked_file:    boolean,select if DataArray_masked is saved (True) or returned (False)
        file_path:           string, path of the file to be masked. Must end with /
        file_name:           string, name of the DataArray to be masked (.nc)
        file_output_path:    string, path of the file to be saved. Must end with /
        file_output_name:    string, name of the DataArray_masked output file (.nc)
        '''
        import geopandas as gpd
        import rioxarray
        from shapely.geometry import mapping
        import os as os
        
        if DataArray is None:
            if file_path is not None and file_name is not None:
                print("Loading DataArray from disk")
                DataArray = rioxarray.open_rasterio(file_path + file_name)
            else:
                raise ValueError("DataArray or file_path/file_name not specified")
    
        shp_mask = gpd.read_file(shp_mask_file, crs=shp_epsg)
    
        if ("latitude" in DataArray.dims) and ("longitude" in DataArray.dims):
            DataArray = DataArray.rio.set_spatial_dims(x_dim="longitude", y_dim="latitude", inplace=True)
            print("latitude/longitude dimentions used")
        elif ("lat" in DataArray.dims) and ("lon" in DataArray.dims):
            DataArray = DataArray.rio.set_spatial_dims(x_dim="lon", y_dim="lat", inplace=True)
            print("lat/lon dimentions used")
        elif ("x" in DataArray.dims) and ("y" in DataArray.dims):
            DataArray = DataArray.rio.set_spatial_dims(x_dim="x", y_dim="y", inplace=True)
            print("x/y dimentions used")
        else:
            raise ValueError("Unspecified lat/lon dimentions in DataArray")
    
        DataArray = DataArray.rio.write_crs(shp_epsg, inplace=True)
        DataArray_masked = DataArray.rio.clip(shp_mask.geometry.apply(mapping), shp_mask.crs, drop=drop_data, invert = invert_shp)
    
        if save_masked_file == True:
            if not os.path.exists(file_output_path):
                os.makedirs(file_output_path)
                print("file_output_path did not exist and was created")
            else:
                pass
            print("Saving DataArray_masked file")
            
            if 'grid_mapping' in DataArray_masked.attrs:
                del DataArray_masked.attrs['grid_mapping'] # delete grid_mapping attribute to avoid "ValueError in safe_setitem" from xarray
            else:
                pass
            
            DataArray_masked.to_netcdf(file_output_path + file_output_name)
    
        else:
            return DataArray_masked
        
    @staticmethod
    def _simmetrical_colormap(cmap):
        '''
        Take a colormap and create a new one, as the concatenation of itself by a symmetrical fold around 0
        from https://stackoverflow.com/questions/28439251/symmetric-colormap-matplotlib

        cmap:     matplotlib colormap that will be returned symmetrical with respect to 0
        '''
        import numpy as np
        import matplotlib.colors as mcolors

        new_cmap_name = "sym_" + cmap.name
        # Define the roughness of the colormap, default is 128 
        n= 128 
        # get the list of color from colormap
        colors_r = cmap(np.linspace(0, 1, n))    # take the standard colormap # 'right-part'
        colors_l = colors_r[::-1]                # take the first list of color and flip the order # "left-part"

        # combine them and build a new colormap
        colors = np.vstack((colors_l, colors_r))
        new_cmap = mcolors.LinearSegmentedColormap.from_list(new_cmap_name, colors)

        return new_cmap

    def create_images(self,
                      Conc_Dataset,
                      time_start, 
                      time_end,
                      long_min, long_max,
                      lat_min, lat_max,
                      file_out_path,
                      file_out_sub_folder,
                      shp_file_path,
                      title_caption,
                      unit_measure,
                      vmin = None, 
                      vmax = None,
                      selected_colormap = None,
                      levels_colormap = None,
                      simmetrical_cmap = False,
                      selected_depth = 0,
                      fig_format = ".jpg",
                      add_shp_to_figure = False,
                      variable_name = None,
                      labels_font_sizes = [30,30,30,25,25,25,25],
                      shp_color = "black"):
        '''
        Create a series of .jpg or .png for each timestep of a concentration map
        from REGRIDDED "calculate_water_sediment_conc" function output
        
        Conc_Dataset:        xarray dataset of concentration after calculate_water_sediment_conc
                                *latitude, degrees N
                                *longitude, degrees E
                                *time, datetime64[ns]
        time_start:          datetime64[ns], start time of figures
        time_end:            datetime64[ns],  end time of figures.
        long_min:            float64, min longitude of figure
        long_max:            float64, max longitude of figure
        lat_min:             float64, min latitude of figure
        lat_max:             float64, max latitude of figure
        vmin:                float64, min value of concentration in the figure, specify to keep colorscale constant
        vmax:                float64, max value of concentration in the figure, specify to keep colorscale constant
        file_out_path:       string, main output path of figure produced, must end with /
        file_out_sub_folder: string, subforlder of file_out_path, must end with /
        shp_file_path:       string, full path and name of shp file
        title_caption:       string, first part of figure title before date and unit_measure
        unit_measure:        string, (ug/m3) or (ug/kg d.w), between parenthesis
        levels_colormap:     list of float64, levels used for colorbar (e.g., [0., 1., 15.])
        selected_colormap:   e.g. plt.cm.Blues
        simmetrical_cmap:    boolean,select if cmap is simmetrical to 0 (True) or not (False)
        selected_depth:      int, depth selected if present. If no depth was selected when creating conc map, use 0
        fig_format:          string, format of produced images (e.g.,".jpg", ".png"),
        add_shp_to_figure:   boolean,select if shp is added to the figure (True) or not (False)
        variable_name:       string, name of Conc_Datasetdata variable to plot if not concentration_avg_water/sediments
        labels_font_sizes:   list of int, [title_font_size, x_label_font_size, y_label_font_size, x_ticks_font_size
                                           y_ticks_font_size, cbar_label_font_size, cbar_ticks_font_size]
        shp_color:           string, color of shapefile when plotted
        '''

        import numpy as np
        import matplotlib.pyplot as plt
        import matplotlib.ticker as ticker
        import os as os
        from mpl_toolkits.axes_grid1 import make_axes_locatable, axes_size
        if add_shp_to_figure:
            import geopandas as gpd

        aspect = 15
        # pad_fraction = 1e-1
        file_output_path = file_out_path + file_out_sub_folder
        
        title_font_size = labels_font_sizes[0]
        x_label_font_size = labels_font_sizes[1]
        y_label_font_size = labels_font_sizes[2]
        x_ticks_font_size = labels_font_sizes[3]
        # y_ticks_font_size = labels_font_sizes[4]
        cbar_label_font_size = labels_font_sizes[5]
        cbar_ticks_font_size = labels_font_sizes[6]

        if simmetrical_cmap == True:
            if selected_colormap == None:
                selected_colormap = plt.colormaps["viridis"]
            selected_colormap = self._simmetrical_colormap(cmap = selected_colormap)

        if not os.path.exists(file_output_path):
            os.makedirs(file_output_path)
            print("file_output_path did not exist and was created")
        else:
            pass

        if add_shp_to_figure:
            shp = gpd.read_file(shp_file_path)

        if "concentration_avg_water" in Conc_Dataset.keys():
            Conc_DataArray = Conc_Dataset.concentration_avg_water
            colorbar_title = "concentration_avg_water"
        elif "concentration_avg_sediments" in Conc_Dataset.keys():
            Conc_DataArray = Conc_Dataset.concentration_avg_sediments
            colorbar_title = "concentration_avg_sediments"
        elif variable_name is not None:
            Conc_DataArray = Conc_Dataset[variable_name]
            colorbar_title = variable_name
        else:
            raise ValueError("specified variable_name is not present in Conc_Dataset")
            
        if 'time' in Conc_DataArray.dims:
            Conc_DataArray = Conc_DataArray.where(((Conc_DataArray.time >= time_start) &
                                           (Conc_DataArray.time <= time_end)), drop=True)
        elif time_start is not None:
            Conc_DataArray['time'] = time_start
        else:
            raise ValueError("Conc_DataArray.time is missing, time_start must be specified")
        
        attribute_list = list(Conc_DataArray.attrs)
        for attr in attribute_list:
            del Conc_DataArray.attrs[attr]

        if add_shp_to_figure == True:
            print("shp was added over the figures")
            for timestep in range(0, (Conc_DataArray.time.to_numpy()).size):
                print("creating image n° ", str(timestep+1), " out of ", str((Conc_DataArray.time.to_numpy()).size))
                if (Conc_DataArray.time.to_numpy()).size > 1 and "depth" in Conc_DataArray.dims:
                    Conc_DataArray_selected = Conc_DataArray.isel(time = timestep, depth = selected_depth)
                elif (Conc_DataArray.time.to_numpy()).size > 1 and "depth" not in Conc_DataArray.dims:
                    Conc_DataArray_selected = Conc_DataArray.isel(time = timestep)
                elif (Conc_DataArray.time.to_numpy()).size <= 1 and "depth" in Conc_DataArray.dims:
                    Conc_DataArray_selected = Conc_DataArray.isel(depth = selected_depth)
                elif (Conc_DataArray.time.to_numpy()).size <= 1 and "depth" not in Conc_DataArray.dims:
                    Conc_DataArray_selected = Conc_DataArray
                    
                fig, ax = plt.subplots(figsize = (20,15)) # Change here size of figure
                shp.plot(ax = ax, color = shp_color, zorder = 10)
                ax2 = Conc_DataArray_selected.plot.pcolormesh(ax = ax, 
                                                        x = 'longitude', 
                                                        y = 'latitude', 
                                                        cmap=selected_colormap,
                                                        robust = True, 
                                                        vmin = vmin, vmax = vmax,
                                                        levels = levels_colormap,
                                                        add_colorbar=False,
                                                        zorder = 0) # colorbar is added ex-post
                ax.set_xlim(long_min, long_max)
                ax.set_ylim(lat_min, lat_max)
                ax.set_xlabel("Longitude", fontsize = x_label_font_size, labelpad = 30) # Change here size of ax labels
                ax.set_ylabel("Latitude", fontsize = y_label_font_size, labelpad = 30) # Change here size of ax labels
                ax.tick_params(labelsize=x_ticks_font_size) # Change here size of ax ticks
                if (Conc_DataArray.time.to_numpy()).size > 1:
                    ax.set_title(title_caption + " " + str((np.array(Conc_DataArray.time[timestep])))[0:10] + " " +unit_measure +")", pad=20, fontsize = title_font_size, weight = "bold")
                else:
                    ax.set_title(title_caption + " " +unit_measure, pad=30, fontsize = title_font_size, weight = "bold")
                # from https://stackoverflow.com/questions/18195758/set-matplotlib-colorbar-size-to-match-graph
                divider = make_axes_locatable(ax)
                width = axes_size.AxesY(ax, aspect=1./aspect)
                # pad_cb = axes_size.Fraction(pad_fraction, width)
                # cax = divider.append_axes("right", size="3%", pad=pad_cb)
                cax = divider.append_axes("right", size=width, pad=0.0)
                cax.yaxis.set_major_formatter(ticker.FormatStrFormatter('%0.2e'))
                cax.tick_params(labelsize=cbar_label_font_size)
                plt.colorbar(ax2, cax=cax)
                
                fig.savefig(file_out_path + file_out_sub_folder+str(f"{timestep:03d}")+"_"+file_out_sub_folder[:-1]+fig_format)
                plt.close()
        else:
            print("shp was not added over the figures")
            for timestep in range(0, (Conc_DataArray.time.to_numpy()).size):
                print("creating image n° ", str(timestep+1), " out of ", str((Conc_DataArray.time.to_numpy()).size))
                if (Conc_DataArray.time.to_numpy()).size > 1 and "depth" in Conc_DataArray.dims:
                    Conc_DataArray_selected = Conc_DataArray.isel(time = timestep, depth = selected_depth)
                elif (Conc_DataArray.time.to_numpy()).size > 1 and "depth" not in Conc_DataArray.dims:
                    Conc_DataArray_selected = Conc_DataArray.isel(time = timestep)
                elif (Conc_DataArray.time.to_numpy()).size <= 1 and "depth" in Conc_DataArray.dims:
                    Conc_DataArray_selected = Conc_DataArray.isel(depth = selected_depth)
                elif (Conc_DataArray.time.to_numpy()).size <= 1 and "depth" not in Conc_DataArray.dims:
                    Conc_DataArray_selected = Conc_DataArray
                
                if (Conc_DataArray.time.to_numpy()).size > 1:
                    plt_title = (title_caption + " " + str((np.array(Conc_DataArray.time[timestep])))[0:19] + " " + unit_measure)
                else:
                    plt_title = (title_caption + " " +unit_measure)

                
                fig = Conc_DataArray_selected.plot(vmin = vmin, vmax = vmax, 
                                                  robust = True, 
                                                  cmap=selected_colormap, 
                                                  levels = levels_colormap,
                                                  figsize = (20,15),
                                                  add_colorbar=False) # colorbar is added ex-post
                plt.title(plt_title, pad=30, fontsize = title_font_size, weight = "bold")
                plt.ylabel("Latitude", fontsize = x_label_font_size, labelpad=30.)
                plt.xlabel("Longitude", fontsize = y_label_font_size, labelpad=30.)
                plt.xlim(long_min, long_max)
                plt.ylim(lat_min, lat_max)
                plt.tick_params(labelsize=x_ticks_font_size)
                colorbar = plt.colorbar(fig)
                colorbar.set_label(label=colorbar_title,size=cbar_label_font_size)
                cax=colorbar.ax
                cax.tick_params(labelsize=cbar_ticks_font_size)
                cax.yaxis.set_major_formatter(ticker.FormatStrFormatter('%0.2e'))

                fig.figure.savefig(file_out_path + file_out_sub_folder+str(f"{timestep:03d}")+"_"+file_out_sub_folder[:-1]+fig_format)
                plt.close()
                
    def plot_emission_data_frequency(self, emissions, title, n_bins = 100, zoom_max = 100, zoom_min = 0):
         '''
         Plot distribuion of emissions dataset values, mass, and cumulative mass

         emissions:  masked array of float32 with selected data points to plot
         title:      string, title of main plot 
         n_bins:     int, number of bins to group datapoints 
         zoom_max:   int, % of dataset lenght where the zoomed area stops
         zoom_min:   int, % of dataset lenght where the zoomed area starts
         '''
         import matplotlib.pyplot as plt
         import numpy as np
         
         values,base=np.histogram(emissions,n_bins)
         cumulative = np.cumsum(values*base[0:-1])
         fig,(ax1,ax2)=plt.subplots(nrows=2, ncols=1)
         fig.tight_layout(pad=1.5)
         ax1.plot(base[:-1], 100*values*base[0:-1]/max(values*base[0:-1]), c='red')
         ax1.plot(base[:-1], 100*cumulative/cumulative[-1], c='blue')
         ax1.plot(base[:-1], 100*values/max(values), c='black')
         ax1.set_title(title)
         ax1.set_ylabel("Frequency (%)")
         ax1.legend(['Mass','Cumulative mass','Data points'])
         ax2.plot(base[zoom_min:zoom_max], 100*values[zoom_min:zoom_max]*base[zoom_min:zoom_max]/max(values*base[0:-1]), c='red')
         ax2.plot(base[zoom_min:zoom_max], 100*cumulative[zoom_min:zoom_max]/cumulative[-1], c='blue')
         ax2.plot(base[zoom_min:zoom_max], 100*values[zoom_min:zoom_max]/max(values), c='black')
         ax2.set_title("Zoom from " + str(zoom_min) +" to "+str(zoom_max)+"% of dataset")
         ax2.set_ylabel("Frequency (%)")
         ax2.set_xlabel("Value")
         plt.show()
                
    def summary_created_elements(self,
                                 file_folder,
                                 file_name,
                                 variable_name,
                                 emiss_factor,
                                 upper_limit,
                                 lower_limit,
                                 name_dataset,
                                 long_min, long_max,
                                 lat_min, lat_max,
                                 time_start, time_end,
                                 range_max = None,
                                 range_min = None,
                                 n_bins = 100,
                                 zoom_max=100,
                                 zoom_min=0
                                 ):
        '''
        Calculate the maxium number of elements in a simulation created by seed_from_NETCDF from xarray DataArray.
        Produce histographs with frequency of datapoints values within the specified limits
        ----------
        file_folder:    string, path to file, must end with /
        file_name:      string, name of file, must end with .nc
        variable_name:  string, name of xarray DataArray variable
        emiss_factor:   float32, conversion factor between data and mass expressed as ug (e.g. ug/L, ug/kg), 1e9 if DataArray is in Kg
        upper_limit:    float32, limit under which datapoints in DataArray wll be ignored by seed_from_NETCDF
        lower_limit:    float32, limit over which datapoints in DataArray wll be ignored by seed_from_NETCDF
        name_dataset:   string, name of data to be reported in the title of figures
        time_start:          datetime64[ns], start time of dataset considered
        time_end:            datetime64[ns],  end time of dataset considered
        long_min:            float64, min longitude of dataset considered
        long_max:            float64, max longitude of dataset considered
        lat_min:             float64, min latitude of dataset considered
        lat_max:             float64, max latitude of dataset considered
        range_max:      float32, max value shown in the figure on data frequency for the whole dataset
        range_min:      float32, min value shown in the figure on data frequency for the whole dataset
        n_bins:         int, number of bins used for histograms
        zoom_max:       int, % of dataset lenght where the zoomed area stops
        zoom_min:       int, % of dataset lenght where the zoomed area starts
        '''
        import xarray as xr
        import matplotlib.pyplot as plt
        import numpy as np
        
        DS = xr.open_dataset(file_folder + file_name)
        if "lat" in DS.dims:
            DS = DS.rename({'lat': 'latitude','lon': 'longitude'})
        if "x" in DS.dims:
            DS = DS.rename({'y': 'latitude','x': 'longitude'})           
        
        DS = DS[variable_name]
        DS = DS.where((DS.longitude > long_min) & (DS.longitude < long_max) &
                                        (DS.latitude > lat_min) & (DS.latitude < lat_max) &
                                        (DS.time >= time_start) &
                                        (DS.time <= time_end), drop=True)
        
        DS_ma = DS.to_masked_array() # Remove 0 and NA from dataArray, then change to np.array
        emissions = DS_ma[DS_ma>0]
        selected =np.all((emissions<upper_limit,emissions>lower_limit),axis=0)
        print ("##START "+ name_dataset + " ##")
    
        DS_max = emissions.max() 
        DS_min = emissions.min() 
        print("DS_max: ", DS_max)
        print("DS_min: ", DS_min, "\n")
        print("number of data-points without limits: ", (len(emissions)))
        print("upper limit: ", upper_limit)
        print("lower limit: ", lower_limit, "\n")
        
        emissions_sum = np.sum(emissions)
        total_mass = (emissions_sum* emiss_factor)/1e9 # (L*ug/L)/10^9 -> Kg
        selected_mass = (sum((emissions[selected])* emiss_factor))/1e9
        
        print("number of data-points selected within the limits: ", len(emissions[selected]), "\n")
        print('total mass of chemical: ', total_mass, ' kg')
        print('selected mass of chemical: ', selected_mass, ' kg')
        print('% of total mass selected: ', (selected_mass/total_mass)*100, " %")
        
        
        # See number and percentage of elements over upper limit
        print("n° of data-points over upper limit: ", np.count_nonzero(emissions > upper_limit))
        print("% of data-points over upper limit: ", 
              (np.count_nonzero(emissions > upper_limit)/np.prod(emissions.shape))*100, " %")
        print('mass of chemical over upper limit: ',
              (sum((emissions[emissions > upper_limit])* emiss_factor))/1e9, ' kg')  # e.g. (L*ug/L)/10^9 -> Kg
        print("% of total volume or mass of the elements over upper limit:", 
              (np.sum(emissions[emissions > upper_limit])/emissions_sum)*100, " %", "\n")
    
        # See number and percentage of elements under lower limit
        print("n° of data-points under lower limit: ", np.count_nonzero(emissions < lower_limit))
        print("% of data-points under lower limit: ", 
              (np.count_nonzero(emissions < lower_limit)/np.prod(emissions.shape))*100, " %")
        print('mass of chemical under limit: ',
        (sum((emissions[emissions < lower_limit])* emiss_factor))/1e9, ' kg') # e.g. (L*ug/L)/10^9 -> Kg
        print("% of total volume or mass of the elements under lower limit: ", 
              ((np.sum(emissions[emissions < lower_limit]))/(emissions_sum))*100, "%", "\n")
    
        print("% of total volume or mass of elements under lower limit considering also upper limit")
        print(((np.sum(emissions[emissions < lower_limit]))/(np.sum(emissions[emissions < upper_limit])))*100, "\n")
    
        # Plot histograms for frequency of values
    
        self.plot_emission_data_frequency(emissions= emissions,
                            title = "Complete dataset",
                            n_bins = n_bins, 
                            zoom_max = zoom_max, 
                            zoom_min = zoom_min)
    
        self.plot_emission_data_frequency(emissions= emissions[selected],
                            title = "Selected dataset between lower and upper limit",
                            n_bins = n_bins, 
                            zoom_max = zoom_max, 
                            zoom_min = zoom_min)
    
        if range_max is not None and range_min is not None:
            zoom_max = (range_max/DS_max)*100
            zoom_min = (range_min/DS_max)*100
            
            self.plot_emission_data_frequency(emissions= emissions[selected],
                                              title = "Selected dataset between range_min and range_max",
                                              n_bins = n_bins, 
                                              zoom_max = zoom_max, 
                                              zoom_min = zoom_min)
    
        plt.hist(x=emissions, bins=n_bins, range=(0,lower_limit)) 
        plt.title("Datapoints between 0 and lower limit for "+ name_dataset)
        plt.xlabel("Value")
        plt.ylabel("Frequency")
        plt.show()
        print ("##END##")
        

    def init_chemical_compound(self, chemical_compound = None):
        ''' Chemical parameters for a selection of PAHs:
            Naphthalene, Phenanthrene, Fluorene,
            Benzo-a-anthracene, Benzo-a-pyrene, Dibenzo-ah-anthracene

            Data collected from literature by
            Isabel Hanstein (University of Heidelberg / Norwegian Meteorological Insitute)
            Mattia Boscherini, Loris Calgaro (University Ca' Foscari, Venezia)
            Manuel Aghito (Norwegian Meteorological Institute / University of Bergen)
        '''

        if chemical_compound is not None:
            self.set_config('chemical:compound',chemical_compound)

        if self.get_config('chemical:compound') is None:
            raise ValueError("Chemical compound not defined")

        if  self.get_config('chemical:compound') in ["Naphthalene",'C1-Naphthalene','Acenaphthene','Acenaphthylene','Fluorene']:

            #partitioning
            self.set_config('chemical:transfer_setup','organics')
            self.set_config('chemical:transformations:dissociation','nondiss')
            self.set_config('chemical:transformations:LogKOW',3.361)
            self.set_config('chemical:transformations:TrefKOW',25)
            self.set_config('chemical:transformations:DeltaH_KOC_Sed',-21036)
            self.set_config('chemical:transformations:DeltaH_KOC_DOM',-25900)                 ### Phenanthrene value
            self.set_config('chemical:transformations:Setchenow', 0.2503)

            #degradation
            self.set_config('chemical:transformations:t12_W_tot', 224.08)
            self.set_config('chemical:transformations:Tref_kWt', 25)
            self.set_config('chemical:transformations:DeltaH_kWt', 50000)                     ### generic
            self.set_config('chemical:transformations:t12_S_tot', 5012.4)
            self.set_config('chemical:transformations:Tref_kSt', 25)
            self.set_config('chemical:transformations:DeltaH_kSt', 50000)                     ### generic

            #volatilization
            self.set_config('chemical:transformations:MolWt', 128.1705)
            self.set_config('chemical:transformations:Henry', 4.551e-4)

            self.set_config('chemical:transformations:Vpress', 11.2)
            self.set_config('chemical:transformations:Tref_Vpress', 25)
            self.set_config('chemical:transformations:DeltaH_Vpress', 55925)

            self.set_config('chemical:transformations:Solub', 31.4)
            self.set_config('chemical:transformations:Tref_Solub', 25)
            self.set_config('chemical:transformations:DeltaH_Solub', 25300)

        elif self.get_config('chemical:compound') in ["Phenanthrene",'Dibenzothiophene','C2-Naphthalene','Anthracene','C3-Naphthalene','C1-Dibenzothiophene']:

            #partitioning
            self.set_config('chemical:transfer_setup','organics')
            self.set_config('chemical:transformations:dissociation','nondiss')
            self.set_config('chemical:transformations:LogKOW',4.505)
            self.set_config('chemical:transformations:TrefKOW',25)
            self.set_config('chemical:transformations:DeltaH_KOC_Sed',-24900)
            self.set_config('chemical:transformations:DeltaH_KOC_DOM',-25900)
            self.set_config('chemical:transformations:Setchenow', 0.3026)

            #degradation
            self.set_config('chemical:transformations:t12_W_tot', 1125.79)
            self.set_config('chemical:transformations:Tref_kWt', 25)
            self.set_config('chemical:transformations:DeltaH_kWt', 50000)                     ### generic
            self.set_config('chemical:transformations:t12_S_tot', 29124.96)
            self.set_config('chemical:transformations:Tref_kSt', 25)
            self.set_config('chemical:transformations:DeltaH_kSt', 50000)                     ### generic

            #volatilization
            self.set_config('chemical:transformations:MolWt', 178.226)
            self.set_config('chemical:transformations:Henry', 4.294e-5)

            self.set_config('chemical:transformations:Vpress', 0.0222)
            self.set_config('chemical:transformations:Tref_Vpress', 25)
            self.set_config('chemical:transformations:DeltaH_Vpress', 71733)

            self.set_config('chemical:transformations:Solub', 1.09)
            self.set_config('chemical:transformations:Tref_Solub', 25)
            self.set_config('chemical:transformations:DeltaH_Solub', 34800)

        elif self.get_config('chemical:compound') in ["Fluoranthene",'Pyrene','C1-Phenanthrene','C2-Dibenzothiophene']:

            #partitioning
            self.set_config('chemical:transfer_setup','organics')
            self.set_config('chemical:transformations:dissociation','nondiss')
            self.set_config('chemical:transformations:LogKOW',5.089)
            self.set_config('chemical:transformations:TrefKOW',25)
            self.set_config('chemical:transformations:DeltaH_KOC_Sed',-47413)
            self.set_config('chemical:transformations:DeltaH_KOC_DOM',-27900)
            self.set_config('chemical:transformations:Setchenow', 0.2885)

            #degradation
            self.set_config('chemical:transformations:t12_W_tot', 1705.02)
            self.set_config('chemical:transformations:Tref_kWt', 25)
            self.set_config('chemical:transformations:DeltaH_kWt', 50000)                     ### generic
            self.set_config('chemical:transformations:t12_S_tot', 55000)
            self.set_config('chemical:transformations:Tref_kSt', 25)
            self.set_config('chemical:transformations:DeltaH_kSt', 50000)                     ### generic

            #volatilization
            self.set_config('chemical:transformations:MolWt', 202.26)
            self.set_config('chemical:transformations:Henry', 1.439e-5)

            self.set_config('chemical:transformations:Vpress', 0.00167)
            self.set_config('chemical:transformations:Tref_Vpress', 25)
            self.set_config('chemical:transformations:DeltaH_Vpress', 79581)

            self.set_config('chemical:transformations:Solub', 0.231)
            self.set_config('chemical:transformations:Tref_Solub', 25)
            self.set_config('chemical:transformations:DeltaH_Solub', 30315)

        elif self.get_config('chemical:compound') in ["Benzo-a-anthracene",'C2-Phenanthrene','Benzo-b-fluoranthene','Chrysene']:

            #partitioning
            self.set_config('chemical:transfer_setup','organics')
            self.set_config('chemical:transformations:dissociation','nondiss')
            self.set_config('chemical:transformations:LogKOW',5.724)
            self.set_config('chemical:transformations:TrefKOW',25)
            self.set_config('chemical:transformations:DeltaH_KOC_Sed', -38000)                ### Pyrene value
            self.set_config('chemical:transformations:DeltaH_KOC_DOM', -25400)                ### Pyrene value
            self.set_config('chemical:transformations:Setchenow', 0.3605)

            #degradation
            self.set_config('chemical:transformations:t12_W_tot', 1467.62)
            self.set_config('chemical:transformations:Tref_kWt', 25)
            self.set_config('chemical:transformations:DeltaH_kWt', 50000)                     ### generic
            self.set_config('chemical:transformations:t12_S_tot', 46600)
            self.set_config('chemical:transformations:Tref_kSt', 25)
            self.set_config('chemical:transformations:DeltaH_kSt', 50000)                     ### generic

            #volatilization
            self.set_config('chemical:transformations:MolWt', 228.29)
            self.set_config('chemical:transformations:Henry', 6.149e-6)

            self.set_config('chemical:transformations:Vpress', 0.0000204)
            self.set_config('chemical:transformations:Tref_Vpress', 25)
            self.set_config('chemical:transformations:DeltaH_Vpress', 100680)

            self.set_config('chemical:transformations:Solub', 0.011)
            self.set_config('chemical:transformations:Tref_Solub', 25)
            self.set_config('chemical:transformations:DeltaH_Solub', 46200)

        elif self.get_config('chemical:compound') in ["Benzo-a-pyrene",'C3-Dibenzothiophene','C3-Phenanthrene']:

            #partitioning
            self.set_config('chemical:transfer_setup','organics')
            self.set_config('chemical:transformations:dissociation','nondiss')
            self.set_config('chemical:transformations:LogKOW', 6.124)
            self.set_config('chemical:transformations:TrefKOW',25)
            self.set_config('chemical:transformations:DeltaH_KOC_Sed', -43700)                ### mean value 16 PAHs
            self.set_config('chemical:transformations:DeltaH_KOC_DOM', -31280)
            self.set_config('chemical:transformations:Setchenow', 0.171)

            #degradation
            self.set_config('chemical:transformations:t12_W_tot', 1491.42)
            self.set_config('chemical:transformations:Tref_kWt', 25)
            self.set_config('chemical:transformations:DeltaH_kWt', 50000)                     ### generic
            self.set_config('chemical:transformations:t12_S_tot', 44934.76)
            self.set_config('chemical:transformations:Tref_kSt', 25)
            self.set_config('chemical:transformations:DeltaH_kSt', 50000)                     ### generic

            #volatilization
            self.set_config('chemical:transformations:MolWt', 252.32)
            self.set_config('chemical:transformations:Henry', 6.634e-7)

            self.set_config('chemical:transformations:Vpress', 0.00000136)
            self.set_config('chemical:transformations:Tref_Vpress', 25)
            self.set_config('chemical:transformations:DeltaH_Vpress', 107887)

            self.set_config('chemical:transformations:Solub', 0.00229)
            self.set_config('chemical:transformations:Tref_Solub', 25)
            self.set_config('chemical:transformations:DeltaH_Solub', 38000)

        elif self.get_config('chemical:compound') in ["Dibenzo-ah-anthracene",'Benzo-k-fluoranthene','Benzo-ghi-perylene','Indeno-123cd-pyrene']:

            #partitioning
            self.set_config('chemical:transfer_setup','organics')
            self.set_config('chemical:transformations:dissociation','nondiss')
            self.set_config('chemical:transformations:LogKOW', 6.618)
            self.set_config('chemical:transformations:TrefKOW',25)
            self.set_config('chemical:transformations:DeltaH_KOC_Sed', -43700)                ### mean value 16 PAHs
            self.set_config('chemical:transformations:DeltaH_KOC_DOM', -30900)
            self.set_config('chemical:transformations:Setchenow', 0.338)

            #degradation
            self.set_config('chemical:transformations:t12_W_tot', 1464.67)
            self.set_config('chemical:transformations:Tref_kWt', 25)
            self.set_config('chemical:transformations:DeltaH_kWt', 50000)                     ### generic
            self.set_config('chemical:transformations:t12_S_tot', 40890.08)
            self.set_config('chemical:transformations:Tref_kSt', 25)
            self.set_config('chemical:transformations:DeltaH_kSt', 50000)                     ### generic

            #volatilization
            self.set_config('chemical:transformations:MolWt', 278.35)
            self.set_config('chemical:transformations:Henry', 4.894e-8)

            self.set_config('chemical:transformations:Vpress', 0.0000000427)
            self.set_config('chemical:transformations:Tref_Vpress', 25)
            self.set_config('chemical:transformations:DeltaH_Vpress', 112220)

            self.set_config('chemical:transformations:Solub', 0.00142)
            self.set_config('chemical:transformations:Tref_Solub', 25)
            self.set_config('chemical:transformations:DeltaH_Solub', 38000)                   ### Benzo-a-pyrene value

        elif self.get_config('chemical:compound') == "Copper":
            self.set_config('chemical:transfer_setup','metals')
            self.set_config('chemical:transformations:Kd', 60.1)            # Tomczak et Al 2019
            #self.set_config('chemical:transformations:Kd', 50)             # Merlin Expo, high confidence
            self.set_config('chemical:transformations:S0', 17.0)            # note below

        elif self.get_config('chemical:compound') == "Zinc":
            self.set_config('chemical:transfer_setup','metals')
            self.set_config('chemical:transformations:Kd', 173)             # Tomczak et Al 2019
            #self.set_config('chemical:transformations:Kd', 100)            # Merlin Expo, high confidence
            self.set_config('chemical:transformations:S0', 17.0)            # note below

        elif self.get_config('chemical:compound') == "Lead":
            self.set_config('chemical:transfer_setup','metals')
            self.set_config('chemical:transformations:Kd', 369)             # Tomczak et Al 2019
            #self.set_config('chemical:transformations:Kd', 500)            # Merlin Expo, strong confidence
            self.set_config('chemical:transformations:S0', 17.0)            # note below

        elif self.get_config('chemical:compound') == "Vanadium":
            self.set_config('chemical:transfer_setup','metals')
            self.set_config('chemical:transformations:Kd', 42.9)            # Tomczak et Al 2019
            #self.set_config('chemical:transformations:Kd', 5)              # Merlin Expo, weak confidence
            self.set_config('chemical:transformations:S0', 17.0)            # note below

        elif self.get_config('chemical:compound') == "Cadmium":
            self.set_config('chemical:transfer_setup','metals')
            self.set_config('chemical:transformations:Kd', 134)             # Tomczak et Al 2019
            #self.set_config('chemical:transformations:Kd', 79)             # Merlin Expo, strong confidence
            #self.set_config('chemical:transformations:Kd', 6.6)            # Turner Millward 2002
            self.set_config('chemical:transformations:S0', 17.0)            # note below

        elif self.get_config('chemical:compound') == "Chromium":
            self.set_config('chemical:transfer_setup','metals')
            self.set_config('chemical:transformations:Kd', 124)             # Tomczak et Al 2019
            #self.set_config('chemical:transformations:Kd', 130)            # Cr(III) Merlin Expo, moderate confidence
            #self.set_config('chemical:transformations:Kd', 180)            # Turner Millward 2002
            self.set_config('chemical:transformations:S0', 17.0)            # note below

        elif self.get_config('chemical:compound') == "Nickel":
            self.set_config('chemical:transfer_setup','metals')
            self.set_config('chemical:transformations:Kd', 31.1)            # Tomczak et Al 2019
            #self.set_config('chemical:transformations:Kd', 25)             # Merlin Expo, strong confidence
            #self.set_config('chemical:transformations:Kd', 5.3)            # Turner Millward 2002
            self.set_config('chemical:transformations:S0', 17.0)            # note below

# Default value for S0 is set to 17.0. This correspond to a Kd at salinity 35 being 32.7%
# of the fresh water value, which was the average reduction obtained comparing the values
# in Tomczak et Al 2019 to the "ocean margins" recommended values in IAEA TRS no.422, for a
# selection of metals (Cd, Cr, Hg, Ni, Pb, Zn). This gives very similar results the value
# 15.8, suggested in Perianez 2018.
# https://doi.org/10.1016/j.apgeochem.2019.04.003
# https://www-pub.iaea.org/MTCD/Publications/PDF/TRS422_web.pdf
# https://doi.org/10.1016/j.jenvrad.2018.02.014
#
# Merlin Expo Kd values are mean values from Allison and Allison 2005
# https://cfpub.epa.gov/si/si_public_record_report.cfm?dirEntryId=135783

        elif self.get_config('chemical:compound') == "Nitrogen":
            self.set_config('chemical:transfer_setup', 'metals')
            self.set_config('chemical:transformations:Kd', 0.)  # Nitrogen does not interact with particulate matter or sediments
            self.set_config('chemical:transformations:S0', 17.0)#
            
        elif self.get_config('chemical:compound') == "Alkalinity":
            self.set_config('chemical:transfer_setup', 'metals')
            self.set_config('chemical:transformations:Kd', 0.)  # Alkalinity does not interact with particulate matter or sediments
            self.set_config('chemical:transformations:S0', 17.0)  #

    def plot_mass(self,
                  legend=['dissolved','SPM','sediment'],
                  mass_unit='g',
                  time_unit='hours',
                  title=None,
                  filename=None):
        """Plot chemical mass distribution between the different species
            legend      list of specie labels, for example ['dissolved','SPM','sediment']
            mass_unit   'g','mg','ug'
            time_unit   'seconds', 'minutes', 'hours' , 'days'
            title       figure title string
        """

        import matplotlib.pyplot as plt

        fig, ax = plt.subplots()

        if not title == []:
            fig.suptitle(title)

        mass=self.get_property('mass')
        sp=self.get_property('specie')

        steps=self.steps_output

        bars=np.zeros((steps,5))

        mass_conversion_factor=1e-6
        if mass_unit=='g' and self.elements.variables['mass']['units']=='ug':
            mass_conversion_factor=1e-6
        if mass_unit=='mg' and self.elements.variables['mass']['units']=='ug':
            mass_conversion_factor=1e-3
        if mass_unit=='ug' and self.elements.variables['mass']['units']=='ug':
            mass_conversion_factor=1

        time_conversion_factor = self.time_step_output.total_seconds() / (60*60)
        if time_unit=='seconds':
            time_conversion_factor = self.time_step_output.total_seconds()
        if time_unit=='minutes':
            time_conversion_factor = self.time_step_output.total_seconds() / 60
        if time_unit=='hours':
            time_conversion_factor = self.time_step_output.total_seconds() / (60*60)
        if time_unit=='days':
            time_conversion_factor = self.time_step_output.total_seconds() / (24*60*60)

        for i in range(steps):

            bars[i]=[np.sum(mass[0][i,:]*(sp[0][i,:]==0))*mass_conversion_factor,
                     np.sum(mass[0][i,:]*(sp[0][i,:]==1))*mass_conversion_factor,
                     np.sum(mass[0][i,:]*(sp[0][i,:]==2))*mass_conversion_factor,
                     np.sum(mass[0][i,:]*(sp[0][i,:]==3))*mass_conversion_factor,
                     np.sum(mass[0][i,:]*(sp[0][i,:]==4))*mass_conversion_factor]

        bottom=np.zeros_like(bars[:,0])
        if 'dissolved' in legend:
            ax.bar(np.arange(steps),bars[:,self.num_lmm],width=1.25,color='midnightblue')
            bottom=bars[:,self.num_lmm]
        if 'DOC' in legend:
            ax.bar(np.arange(steps),bars[:,self.num_humcol],bottom=bottom,width=1.25,color='royalblue')
            bottom=bottom+bars[:,self.num_humcol]
        if 'SPM' in legend:
            ax.bar(np.arange(steps),bars[:,self.num_prev],bottom=bottom,width=1.25,color='palegreen')
            bottom=bottom+bars[:,self.num_prev]
        if 'sediment' in legend:
            ax.bar(np.arange(steps),bars[:,self.num_srev],bottom=bottom,width=1.25,color='orange')
            bottom=bottom+bars[:,self.num_srev]

        ax.legend(list(filter(None, legend)))
        ax.set_ylabel('mass [' + mass_unit + ']')
        ax.axes.get_xaxis().set_ticklabels(ax.axes.get_xticks() * time_conversion_factor)
        ax.set_xlabel('time [' + time_unit + ']')
        fig.show()

        if filename is not None:
            plt.savefig(filename, format=filename[-3:], transparent=True)<|MERGE_RESOLUTION|>--- conflicted
+++ resolved
@@ -143,9 +143,6 @@
             'chemical:particle_diameter': {'type': 'float', 'default': 5e-6,
                 'min': 0, 'max': 100e-6, 'units': 'm',
                 'level': self.CONFIG_LEVEL_ESSENTIAL, 'description': ''},
-			'chemical:doc_particle_diameter': {'type': 'float', 'default': 5e-6,
-			    'min': 0, 'max': 100e-6, 'units': 'm',
-			    'level': self.CONFIG_LEVEL_ESSENTIAL, 'description': 'Diameter of DOM aggregates for marine water'}, # https://doi.org/10.1038/246170a0
             'chemical:particle_concentration_half_depth': {'type': 'float', 'default': 20,
                 'min': 0, 'max': 100, 'units': 'm',
                 'level': self.CONFIG_LEVEL_ADVANCED, 'description': ''},
@@ -334,14 +331,11 @@
                 'level': self.CONFIG_LEVEL_ADVANCED, 'description': ''},
             'chemical:sediment:buried_leaking_rate': {'type': 'float', 'default': 0,
                 'min': 0, 'max': 10, 'units': 's-1',
-                'level': self.CONFIG_LEVEL_ADVANCED, 'description': 'rate of resuspension of buried sediments'},
+                'level': self.CONFIG_LEVEL_ADVANCED, 'description': ''},
             #
             'chemical:compound': {'type': 'enum',
                 'enum': ['Naphthalene','Phenanthrene','Fluoranthene',
                          'Benzo-a-anthracene','Benzo-a-pyrene','Dibenzo-ah-anthracene',
-<<<<<<< HEAD
-                         'Copper','Cadmium','Chromium','Lead','Vanadium','Zinc','Nickel','Nitrogen', 'Alkalinity', None],
-=======
                          'C1-Naphthalene','Acenaphthene','Acenaphthylene','Fluorene',
                          'Dibenzothiophene','C2-Naphthalene','Anthracene','C3-Naphthalene','C1-Dibenzothiophene',
                          'Pyrene','C1-Phenanthrene','C2-Dibenzothiophene',
@@ -349,7 +343,6 @@
                          'C3-Dibenzothiophene','C3-Phenanthrene',
                          'Benzo-k-fluoranthene','Benzo-ghi-perylene','Indeno-123cd-pyrene',
                          'Copper','Cadmium','Chromium','Lead','Vanadium','Zinc','Nickel',None],
->>>>>>> 1da5bec8
                 'default': None,
                 'level': self.CONFIG_LEVEL_ESSENTIAL, 'description': ''},
             })
@@ -471,11 +464,11 @@
 
 
         if 'specie' in kwargs:
-            # print('num_elements', num_elements)
-            # try:
-            #     print('len specie:',len(kwargs['specie']))
-            # except:
-            #     print('specie:',kwargs['specie'])
+            print('num_elements', num_elements)
+            try:
+                print('len specie:',len(kwargs['specie']))
+            except:
+                print('specie:',kwargs['specie'])
 
             init_specie = np.ones(num_elements,dtype=int)
             init_specie[:] = kwargs['specie']
@@ -579,34 +572,34 @@
         KOC_sed_diss_base = 10**(pKa_acid**(0.65*((KOW/(KOW+1))**0.14))) # KOC for ionized form of base species (L/kg_OC) # from  http://i-pie.org/wp-content/uploads/2019/12/ePiE_Technical_Manual-Final_Version_20191202
         # Updated values of KOC to calculate correction factor
         KOC_sed_updated = np.empty_like(pH_sed)
-        KOC_sedcorr = np.empty_like(pH_sed)
-
-
-        if diss == 'acid':
-            Phi_n_sed = 1/(1+10**(pH_sed-pKa_acid))
-            Phi_diss_sed = 1-Phi_n_sed
-            KOC_sed_updated = (KOC_sed_n*Phi_n_sed)+(Phi_diss_sed*KOC_sed_diss_acid)
-
-            KOC_sedcorr = KOC_sed_updated/KOC_sed_initial
-
-        elif diss == 'base':
-            Phi_n_sed = 1/(1+10**(pH_sed-pKa_base))
-            Phi_diss_sed = 1-Phi_n_sed
-            KOC_sed_updated = (KOC_sed_n*Phi_n_sed) + (Phi_diss_sed*KOC_sed_diss_acid)
-
-            KOC_sedcorr = KOC_sed_updated/KOC_sed_initial
-
-        elif diss == 'amphoter':
-            Phi_n_sed = 1/(1+10**(pH_sed-pKa_acid)+10**(pKa_base))
-            Phi_anion_sed = Phi_n_sed*10**(pH_sed-pKa_acid)
-            Phi_cation_sed = Phi_n_sed*10**(pKa_base-pH_sed)
-            KOC_sed_updated = (KOC_sed_n*Phi_n_sed)+(Phi_anion_sed*KOC_sed_diss_acid) + (Phi_cation_sed*KOC_sed_diss_base)
-
-            KOC_sedcorr = KOC_sed_updated/KOC_sed_initial
-
-        elif diss == 'undiss':
-            for i in (range(len(pH_sed))):
-                KOC_sedcorr[i] = 1
+        KOC_sedcorr= np.empty_like(pH_sed)
+
+        for i in (range(len(pH_sed))):
+            if diss=='acid':
+
+                Phi_n_sed    = 1/(1 + 10**(pH_sed[i]-pKa_acid))
+                Phi_diss_sed = 1-Phi_n_sed
+                KOC_sed_updated[i] = (KOC_sed_n * Phi_n_sed) + (Phi_diss_sed * KOC_sed_diss_acid)
+                KOC_sedcorr[i] = KOC_sed_updated[i]/KOC_sed_initial
+
+            elif diss=='base':
+
+                Phi_n_sed    = 1/(1 + 10**(pH_sed[i]-pKa_base))
+                Phi_diss_sed = 1-Phi_n_sed
+                KOC_sed_updated[i] = (KOC_sed_n * Phi_n_sed) + (Phi_diss_sed * KOC_sed_diss_acid)
+                KOC_sedcorr[i] = KOC_sed_updated[i]/KOC_sed_initial
+
+            elif diss=='amphoter':
+
+                Phi_n_sed      = 1/(1 + 10**(pH_sed[i]-pKa_acid) + 10**(pKa_base))
+                Phi_anion_sed  = Phi_n_sed * 10**(pH_sed[i]-pKa_acid)
+                Phi_cation_sed = Phi_n_sed * 10**(pKa_base-pH_sed[i])
+
+                KOC_sed_updated[i] = (KOC_sed_n * Phi_n_sed) + (Phi_anion_sed * KOC_sed_diss_acid) + (Phi_cation_sed * KOC_sed_diss_base)
+                KOC_sedcorr[i]=KOC_sed_updated[i]/KOC_sed_initial
+
+            elif diss=='undiss':
+                KOC_sedcorr[i]=1
 
         return KOC_sedcorr
 
@@ -620,32 +613,35 @@
 
         KOC_SPM_updated = np.empty_like(pH_water_SPM)
         KOC_SPMcorr = np.empty_like(pH_water_SPM)
-        
-        if diss == 'acid':
-            Phi_n_SPM = 1 / (1 + 10 ** (pH_water_SPM - pKa_acid))
-            Phi_diss_SPM = 1 - Phi_n_SPM
-            KOC_SPM_updated = (KOC_sed_n * Phi_n_SPM) + (Phi_diss_SPM * KOC_sed_diss_acid)
-
-            KOC_SPMcorr = KOC_SPM_updated / KOC_SPM_initial
-
-        elif diss == 'base':
-            Phi_n_SPM = 1 / (1 + 10 ** (pH_water_SPM - pKa_base))
-            Phi_diss_SPM = 1 - Phi_n_SPM
-            KOC_SPM_updated = (KOC_sed_n * Phi_n_SPM) + (Phi_diss_SPM * KOC_sed_diss_acid)
-
-            KOC_SPMcorr = KOC_SPM_updated / KOC_SPM_initial
-
-        elif diss == 'amphoter':
-            Phi_n_SPM = 1 / (1 + 10 ** (pH_water_SPM - pKa_acid) + 10 ** (pKa_base))
-            Phi_anion_SPM = Phi_n_SPM * 10 ** (pH_water_SPM - pKa_acid)
-            Phi_cation_SPM = Phi_n_SPM * 10 ** (pKa_base - pH_water_SPM)
-            KOC_SPM_updated = (KOC_sed_n * Phi_n_SPM) + (Phi_anion_SPM * KOC_sed_diss_acid) + (Phi_cation_SPM * KOC_sed_diss_base)
-
-            KOC_SPMcorr = KOC_SPM_updated / KOC_SPM_initial
-
-        elif diss == 'undiss':
-            for i in (range(len(pH_water_SPM))):
-                KOC_SPMcorr[i] = 1
+
+        for i in (range(len(pH_water_SPM))):
+            if diss=='acid':
+
+                Phi_n_SPM    = 1/(1 + 10**(pH_water_SPM[i]-pKa_acid))
+                Phi_diss_SPM = 1-Phi_n_SPM
+                KOC_SPM_updated[i] = (KOC_sed_n * Phi_n_SPM) + (Phi_diss_SPM * KOC_sed_diss_acid)
+
+                KOC_SPMcorr[i]=KOC_SPM_updated[i]/KOC_SPM_initial
+
+            elif diss=='base':
+
+                Phi_n_SPM    = 1/(1 + 10**(pH_water_SPM[i]-pKa_base))
+                Phi_diss_SPM = 1-Phi_n_SPM
+                KOC_SPM_updated[i] = (KOC_sed_n * Phi_n_SPM) + (Phi_diss_SPM * KOC_sed_diss_acid)
+
+                KOC_SPMcorr[i]=KOC_SPM_updated[i]/KOC_SPM_initial
+
+            elif diss=='amphoter':
+
+                Phi_n_SPM      = 1/(1 + 10**(pH_water_SPM[i]-pKa_acid) + 10**(pKa_base))
+                Phi_anion_SPM  = Phi_n_SPM * 10**(pH_water_SPM[i]-pKa_acid)
+                Phi_cation_SPM = Phi_n_SPM * 10**(pKa_base-pH_water_SPM[i])
+                KOC_SPM_updated[i] = (KOC_sed_n * Phi_n_SPM) + (Phi_anion_SPM * KOC_sed_diss_acid) + (Phi_cation_SPM * KOC_sed_diss_base)
+
+                KOC_SPMcorr[i]=KOC_SPM_updated[i]/KOC_SPM_initial
+
+            elif diss=='undiss':
+                KOC_SPMcorr[i]=1
 
         return KOC_SPMcorr
 
@@ -658,33 +654,33 @@
         KOC_DOM_updated = np.empty_like(pH_water_DOM)
         KOC_DOMcorr = np.empty_like(pH_water_DOM)
 
-        if diss == 'acid':
-
-            Phi_n_DOM = 1 / (1 + 10 ** (pH_water_DOM - pKa_acid))
-            Phi_diss_DOM = 1 - Phi_n_DOM
-            KOC_DOM_updated = (0.08 * ((Phi_n_DOM * (KOC_DOM_n)) + ((1 - Phi_diss_DOM) * 10 ** (np.log10(
-                KOW) - 3.5)))) / 0.526  # from  http://i-pie.org/wp-content/uploads/2019/12/ePiE_Technical_Manual-Final_Version_20191202
-
-            KOC_DOMcorr = KOC_DOM_updated / KOC_DOM_initial
-
-        elif diss == 'base':
-
-            Phi_n_DOM = 1 / (1 + 10 ** (pH_water_DOM - pKa_base))
-            Phi_diss_DOM = 1 - Phi_n_DOM
-            KOC_DOM_updated = (0.08 * ((Phi_n_DOM * (KOC_DOM_n)) + ((1 - Phi_diss_DOM) * 10 ** (np.log10(KOW) - 3.5)))) / 0.526  # from  http://i-pie.org/wp-content/uploads/2019/12/ePiE_Technical_Manual-Final_Version_20191202
-
-            KOC_DOMcorr = KOC_DOM_updated / KOC_DOM_initial
-
-        elif diss == 'amphoter':
-
-            Phi_n_DOM = 1 / (1 + 10 ** (pH_water_DOM - pKa_acid) + 10 ** (pKa_base))
-            Phi_diss_DOM = 1 - Phi_n_DOM
-            KOC_DOM_updated = (0.08 * ((Phi_n_DOM * (KOC_DOM_n)) + ((1 - Phi_diss_DOM) * 10 ** (np.log10(KOW) - 3.5)))) / 0.526  # from  http://i-pie.org/wp-content/uploads/2019/12/ePiE_Technical_Manual-Final_Version_20191202
-            KOC_DOMcorr = KOC_DOM_updated / KOC_DOM_initial
-
-        elif diss == 'undiss':
-            for i in (range(len(pH_water_DOM))):
-                KOC_DOMcorr[i] = 1
+        for i in (range(len(pH_water_DOM))):
+            if diss=='acid':
+
+                Phi_n_DOM    = 1/(1 + 10**(pH_water_DOM[i]-pKa_acid))
+                Phi_diss_DOM    = 1-Phi_n_DOM
+                KOC_DOM_updated[i] = (0.08 * ((Phi_n_DOM*(KOC_DOM_n)) + ((1 - Phi_diss_DOM)*10**(np.log10(KOW)-3.5))))/0.526 # from  http://i-pie.org/wp-content/uploads/2019/12/ePiE_Technical_Manual-Final_Version_20191202
+
+                KOC_DOMcorr[i]=KOC_DOM_updated[i]/KOC_DOM_initial
+
+            elif diss=='base':
+
+                Phi_n_DOM    = 1/(1 + 10**(pH_water_DOM[i]-pKa_base))
+                Phi_diss_DOM    = 1-Phi_n_DOM
+                KOC_DOM_updated[i] = (0.08 * ((Phi_n_DOM*(KOC_DOM_n)) + ((1 - Phi_diss_DOM)*10**(np.log10(KOW)-3.5))))/0.526 # from  http://i-pie.org/wp-content/uploads/2019/12/ePiE_Technical_Manual-Final_Version_20191202
+
+                KOC_DOMcorr[i]=KOC_DOM_updated[i]/KOC_DOM_initial
+
+            elif diss=='amphoter':
+
+                Phi_n_DOM      = 1/(1 + 10**(pH_water_DOM[i]-pKa_acid) + 10**(pKa_base))
+                Phi_diss_DOM   = 1-Phi_n_DOM
+                KOC_DOM_updated[i] = (0.08 * ((Phi_n_DOM*(KOC_DOM_n)) + ((1 - Phi_diss_DOM)*10**(np.log10(KOW)-3.5))))/0.526 # from  http://i-pie.org/wp-content/uploads/2019/12/ePiE_Technical_Manual-Final_Version_20191202
+                KOC_DOMcorr[i]=KOC_DOM_updated[i]/KOC_DOM_initial
+
+            elif diss=='undiss':
+                    KOC_DOMcorr[i]=1
+
         return KOC_DOMcorr
 
 
@@ -1245,14 +1241,16 @@
                 pKa_acid   = self.get_config('chemical:transformations:pKa_acid')
                 if pKa_acid < 0:
                     raise ValueError("pKa_acid must be positive")
-
+                    # print("pKa_acid must be positive")
+                    # UserWarning(("pKa_acid must be positive"))
                 else:
                     pass
 
                 pKa_base   = self.get_config('chemical:transformations:pKa_base')
                 if pKa_base < 0:
                     raise ValueError("pKa_base must be positive")
-
+                    # print("pKa_base must be positive")
+                    # UserWarning(("pKa_base must be positive"))
                 else:
                     pass
 
@@ -1528,7 +1526,6 @@
 
 
         dia_part=self.get_config('chemical:particle_diameter')
-        dia_DOM_part = self.get_config('chemical:doc_particle_diameter')
         dia_diss=self.get_config('chemical:dissolved_diameter')
 
 
@@ -1537,7 +1534,7 @@
 
         # TODO Choose a proper diameter for aggregated particles
         if self.get_config('chemical:species:Humic_colloid'):
-            self.elements.diameter[(sp_out==self.num_prev) & (sp_in==self.num_humcol)] = dia_DOM_part
+            self.elements.diameter[(sp_out==self.num_prev) & (sp_in==self.num_humcol)] = dia_part/2
 
         logger.debug('Updated particle diameter for %s elements' % len(self.elements.diameter[(sp_out==self.num_prev) & (sp_in!=self.num_prev)]))
 
@@ -1730,7 +1727,7 @@
             MolWt=self.get_config('chemical:transformations:MolWt')
             wind=5                  # (m/s) (to read from atmosferic forcing)
             mixedlayerdepth=50      # m     (to read from ocean forcing)
-            
+            Undiss_n=1              # 1 for PAHs
 
             Henry=self.get_config('chemical:transformations:Henry') # (atm m3/mol)
 
@@ -1744,24 +1741,7 @@
 
             R=8.206e-05 #(atm m3)/(mol K)
 
-            diss = self.get_config('chemical:transformations:dissociation')
-
-            pKa_acid = self.get_config('chemical:transformations:pKa_acid')
-            if pKa_acid < 0 and diss != 'nondiss':
-                raise ValueError("pKa_acid must be positive")
-            else:
-                pass
-
-            pKa_base = self.get_config('chemical:transformations:pKa_base')
-            if pKa_base < 0 and diss != 'nondiss':
-                raise ValueError("pKa_base must be positive")
-            else:
-                pass
-
-            if diss == 'amphoter' and abs(pKa_acid - pKa_base) < 2:
-                raise ValueError("pKa_base and pKa_acid must differ of at least two units")
-            else:
-                pass
+            mixedlayerdepth = self.environment.ocean_mixed_layer_thickness
 
             # mask of dissolved elements within mixed layer
             W =     (self.elements.specie == self.num_lmm) \
@@ -1769,7 +1749,6 @@
                     # does volatilization apply only to num_lmm?
                     # check
 
-            mixedlayerdepth = self.environment.ocean_mixed_layer_thickness
             mixedlayerdepth = mixedlayerdepth[W]
 
             T=self.environment.sea_water_temperature[W]
@@ -1788,21 +1767,8 @@
             # Calculate mass transfer coefficient water side
             # Schwarzenbach et al., 2016 Eq.(19-20)
 
-            pH_water = self.environment.sea_water_ph_reported_on_total_scale[W]
-
-            if diss == 'nondiss':
-                Undiss_n = 1  # 1 for PAHs
-            elif diss == 'acid':
-                # Only undissociated chemicals volatilize
-                Undiss_n = 1 / (1 + 10 ** (pH_water - pKa_acid))
-            elif diss == 'base':
-                # Dissociation in water
-                Undiss_n = 1 / (1 + 10 ** (pH_water - pKa_base))
-            elif diss == 'amphoter':
-                # Only undissociated chemicals volatilize # This approach ignores the zwitterionic fraction. 10.1002/etc.115
-                Undiss_n = 1 / (1 + 10 ** (pH_water - pKa_acid) + 10 ** (pKa_base))
-
-            MTCw = (((9e-4) + (7.2e-6 * wind ** 3)) * (MolWtCO2 / MolWt) ** 0.25) * Undiss_n
+            MTCw = ((9e-4)+(7.2e-6*wind**3)) * (MolWtCO2/MolWt)**0.25 / Undiss_n
+
             # Calculate mass transfer coefficient air side
             # Schwarzenbach et al., 2016 Eq.(19-17)(19-18)(19-19)
 
@@ -2095,7 +2061,7 @@
         sed_L       = self.get_config('chemical:sediment:mixing_depth')
         sed_dens    = self.get_config('chemical:sediment:density')
         sed_poro    = self.get_config('chemical:sediment:porosity')
-        pixel_sed_mass = (pixelsize_m**2 *sed_L)*(1-sed_poro)*sed_dens      # mass in kg dry weight
+        pixel_sed_mass = (pixelsize_m**2 *sed_L)*(1-sed_poro)*sed_dens      # mass in kg
 
         # TODO this should be multiplied for the fraction og grid cell are that is not on land
 
@@ -2224,7 +2190,7 @@
             nc.variables['concentration'].long_name = self.get_config('chemical:compound') +' concentration ' + '\n' + 'specie '+ \
                                                             ' '.join(['{}:{}'.format(isp,sp) for isp,sp in enumerate(self.name_species)])
             nc.variables['concentration'].grid_mapping = 'projection_lonlat'
-            nc.variables['concentration'].units = mass_unit+'/m3'+' (sed '+mass_unit+'/Kg d.w.)'
+            nc.variables['concentration'].units = mass_unit+'/m3'+' (sed '+mass_unit+'/Kg)'
 
 
         # Chemical concentration, horizontally smoothed
@@ -2466,9 +2432,6 @@
             "Nitrite":                  [760.,     680.],
             "Ammonium":                 [730.,     30.],
             "Sulphur":                  [2200000., 446000.],
-            "Nitrogen":                 [1400.,    0.0],
-            #
-            "Alkalinity":               [142.39,   0.0], # H+ ions concentration form pH
             }
 
         emission_factors_closed_loop = {
@@ -2509,9 +2472,6 @@
             "Nitrite":                  [55760.,    55000.],
             "Ammonium":                 [0.,        0.],
             "Sulphur":                  [12280000., 10104000.],
-            "Nitrogen":                 [42030.,    0.0],
-            #
-            "Alkalinity":               [29.07, 0.0], # H+ ions concentration form pH
             }
 
         emission_factors_grey_water = {
@@ -2527,27 +2487,26 @@
             "Selenium":                 [16.1,    10.64],
             "Zinc":                     [517.,    112.],
             #
-            "Nitrogen":                 [28900.,  0.0],
+            "Nitrogen":                  [28900., 0.0],
          }
 
         emission_factors_bilge_water = {
             #                           mean    +/-95%
             #                           ug/L    ug/L
             "Arsenic":                  [35.9,    33.2],
-            "Cadmium":                  [0.32,    0.07],
-            "Chromium":                 [16.3,    15.4],
-            "Copper":                   [49.7,    22.9],
-            "Lead":                     [3.0,     1.24],
-            "Nickel":                   [71.1,    11.8],
-            "Selenium":                 [2.95,    1.01],
-            "Vanadium":                 [76.5,    22.4],
-            "Zinc":                     [949.,    660.],
+            "Cadmium":                  [0.32,   0.07],
+            "Chromium":                 [16.3,   15.4],
+            "Copper":                   [49.7,   22.9],
+            "Lead":                     [3.0,    1.24],
+            "Nickel":                   [71.1,   11.8],
+            "Selenium":                 [2.95,     1.01],
+            "Vanadium":                 [76.5,   22.4],
+            "Zinc":                     [949.,   660.],
             #
-            "Nitrate":                  [110980.,   100000.],
-            "Nitrite":                  [55760.,    55000.],
-            "Ammonium":                 [0.,        0.],
+            "Nitrate":                  [110980.,  100000.],
+            "Nitrite":                  [55760.,   55000.],
+            "Ammonium":                 [0.,     0.],
             "Sulphur":                  [12280000., 10104000.],
-            "Nitrogen": 				[42047.,    39335.],
             #
             "Naphthalene":              [50.6,   34.3],
             "Phenanthrene":             [3.67,   2.51],
@@ -2562,10 +2521,10 @@
             "Anthracene":               [0.22,   0.14],
             "Pyrene":                   [1.23,   1.33],
             "Chrysene":                 [0.17,   0.25],
-            "Benzo-b-fluoranthene":     [0.09,   0.13],
-            "Benzo-k-fluoranthene":     [0.03,   0.00],
-            "Indeno-123-cd-pyrene":     [0.05,   0.06],
-            "Benzo-ghi-perylene":       [0.13,   0.16],
+            "Benzo(b)fluoranthene":     [0.09,   0.13],
+            "Benzo(k)fluoranthene":     [0.03,   0.00],
+            "Indeno(1,2,3-cd)pyrene":   [0.05,   0.06],
+            "Benzo(ghi)perylene":       [0.13,   0.16],
          }
 
         emission_factors_sewage_water = {
@@ -2583,18 +2542,6 @@
             #
             "Nitrogen":                  [430.,  0.],
          }
-        
-        emission_factors_NOx = {
-            #                           mean    +/-95%
-            #                           ug/L    ug/L
-            "Alkalinity": [(1.0080/46.005), 0.0], # H+ ions from NOx, MW H+/MW NOx, from kg_NOx to kg_H+
-        }
-
-        emission_factors_SOx = {
-            #                           mean    +/-95%
-            #                           ug/L    ug/L
-            "Alkalinity": [(1.0080/64.066)* 2, 0.0], # H+ ions from SOx, MW H+/MW SOx, from kg_SOx to kg_H+
-        }
 
         emission_factors_AFP = {
             # Copper = 63.546 g/mol
@@ -2643,17 +2590,9 @@
         elif scrubber_type=="AFP_metals_total":
             Emission_factors = 1e6 # g to ug
         elif scrubber_type=="N_sewage": # Nitrogen from sewage
-            Emission_factors = 1e6  # 1kg = 1e9 ug: N_sewage is expressed as g
+            Emission_factors = 1e9  # 1kg = 1e9 ug: N_sewage is expressed as kg
         elif scrubber_type=="N_foodwaste": # Nitrogen from foodwaste
-            Emission_factors = 1e6  # 1kg = 1e9 ug: N_sewage is expressed as g
-        elif scrubber_type == "N_NOx":  # Nitrogen from engine's NOx emissions
-            Emission_factors = 1e9 * (14.0067 / 46.005)  # 1kg = 1e9 ug: NOx is expressed in kg, then tranformed to kg of nitrogen # MW of NOx: 46.005 g/mol # https://www.epa.gov/air-emissions-inventories/how-are-oxides-nitrogen-nox-defined-nei
-        elif scrubber_type == "NOx":  # Nitrogen from engine's NOx emissions
-            Emission_factors = 1e9 *emission_factors_NOx.get(chemical_compound)[0]
-        elif scrubber_type == "SOx":  # Nitrogen from engine's NOx emissions
-            Emission_factors = 1e9 *emission_factors_SOx.get(chemical_compound)[0]
-        elif scrubber_type == "emission_kg":  # Generic emission expresses as kg
-        	Emission_factors = 1e9
+            Emission_factors = 1e9  # 1kg = 1e9 ug: N_sewage is expressed as kg
         elif scrubber_type=="SILAM_metals":
             Emission_factors = 1e9  #+ 1kg = 1e9 ug: Lead and Cadmium depositions given in kg
         elif scrubber_type=="SILAM_metals_from_ash":
@@ -2727,963 +2666,6 @@
     ''' Alias of seed_from_DataArray method for backward compatibility
     '''
 
-    @staticmethod
-    def _get_number_of_elements(
-            g_mode,
-            mass_element_ug=None,
-            data_point=None,
-            n_elements=None):
-
-        if g_mode == "mass" and mass_element_ug is not None and data_point is not None:
-            return int(np.ceil(np.array(data_point / mass_element_ug)))
-        elif g_mode == "fixed" and n_elements is not None and n_elements > 0.:
-            return n_elements
-        else:
-            raise ValueError("Incorrect combination of mode and input - undefined inputs")
-
-
-    @staticmethod
-    def _get_z(mode, number, depth=None, sed_mix_depth=None):
-        if mode == "water_conc" and depth is not None:
-            return -1 * np.random.uniform(0.0001, depth - 0.0001, number)
-        elif mode == "sed_conc" and depth is not None and sed_mix_depth is not None:
-            return  -1 * np.random.uniform(depth + 0.0001, depth + sed_mix_depth - 0.0001, number)
-        elif mode == "emission":
-            return -1 * np.random.uniform(0.0001, 1 - 0.0001, number)
-        else:
-            raise ValueError("Incorrect mode or depth")
-
-    def seed_from_NETCDF(
-            self,
-            NETCDF_data,
-            Bathimetry_data,
-            Bathimetry_seed_data,
-            mode='water_conc',
-            lon_resol=0.05,
-            lat_resol=0.05,
-            lowerbound=0,
-            higherbound=np.inf,
-            radius=0,
-            mass_element_ug=100e3,
-            number_of_elements=None,
-            origin_marker=1,
-            gen_mode="mass",
-            
-    ):
-        """Seed elements based on a dataarray with water/sediment concentration or direct emissions to water
-
-            Arguments:
-                NETCDF_data:        dataarray with concentration or emission data, with coordinates
-                    * latitude      (latitude) float32
-                    * longitude     (longitude) float32
-                    * time          (time) datetime64[ns]
-                Bathimetry_data:    dataarray with bathimetry data, MUST have the same grid of NETCDF_data and no time dimension
-                    * latitude      (latitude) float32
-                    * longitude     (longitude) float32
-                Bathimetry_seed_data:    dataarray with bathimetry data, MUST be the same used for running the simulation and no time dimension
-                    * latitude      (latitude) float32
-                    * longitude     (longitude) float32
-                mode:               "water_conc" (seed from concentration in water colum, in ug/L), "sed_conc" (seed from sediment concentration, in ug/kg d.w.), "emission" (seed from direct discharge to water, in kg)
-                radius:             scalar, unit: meters, elements will be created in a circular area around coordinates
-                lowerbound:         scalar, elements with lower values are discarded
-                higherbound:        scalar, elements with higher values are discarded
-                number_of_elements: scalar, number of elements created for each gridpoint
-                mass_element_ug:    scalar, maximum mass of elements if number_of_elements is not specificed
-                lon_resol:          scalar, longitude resolution of the NETCDF dataset
-                lat_resol:          scalar, latitude resolution of the NETCDF dataset
-                gen_mode:           "mass" (elements generated from mass), "fixed" (fixed number of elements for each data point)
-            """
-
-        # mass_element_ug=1e3     # 1e3 - 1 element is 1mg chemical
-        # mass_element_ug=100e3   # 100e3 - 1 element is 100mg chemical
-        # mass_element_ug=1e6     # 1e6 - 1 element is 1g chemical
-        # mass_element_ug=1e9     # 1e9 - 1 element is 1kg chemical
-                
-        sel = np.where((NETCDF_data > lowerbound) & (NETCDF_data < higherbound))
-        time_check = (NETCDF_data.time).size
-                
-        if (time_check) == 1:
-        # fix for different encoding of single time step emissions
-            try:
-                t = np.datetime64(str(np.array(NETCDF_data.time.data)))
-            except:
-                t = np.datetime64(str(np.array(NETCDF_data.time[0])))
-            
-            la = NETCDF_data.latitude[sel[0]].data
-            lo = NETCDF_data.longitude[sel[1]].data
-        elif time_check > 1:
-            t = NETCDF_data.time[sel[0]].data
-            la = NETCDF_data.latitude[sel[1]].data
-            lo = NETCDF_data.longitude[sel[2]].data
-        print("Seeding " + str(la.size) + " datapoints")
-               
-        lon_array = lo + lon_resol / 2  # find center of pixel for volume of water / sediments
-        lat_array = la + lat_resol / 2  # find center of pixel for volume of water / sediments
-        
-        data = np.array(NETCDF_data.data)
-        sed_mixing_depth = np.array(self.get_config('chemical:sediment:mixing_depth')) # m
-
-        if mode == 'sed_conc':
-            # Compute mass of dry sediment in each pixel grid cell
-            sed_mixing_depth = np.array(self.get_config('chemical:sediment:mixing_depth')) # m
-            sed_density      = np.array(self.get_config('chemical:sediment:density')) # density of sediment particles, in kg/m3 d.w.
-            sed_porosity     = np.array(self.get_config('chemical:sediment:porosity') ) # fraction of sediment volume made of water, adimentional (m3/m3)
-            self.init_species()
-            self.init_transfer_rates()
-
-        lat_grid_m = np.array([6.371e6 * lat_resol * (2 * np.pi) / 360])
-        
-        if mode == 'emission':
-            Bathimetry_seed = None
-
-        for i in range(0, max(t.size, lo.size, la.size)):
-            lon_grid_m = None
-            Bathimetry_conc = None
-
-            if mode != 'emission':
-                lon_grid_m =  np.array([(6.371e6 * (np.cos(2 * (np.pi) * la[i] / 360)) * lon_resol * (2 * np.pi) / 360)])  # 6.371e6: radius of Earth in m
-                Bathimetry_conc = np.array([(Bathimetry_data.sel(latitude=la[i],longitude=lo[i],method='nearest'))]) # m
-                # depth of seeding must be the same as the one considered for resuspention process
-                Bathimetry_seed = np.array([(Bathimetry_seed_data.sel(latitude=lat_array[i],longitude=lon_array[i],method='nearest'))]) # m
-
-            if mode == 'water_conc':
-                pixel_volume = Bathimetry_conc * lon_grid_m * lat_grid_m
-                # concentration is ug/L, volume is m: m3 * 1e3 = L
-                mass_ug = (data[sel][i] * (pixel_volume * 1e3))
-
-            elif mode == 'sed_conc':
-                # sed_conc_ug_kg is ug/kg d.w. (dry weight)
-                pixel_volume =  sed_mixing_depth * (lon_grid_m * lat_grid_m) # m3
-                pixel_sed_mass = (pixel_volume)*(1-sed_porosity)*sed_density # kg
-                mass_ug = data[sel][i]*pixel_sed_mass
-              
-            elif mode == 'emission':
-                mass_ug = data[sel][i]*1e9 # emissions is kg, 1 kg = 1e9 ug
-            else:
-                raise ValueError("Incorrect mode")
-
-            number = self._get_number_of_elements(
-                g_mode=gen_mode,
-                mass_element_ug=mass_element_ug,
-                data_point=mass_ug,
-                n_elements=number_of_elements)
-            
-            if t.size == 1:
-                time = datetime.utcfromtimestamp(
-                    (np.array(t - np.datetime64('1970-01-01T00:00:00'))) / np.timedelta64(1, 's'))
-            elif t.size > 1:
-                time = datetime.utcfromtimestamp(
-                    (t[i] - np.datetime64('1970-01-01T00:00:00')) / np.timedelta64(1, 's'))
-                
-            # specie to be added to seed parameters for sediments and water
-            if mode == 'sed_conc':
-                specie_elements = 3 # 'num_srev' # Name of specie for sediment elements
-                moving_emement = False # sediment particles will not move
-            else:
-                specie_elements = 0 # 'num_lmm' # Name of specie for dissolved elements
-                moving_emement = True # dissolved particles will move
-
-            if gen_mode == 'fixed':
-                mass_element_seed_ug = mass_ug / number
-            elif gen_mode == 'mass':
-                mass_element_seed_ug = mass_element_ug
-
-            if mass_element_seed_ug > 0:
-                z = self._get_z(mode = mode,
-                                number = number, 
-                                depth = Bathimetry_seed, # depth must be the same as the one considered for resuspention process
-                                sed_mix_depth = sed_mixing_depth)
-
-                for k in range(len(z)):
-
-                    self.seed_elements(
-                        lon=lon_array[i],
-                        lat=lat_array[i],
-                        radius=radius,
-                        number=1,
-                        time=time,
-                        mass=mass_element_seed_ug,
-                        mass_degraded=0,
-                        mass_volatilized=0,
-                        specie = specie_elements,
-                        moving = moving_emement,
-                        z=z[k],
-                        origin_marker=origin_marker)
-                    
-    
-                    if gen_mode != "fixed":
-                        mass_residual = (mass_ug) - (number * mass_element_seed_ug)
-    
-                        if mass_residual > 0:
-                            z = self._get_z(mode = mode,
-                                            number = 1, 
-                                            depth = Bathimetry_conc, 
-                                            sed_mix_depth = sed_mixing_depth)
-    
-                            self.seed_elements(
-                                lon=lon_array[i],
-                                lat=lat_array[i],
-                                radius=radius,
-                                number=1,
-                                time=time,
-                                mass=mass_residual,
-                                mass_degraded=0,
-                                mass_volatilized=0,
-                                specie = specie_elements,
-                                moving = moving_emement,
-                                z=z,
-                                origin_marker=origin_marker)
-
-    def interp_weights(self, xyz, uvw):
-        """
-        Calculate interpolation weights within regrid_conc function
-        # https://stackoverflow.com/questions/20915502/speedup-scipy-griddata-for-multiple-interpolations-between-two-irregular-grids
-        """
-        import scipy.spatial as sp
-
-        tri = sp.Delaunay(xyz)
-        simplex = tri.find_simplex(uvw)
-        vertices = np.take(tri.simplices, simplex, axis=0)
-        temp = np.take(tri.transform, simplex, axis=0)
-        d=2                                               ## CHECK
-        delta = uvw - temp[:, d]
-        bary = np.einsum('njk,nk->nj', temp[:, :d, :], delta)
-        return vertices, np.hstack((bary, 1 - bary.sum(axis=1, keepdims=True)))
-
-    def interpolate_regrid(self, values, vtx, wts):
-        """
-        Interpolate the value of each concentration gridpoint within regrid_conc function
-        """
-        return np.einsum('nj,nj->n', np.take(values, vtx), wts)
-
-    def regrid_conc(self, filename, filename_regridded, latmin, latmax, latstep, lonmin, lonmax, lonstep, concfile = None):
-        """
-        Regrid "write_netcdf_chemical_density_map" output to regular latlon grid.
-            filename:               string, path or filename of "write_netcdf_chemical_density_map" output file to be regridded
-            filename_regridded:     string, path or filename of regridded output
-            latmin:                 float 32, min latitude of new grid
-            latmax:                 float 32, max latitude of new grid
-            latstep:                float 32, latitude resolution of new grid, in degrees
-            lonmin:                 float 32, min longitude of new grid
-            lonmax:                 float 32, max longitude of new grid
-            lonstep:                float 32 longitude resolution of new grid, in degrees
-            concfile:               xarray Dataset of "write_netcdf_chemical_density_map" output file to be regridded
-        """
-        import numpy as np
-        import xarray as xr
-        from datetime import datetime as dt
-        
-        if ((concfile is None) and (filename is not None)):
-            print("Loading concentration file from filename")
-            ds = xr.open_dataset(filename)
-        else:
-            ds = concfile
-
-        ds.load()
-        start=dt.now()
-
-        if (latmin < min(ds['lat'].values.flatten()) or latmax > max(ds['lat'].values.flatten())\
-        or lonmin < min(ds['lon'].values.flatten()) or lonmax > max(ds['lon'].values.flatten())):
-            print("latmin is not in range, lower than: ", min(ds['lat'].values.flatten()), (latmin < min(ds['lat'].values.flatten())*latmin))
-            print("latmax is not in range, higher than: ",max(ds['lat'].values.flatten()), (latmax > max(ds['lat'].values.flatten())*latmax))
-            print("lonmin is not in range: lower than:", min(ds['lon'].values.flatten()), (lonmin < min(ds['lon'].values.flatten())*lonmin))
-            print("lonmax is not in range, higher than: ",max(ds['lon'].values.flatten()), (lonmax > max(ds['lon'].values.flatten())*lonmax))
-
-            raise ValueError("Regrid coordinates out of bonds from input file range")
-        else:
-            pass
-
-        new_lat_coords = np.arange(latmin,latmax,latstep)
-        new_lon_coords = np.arange(lonmin,lonmax,lonstep)
-
-        # define new grid of latitude and longitude
-        new_lat, new_lon = np.meshgrid(new_lat_coords, new_lon_coords)
-
-        # create an empty array to store the regridded data
-        regridded_concentration_avg_data = np.zeros((ds.sizes['avg_time'], ds.sizes['specie'], ds.sizes['depth'], new_lat.shape[1], new_lon.shape[0]))
-
-        # create 2D array of (y*x,) coordinates from the 2D (y,x) lat-lon grid
-        lon_2d = ds['lon'].values.flatten()
-        lat_2d = ds['lat'].values.flatten()
-        lonlat_2d = np.column_stack((lat_2d, lon_2d))
-
-        # create 2D array of the new coordinates
-        lonlat_2d_new=np.column_stack((new_lat.flatten(),new_lon.flatten()))
-
-        first=True
-        # loop over every value of avg_time, specie, and depth
-        for t, s, d in np.ndindex(ds.sizes['avg_time'], ds.sizes['specie'], ds.sizes['depth']):
-            # select the data for the current avg_time, specie, and depth
-            points = ds.concentration_avg[t,s,d,:,:].values.reshape(-1)
-
-            if first:
-                # Store the weights for the interpolation
-                vtx, wts = self.interp_weights(lonlat_2d, lonlat_2d_new)
-                first=False
-            
-            # interpolate the concentration data onto the new grid using griddata
-            new_concentration_2d = self.interpolate_regrid(points, vtx, wts)
-            # store the interpolated data in the regridded_concentration_avg_data array
-            regridded_concentration_avg_data[t, s, d] = np.transpose(np.reshape(new_concentration_2d,(len(new_lon_coords),len(new_lat_coords))))
-
-        # create a new xarray dataarray with the regridded data
-        regridded_concentration_avg = xr.DataArray(regridded_concentration_avg_data, coords=[ds['avg_time'], ds['specie'], ds['depth'], new_lat_coords, new_lon_coords], dims=['avg_time', 'specie', 'depth', 'y', 'x'])
-        regridded_concentration_avg.name = "concentration_avg"
-        # change negative concentration values to 0
-        regridded_concentration_avg_nan = regridded_concentration_avg.copy()
-        regridded_concentration_avg_nan = xr.where(regridded_concentration_avg_nan < 0, 0, regridded_concentration_avg_nan)
-
-        print("Time elapsed (hr:min:sec): ", dt.now()-start)
-
-        print("Saving to netcdf")
-        regridded_concentration_avg_nan.to_netcdf(filename_regridded)
-        print("Time elapsed (hr:min:sec): ", dt.now()-start)
-
-    def correct_conc_coordinates(self, DC_Conc_array, lon_coord, lat_coord, time_coord, shift_time=False):
-        """
-        Add longitude, latitude, and time coordinates to water and sediments concentration xarray DataArray
-        
-        DC_Conc_array:     xarray DataArray for water or sediment concetration from sum of "species"
-                           from "write_netcdf_chemical_density_map" output
-        lon_coord:         np array of float64, with longitude of "write_netcdf_chemical_density_map" output
-        lat_coord:         np array of float64, with latitude of "write_netcdf_chemical_density_map" output
-        time_coord:        np array of datetime64[ns] with avg_time of "write_netcdf_chemical_density_map" output
-        shift_time:        boolean, if True shifts back time of 1 timestep so that the timestamp corresponds to 
-                           the beginning of the first simulation timestep, not to the next one 
-
-        """
-        # Add latitude and longitude to the concentration dataset
-        DC_Conc_array["y"] = ("y", lat_coord)
-        DC_Conc_array["x"] = ("x", lon_coord)
-        DC_Conc_array=DC_Conc_array.rename({'x': 'longitude','y': 'latitude'})
-        # Add attributes to latitude and longitude so that "remapcon" function from cdo can interpolate results
-        DC_Conc_array['latitude'] = DC_Conc_array['latitude'].assign_attrs(standard_name='latitude')
-        DC_Conc_array['latitude'] = DC_Conc_array['latitude'].assign_attrs(long_name='latitude')
-        DC_Conc_array['latitude'] = DC_Conc_array['latitude'].assign_attrs(units='degrees_north')
-        DC_Conc_array['latitude'] = DC_Conc_array['latitude'].assign_attrs(axis='Y')
-
-        DC_Conc_array['longitude'] = DC_Conc_array['longitude'].assign_attrs(standard_name='longitude')
-        DC_Conc_array['longitude'] = DC_Conc_array['longitude'].assign_attrs(long_name='longitude')
-        DC_Conc_array['longitude'] = DC_Conc_array['longitude'].assign_attrs(units='degrees_east')
-        DC_Conc_array['longitude'] = DC_Conc_array['longitude'].assign_attrs(axis='X')
-        
-        if shift_time == True:
-            # Shifts back time 1 timestep so that the timestamp corresponds to the beginning of the first simulation timestep, not the next one
-            time_correction = time_coord[1] - time_coord[0]
-            time_corrected = np.array(time_coord - time_correction)
-            DC_Conc_array["avg_time"] = ("avg_time", time_corrected)
-        
-        DC_Conc_array_corrected=DC_Conc_array.rename({'avg_time': 'time'})
-        
-        return DC_Conc_array_corrected
-    
-    def calculate_water_sediment_conc(self,
-                                      File_Path,
-                                      File_Name,
-                                      File_Path_out,
-                                      Chemical_name,
-                                      Origin_marker_name,
-                                      Transfer_setup = "organics",
-                                      Concentration_file = None,
-                                      shift_time = False):
-        """
-        Add dissolved, DOC, and SPM concentration arrays to obtain total water concentration and save the resulting xarray as netCDF file 
-        Save sediment concentration DataArray as netDCF file
-        Results can be used as inputs by "seed_from_NETCDF" function
-
-        Concentration_file:    "write_netcdf_chemical_density_map" output if already loaded (original or after regrid_conc)
-        File_Path:             string, path of "write_netcdf_chemical_density_map" output
-        File_Name:             string, name of "write_netcdf_chemical_density_map" output
-        File_Path_out:         string, path where created concentration files will be saved, must end with "/"
-        Chemical_name:         string, name of modelled chemical
-        Transfer_setup:        string, transfer_setup used for the simulation, "organics" or "metals"
-        Origin_marker_name:    string, name of source indicated by "origin_marker" parameter
-        shift_time:            boolean, if True shifts back time of 1 timestep so that the timestamp corresponds to 
-                               the beginning of the first simulation timestep, not to the next one
-
-        """
-        from datetime import datetime
-        import xarray as xr
-
-        if ((Concentration_file is None) and (File_Path and File_Name is not None)):
-            print("Loading Concentration_file from File_Path")
-            Concentration_file = xr.open_dataset(File_Path + File_Name)
-        else:
-            if "concentration_avg" in Concentration_file.data_vars:
-                print("input is write_netcdf_chemical_density_map file")
-            else:
-                raise ValueError("Incorrect file or file/path not specified")
-
-        # Sum DataArray for specie 0, 1, and 2 (dissolved, DOC, and SPM) to obtain total water concentration
-        print("Running sum of water concentration", datetime.now().strftime("%Y_%m_%d-%H_%M_%S"))
-        
-        if Transfer_setup == "organics":        
-            Dissolved_conc = Concentration_file.sel(specie = 0)
-            Dissolved_conc = Dissolved_conc.concentration_avg
-            SPM_conc = Concentration_file.sel(specie = 2)
-            SPM_conc = SPM_conc.concentration_avg
-            if 1 in Concentration_file.specie:
-                DOC_conc = Concentration_file.sel(specie = 1)
-                DOC_conc = DOC_conc.concentration_avg
-                # print("DOC was considered for partitioning of chemical")
-                DC_Conc_array_wat = Dissolved_conc + SPM_conc + DOC_conc
-                # DC_Conc_array_wat = Dissolved_conc + DOC_conc
-            else: 
-                DC_Conc_array_wat = Dissolved_conc + SPM_conc
-                # DC_Conc_array_wat = Dissolved_conc
-        
-        elif Transfer_setup == "metals":
-            Dissolved_conc = Concentration_file.sel(specie = 0)
-            Dissolved_conc = Dissolved_conc.concentration_avg
-            SPM_conc = Concentration_file.sel(specie = 1)
-            SPM_conc = SPM_conc.concentration_avg
-            SPM_conc_sr = Concentration_file.sel(specie = 2)
-            SPM_conc_sr = SPM_conc_sr.concentration_avg
-            DC_Conc_array_wat = Dissolved_conc + SPM_conc + SPM_conc_sr
-            # DC_Conc_array_wat = Dissolved_conc
-
-        print("Running sediment concentration", datetime.now().strftime("%Y_%m_%d-%H_%M_%S"))
-        DC_Conc_array_sed = Concentration_file.concentration_avg[:,3,:,:,:]
-
-        print("Changing coordinates", datetime.now().strftime("%Y_%m_%d-%H_%M_%S"))
-
-        if "lat" in Concentration_file.data_vars:
-            lat = np.array(Concentration_file.lat[:,1])
-            print("lat data_var used")
-        elif "y" in Concentration_file.dims:
-            lat = np.array(Concentration_file.y)
-            print("y dimention from regridded file used")
-        else:
-            raise ValueError("Incorrect dimention lat/y")
-
-        if "lon" in Concentration_file.data_vars:
-            lon = np.array(Concentration_file.lon[1,:])
-            print("lon data_var used")
-        elif ("lon" not in Concentration_file.dims) and ("y" in Concentration_file.dims):
-            lon = np.array(Concentration_file.x)
-            print("x dimention from regridded file used")
-        else:
-            raise ValueError("Incorrect dimention lon/x")
-
-        time_avg = np.array(Concentration_file.avg_time)
-
-        DC_Conc_array_wat = self.correct_conc_coordinates(DC_Conc_array = DC_Conc_array_wat, 
-                                                      lon_coord = lon, 
-                                                      lat_coord = lat, 
-                                                      time_coord = time_avg,
-                                                      shift_time = shift_time)
-
-        DC_Conc_array_sed = self.correct_conc_coordinates(DC_Conc_array = DC_Conc_array_sed, 
-                                                      lon_coord = lon, 
-                                                      lat_coord = lat, 
-                                                      time_coord = time_avg,
-                                                      shift_time = shift_time)
-
-        DC_Conc_array_wat.name = "concentration_avg_water"
-        DC_Conc_array_wat.attrs['standard_name'] = "water_concentration"
-        DC_Conc_array_wat.attrs['long_name'] = (Chemical_name or "") + " time averaged water concentration"
-        DC_Conc_array_wat.attrs['units'] = 'ug/m3'
-        if "projection" in Concentration_file.data_vars:
-            DC_Conc_array_wat.attrs['grid_mapping'] = str(Concentration_file.projection.proj4)
-        else:
-            DC_Conc_array_wat.attrs['grid_mapping'] = "projection_lonlat_EPSG_4326_WGS_84"
-
-        DC_Conc_array_wat.attrs['lon_resol'] = str(np.around(abs(lon[0]-lon[1]), decimals = 8)) + " degrees E"
-        DC_Conc_array_wat.attrs['lat_resol'] = str(np.around(abs(lat[0]-lat[1]), decimals = 8)) + " degrees N"
-        if "specie" in DC_Conc_array_wat.dims:
-            if len(DC_Conc_array_wat.specie) == 1:
-                specie = float(np.array(DC_Conc_array_wat.specie)[0])
-                DC_Conc_array_wat = DC_Conc_array_wat.sel(specie = specie) # drop "specie" coordinate since only water elements were selected
-
-        DC_Conc_array_sed.name = "concentration_avg_sediments"
-        DC_Conc_array_sed.attrs['standard_name'] = "sediment_concentration"
-        DC_Conc_array_sed.attrs['long_name'] = ((Chemical_name or "") + " time averaged sediment concentration")
-        DC_Conc_array_sed.attrs['units'] = 'ug/Kg d.w.'
-        if "projection" in Concentration_file.data_vars:
-            DC_Conc_array_sed.attrs['grid_mapping'] = str(Concentration_file.projection.proj4)
-        else:
-            DC_Conc_array_sed.attrs['grid_mapping'] = "projection_lonlat_EPSG_4326_WGS_84"
-
-        DC_Conc_array_sed.attrs['lon_resol'] = str(np.around(abs(lon[0]-lon[1]), decimals = 8)) + " degrees E"
-        DC_Conc_array_sed.attrs['lat_resol'] = str(np.around(abs(lat[0]-lat[1]), decimals = 8)) + " degrees N"
-        if "specie" in DC_Conc_array_sed.dims:
-            if len(DC_Conc_array_sed.specie) == 1:
-                specie = float(np.array(DC_Conc_array_sed.specie)[0])
-                DC_Conc_array_sed = DC_Conc_array_sed.sel(specie = specie) # drop "specie" coordinate since only sed elements were selected
-        
-
-        # Conc_time = datetime.now().strftime("%Y%m%d-%H%M%S")
-        # wat_file = File_Path_out + Conc_time + "_water_conc_" + (Chemical_name or "") + "_" + (Origin_marker_name or "") + ".nc"
-        # sed_file = File_Path_out + Conc_time + "_sediments_conc_" + (Chemical_name or "") + "_" + (Origin_marker_name or "")+ ".nc"
-        wat_file = File_Path_out + "water_conc_" + (Chemical_name or "") + "_" + (Origin_marker_name or "") + ".nc"
-        sed_file = File_Path_out + "sediments_conc_" + (Chemical_name or "") + "_" + (Origin_marker_name or "")+ ".nc"
-
-        print("Saving water concentration file", datetime.now().strftime("%Y_%m_%d-%H_%M_%S"))
-        DC_Conc_array_wat.to_netcdf(wat_file)
-        print("Saving sediment concentration file", datetime.now().strftime("%Y_%m_%d-%H_%M_%S"))
-        DC_Conc_array_sed.to_netcdf(sed_file)
-
-    def mask_netcdf_map (self,
-                         shp_mask_file,
-                         file_path = None,
-                         file_name=None,
-                         DataArray = None,
-                         shp_epsg = "epsg:4326",
-                         invert_shp = False,
-                         drop_data = False,
-                         save_masked_file = False,
-                         file_output_path = None,
-                         file_output_name = None
-                         ):
-        '''
-        Mask xarray DataArray using shapefile, return a masked xarray DataArray
-            Used for xarray DataArray with regular lat/lon coordinates. 
-            "write_netcdf_chemical_density_map" output must be regridded to regular lat/lon coordinates with "regrid_conc" function
-    
-        shp_mask_file:       string, full path to mask shapefile
-        DataArray:           xarray DataArray to be masked loaded with rioxarray.open_rasterio(DataArray)
-                                 *latitude/longitude, lat/lon, y/x are accepted as coordinates
-        shp_epsg:            string, reference system of shp file (e.g. "epsg:4326")
-        invert_shp:          boolean, select if values inside (False) or outside (True) shp are masked
-        drop_data:           boolean, select if spatial extent of DataArray is mantained (False) or reduced to the extent of shp (True)
-        save_masked_file:    boolean,select if DataArray_masked is saved (True) or returned (False)
-        file_path:           string, path of the file to be masked. Must end with /
-        file_name:           string, name of the DataArray to be masked (.nc)
-        file_output_path:    string, path of the file to be saved. Must end with /
-        file_output_name:    string, name of the DataArray_masked output file (.nc)
-        '''
-        import geopandas as gpd
-        import rioxarray
-        from shapely.geometry import mapping
-        import os as os
-        
-        if DataArray is None:
-            if file_path is not None and file_name is not None:
-                print("Loading DataArray from disk")
-                DataArray = rioxarray.open_rasterio(file_path + file_name)
-            else:
-                raise ValueError("DataArray or file_path/file_name not specified")
-    
-        shp_mask = gpd.read_file(shp_mask_file, crs=shp_epsg)
-    
-        if ("latitude" in DataArray.dims) and ("longitude" in DataArray.dims):
-            DataArray = DataArray.rio.set_spatial_dims(x_dim="longitude", y_dim="latitude", inplace=True)
-            print("latitude/longitude dimentions used")
-        elif ("lat" in DataArray.dims) and ("lon" in DataArray.dims):
-            DataArray = DataArray.rio.set_spatial_dims(x_dim="lon", y_dim="lat", inplace=True)
-            print("lat/lon dimentions used")
-        elif ("x" in DataArray.dims) and ("y" in DataArray.dims):
-            DataArray = DataArray.rio.set_spatial_dims(x_dim="x", y_dim="y", inplace=True)
-            print("x/y dimentions used")
-        else:
-            raise ValueError("Unspecified lat/lon dimentions in DataArray")
-    
-        DataArray = DataArray.rio.write_crs(shp_epsg, inplace=True)
-        DataArray_masked = DataArray.rio.clip(shp_mask.geometry.apply(mapping), shp_mask.crs, drop=drop_data, invert = invert_shp)
-    
-        if save_masked_file == True:
-            if not os.path.exists(file_output_path):
-                os.makedirs(file_output_path)
-                print("file_output_path did not exist and was created")
-            else:
-                pass
-            print("Saving DataArray_masked file")
-            
-            if 'grid_mapping' in DataArray_masked.attrs:
-                del DataArray_masked.attrs['grid_mapping'] # delete grid_mapping attribute to avoid "ValueError in safe_setitem" from xarray
-            else:
-                pass
-            
-            DataArray_masked.to_netcdf(file_output_path + file_output_name)
-    
-        else:
-            return DataArray_masked
-        
-    @staticmethod
-    def _simmetrical_colormap(cmap):
-        '''
-        Take a colormap and create a new one, as the concatenation of itself by a symmetrical fold around 0
-        from https://stackoverflow.com/questions/28439251/symmetric-colormap-matplotlib
-
-        cmap:     matplotlib colormap that will be returned symmetrical with respect to 0
-        '''
-        import numpy as np
-        import matplotlib.colors as mcolors
-
-        new_cmap_name = "sym_" + cmap.name
-        # Define the roughness of the colormap, default is 128 
-        n= 128 
-        # get the list of color from colormap
-        colors_r = cmap(np.linspace(0, 1, n))    # take the standard colormap # 'right-part'
-        colors_l = colors_r[::-1]                # take the first list of color and flip the order # "left-part"
-
-        # combine them and build a new colormap
-        colors = np.vstack((colors_l, colors_r))
-        new_cmap = mcolors.LinearSegmentedColormap.from_list(new_cmap_name, colors)
-
-        return new_cmap
-
-    def create_images(self,
-                      Conc_Dataset,
-                      time_start, 
-                      time_end,
-                      long_min, long_max,
-                      lat_min, lat_max,
-                      file_out_path,
-                      file_out_sub_folder,
-                      shp_file_path,
-                      title_caption,
-                      unit_measure,
-                      vmin = None, 
-                      vmax = None,
-                      selected_colormap = None,
-                      levels_colormap = None,
-                      simmetrical_cmap = False,
-                      selected_depth = 0,
-                      fig_format = ".jpg",
-                      add_shp_to_figure = False,
-                      variable_name = None,
-                      labels_font_sizes = [30,30,30,25,25,25,25],
-                      shp_color = "black"):
-        '''
-        Create a series of .jpg or .png for each timestep of a concentration map
-        from REGRIDDED "calculate_water_sediment_conc" function output
-        
-        Conc_Dataset:        xarray dataset of concentration after calculate_water_sediment_conc
-                                *latitude, degrees N
-                                *longitude, degrees E
-                                *time, datetime64[ns]
-        time_start:          datetime64[ns], start time of figures
-        time_end:            datetime64[ns],  end time of figures.
-        long_min:            float64, min longitude of figure
-        long_max:            float64, max longitude of figure
-        lat_min:             float64, min latitude of figure
-        lat_max:             float64, max latitude of figure
-        vmin:                float64, min value of concentration in the figure, specify to keep colorscale constant
-        vmax:                float64, max value of concentration in the figure, specify to keep colorscale constant
-        file_out_path:       string, main output path of figure produced, must end with /
-        file_out_sub_folder: string, subforlder of file_out_path, must end with /
-        shp_file_path:       string, full path and name of shp file
-        title_caption:       string, first part of figure title before date and unit_measure
-        unit_measure:        string, (ug/m3) or (ug/kg d.w), between parenthesis
-        levels_colormap:     list of float64, levels used for colorbar (e.g., [0., 1., 15.])
-        selected_colormap:   e.g. plt.cm.Blues
-        simmetrical_cmap:    boolean,select if cmap is simmetrical to 0 (True) or not (False)
-        selected_depth:      int, depth selected if present. If no depth was selected when creating conc map, use 0
-        fig_format:          string, format of produced images (e.g.,".jpg", ".png"),
-        add_shp_to_figure:   boolean,select if shp is added to the figure (True) or not (False)
-        variable_name:       string, name of Conc_Datasetdata variable to plot if not concentration_avg_water/sediments
-        labels_font_sizes:   list of int, [title_font_size, x_label_font_size, y_label_font_size, x_ticks_font_size
-                                           y_ticks_font_size, cbar_label_font_size, cbar_ticks_font_size]
-        shp_color:           string, color of shapefile when plotted
-        '''
-
-        import numpy as np
-        import matplotlib.pyplot as plt
-        import matplotlib.ticker as ticker
-        import os as os
-        from mpl_toolkits.axes_grid1 import make_axes_locatable, axes_size
-        if add_shp_to_figure:
-            import geopandas as gpd
-
-        aspect = 15
-        # pad_fraction = 1e-1
-        file_output_path = file_out_path + file_out_sub_folder
-        
-        title_font_size = labels_font_sizes[0]
-        x_label_font_size = labels_font_sizes[1]
-        y_label_font_size = labels_font_sizes[2]
-        x_ticks_font_size = labels_font_sizes[3]
-        # y_ticks_font_size = labels_font_sizes[4]
-        cbar_label_font_size = labels_font_sizes[5]
-        cbar_ticks_font_size = labels_font_sizes[6]
-
-        if simmetrical_cmap == True:
-            if selected_colormap == None:
-                selected_colormap = plt.colormaps["viridis"]
-            selected_colormap = self._simmetrical_colormap(cmap = selected_colormap)
-
-        if not os.path.exists(file_output_path):
-            os.makedirs(file_output_path)
-            print("file_output_path did not exist and was created")
-        else:
-            pass
-
-        if add_shp_to_figure:
-            shp = gpd.read_file(shp_file_path)
-
-        if "concentration_avg_water" in Conc_Dataset.keys():
-            Conc_DataArray = Conc_Dataset.concentration_avg_water
-            colorbar_title = "concentration_avg_water"
-        elif "concentration_avg_sediments" in Conc_Dataset.keys():
-            Conc_DataArray = Conc_Dataset.concentration_avg_sediments
-            colorbar_title = "concentration_avg_sediments"
-        elif variable_name is not None:
-            Conc_DataArray = Conc_Dataset[variable_name]
-            colorbar_title = variable_name
-        else:
-            raise ValueError("specified variable_name is not present in Conc_Dataset")
-            
-        if 'time' in Conc_DataArray.dims:
-            Conc_DataArray = Conc_DataArray.where(((Conc_DataArray.time >= time_start) &
-                                           (Conc_DataArray.time <= time_end)), drop=True)
-        elif time_start is not None:
-            Conc_DataArray['time'] = time_start
-        else:
-            raise ValueError("Conc_DataArray.time is missing, time_start must be specified")
-        
-        attribute_list = list(Conc_DataArray.attrs)
-        for attr in attribute_list:
-            del Conc_DataArray.attrs[attr]
-
-        if add_shp_to_figure == True:
-            print("shp was added over the figures")
-            for timestep in range(0, (Conc_DataArray.time.to_numpy()).size):
-                print("creating image n° ", str(timestep+1), " out of ", str((Conc_DataArray.time.to_numpy()).size))
-                if (Conc_DataArray.time.to_numpy()).size > 1 and "depth" in Conc_DataArray.dims:
-                    Conc_DataArray_selected = Conc_DataArray.isel(time = timestep, depth = selected_depth)
-                elif (Conc_DataArray.time.to_numpy()).size > 1 and "depth" not in Conc_DataArray.dims:
-                    Conc_DataArray_selected = Conc_DataArray.isel(time = timestep)
-                elif (Conc_DataArray.time.to_numpy()).size <= 1 and "depth" in Conc_DataArray.dims:
-                    Conc_DataArray_selected = Conc_DataArray.isel(depth = selected_depth)
-                elif (Conc_DataArray.time.to_numpy()).size <= 1 and "depth" not in Conc_DataArray.dims:
-                    Conc_DataArray_selected = Conc_DataArray
-                    
-                fig, ax = plt.subplots(figsize = (20,15)) # Change here size of figure
-                shp.plot(ax = ax, color = shp_color, zorder = 10)
-                ax2 = Conc_DataArray_selected.plot.pcolormesh(ax = ax, 
-                                                        x = 'longitude', 
-                                                        y = 'latitude', 
-                                                        cmap=selected_colormap,
-                                                        robust = True, 
-                                                        vmin = vmin, vmax = vmax,
-                                                        levels = levels_colormap,
-                                                        add_colorbar=False,
-                                                        zorder = 0) # colorbar is added ex-post
-                ax.set_xlim(long_min, long_max)
-                ax.set_ylim(lat_min, lat_max)
-                ax.set_xlabel("Longitude", fontsize = x_label_font_size, labelpad = 30) # Change here size of ax labels
-                ax.set_ylabel("Latitude", fontsize = y_label_font_size, labelpad = 30) # Change here size of ax labels
-                ax.tick_params(labelsize=x_ticks_font_size) # Change here size of ax ticks
-                if (Conc_DataArray.time.to_numpy()).size > 1:
-                    ax.set_title(title_caption + " " + str((np.array(Conc_DataArray.time[timestep])))[0:10] + " " +unit_measure +")", pad=20, fontsize = title_font_size, weight = "bold")
-                else:
-                    ax.set_title(title_caption + " " +unit_measure, pad=30, fontsize = title_font_size, weight = "bold")
-                # from https://stackoverflow.com/questions/18195758/set-matplotlib-colorbar-size-to-match-graph
-                divider = make_axes_locatable(ax)
-                width = axes_size.AxesY(ax, aspect=1./aspect)
-                # pad_cb = axes_size.Fraction(pad_fraction, width)
-                # cax = divider.append_axes("right", size="3%", pad=pad_cb)
-                cax = divider.append_axes("right", size=width, pad=0.0)
-                cax.yaxis.set_major_formatter(ticker.FormatStrFormatter('%0.2e'))
-                cax.tick_params(labelsize=cbar_label_font_size)
-                plt.colorbar(ax2, cax=cax)
-                
-                fig.savefig(file_out_path + file_out_sub_folder+str(f"{timestep:03d}")+"_"+file_out_sub_folder[:-1]+fig_format)
-                plt.close()
-        else:
-            print("shp was not added over the figures")
-            for timestep in range(0, (Conc_DataArray.time.to_numpy()).size):
-                print("creating image n° ", str(timestep+1), " out of ", str((Conc_DataArray.time.to_numpy()).size))
-                if (Conc_DataArray.time.to_numpy()).size > 1 and "depth" in Conc_DataArray.dims:
-                    Conc_DataArray_selected = Conc_DataArray.isel(time = timestep, depth = selected_depth)
-                elif (Conc_DataArray.time.to_numpy()).size > 1 and "depth" not in Conc_DataArray.dims:
-                    Conc_DataArray_selected = Conc_DataArray.isel(time = timestep)
-                elif (Conc_DataArray.time.to_numpy()).size <= 1 and "depth" in Conc_DataArray.dims:
-                    Conc_DataArray_selected = Conc_DataArray.isel(depth = selected_depth)
-                elif (Conc_DataArray.time.to_numpy()).size <= 1 and "depth" not in Conc_DataArray.dims:
-                    Conc_DataArray_selected = Conc_DataArray
-                
-                if (Conc_DataArray.time.to_numpy()).size > 1:
-                    plt_title = (title_caption + " " + str((np.array(Conc_DataArray.time[timestep])))[0:19] + " " + unit_measure)
-                else:
-                    plt_title = (title_caption + " " +unit_measure)
-
-                
-                fig = Conc_DataArray_selected.plot(vmin = vmin, vmax = vmax, 
-                                                  robust = True, 
-                                                  cmap=selected_colormap, 
-                                                  levels = levels_colormap,
-                                                  figsize = (20,15),
-                                                  add_colorbar=False) # colorbar is added ex-post
-                plt.title(plt_title, pad=30, fontsize = title_font_size, weight = "bold")
-                plt.ylabel("Latitude", fontsize = x_label_font_size, labelpad=30.)
-                plt.xlabel("Longitude", fontsize = y_label_font_size, labelpad=30.)
-                plt.xlim(long_min, long_max)
-                plt.ylim(lat_min, lat_max)
-                plt.tick_params(labelsize=x_ticks_font_size)
-                colorbar = plt.colorbar(fig)
-                colorbar.set_label(label=colorbar_title,size=cbar_label_font_size)
-                cax=colorbar.ax
-                cax.tick_params(labelsize=cbar_ticks_font_size)
-                cax.yaxis.set_major_formatter(ticker.FormatStrFormatter('%0.2e'))
-
-                fig.figure.savefig(file_out_path + file_out_sub_folder+str(f"{timestep:03d}")+"_"+file_out_sub_folder[:-1]+fig_format)
-                plt.close()
-                
-    def plot_emission_data_frequency(self, emissions, title, n_bins = 100, zoom_max = 100, zoom_min = 0):
-         '''
-         Plot distribuion of emissions dataset values, mass, and cumulative mass
-
-         emissions:  masked array of float32 with selected data points to plot
-         title:      string, title of main plot 
-         n_bins:     int, number of bins to group datapoints 
-         zoom_max:   int, % of dataset lenght where the zoomed area stops
-         zoom_min:   int, % of dataset lenght where the zoomed area starts
-         '''
-         import matplotlib.pyplot as plt
-         import numpy as np
-         
-         values,base=np.histogram(emissions,n_bins)
-         cumulative = np.cumsum(values*base[0:-1])
-         fig,(ax1,ax2)=plt.subplots(nrows=2, ncols=1)
-         fig.tight_layout(pad=1.5)
-         ax1.plot(base[:-1], 100*values*base[0:-1]/max(values*base[0:-1]), c='red')
-         ax1.plot(base[:-1], 100*cumulative/cumulative[-1], c='blue')
-         ax1.plot(base[:-1], 100*values/max(values), c='black')
-         ax1.set_title(title)
-         ax1.set_ylabel("Frequency (%)")
-         ax1.legend(['Mass','Cumulative mass','Data points'])
-         ax2.plot(base[zoom_min:zoom_max], 100*values[zoom_min:zoom_max]*base[zoom_min:zoom_max]/max(values*base[0:-1]), c='red')
-         ax2.plot(base[zoom_min:zoom_max], 100*cumulative[zoom_min:zoom_max]/cumulative[-1], c='blue')
-         ax2.plot(base[zoom_min:zoom_max], 100*values[zoom_min:zoom_max]/max(values), c='black')
-         ax2.set_title("Zoom from " + str(zoom_min) +" to "+str(zoom_max)+"% of dataset")
-         ax2.set_ylabel("Frequency (%)")
-         ax2.set_xlabel("Value")
-         plt.show()
-                
-    def summary_created_elements(self,
-                                 file_folder,
-                                 file_name,
-                                 variable_name,
-                                 emiss_factor,
-                                 upper_limit,
-                                 lower_limit,
-                                 name_dataset,
-                                 long_min, long_max,
-                                 lat_min, lat_max,
-                                 time_start, time_end,
-                                 range_max = None,
-                                 range_min = None,
-                                 n_bins = 100,
-                                 zoom_max=100,
-                                 zoom_min=0
-                                 ):
-        '''
-        Calculate the maxium number of elements in a simulation created by seed_from_NETCDF from xarray DataArray.
-        Produce histographs with frequency of datapoints values within the specified limits
-        ----------
-        file_folder:    string, path to file, must end with /
-        file_name:      string, name of file, must end with .nc
-        variable_name:  string, name of xarray DataArray variable
-        emiss_factor:   float32, conversion factor between data and mass expressed as ug (e.g. ug/L, ug/kg), 1e9 if DataArray is in Kg
-        upper_limit:    float32, limit under which datapoints in DataArray wll be ignored by seed_from_NETCDF
-        lower_limit:    float32, limit over which datapoints in DataArray wll be ignored by seed_from_NETCDF
-        name_dataset:   string, name of data to be reported in the title of figures
-        time_start:          datetime64[ns], start time of dataset considered
-        time_end:            datetime64[ns],  end time of dataset considered
-        long_min:            float64, min longitude of dataset considered
-        long_max:            float64, max longitude of dataset considered
-        lat_min:             float64, min latitude of dataset considered
-        lat_max:             float64, max latitude of dataset considered
-        range_max:      float32, max value shown in the figure on data frequency for the whole dataset
-        range_min:      float32, min value shown in the figure on data frequency for the whole dataset
-        n_bins:         int, number of bins used for histograms
-        zoom_max:       int, % of dataset lenght where the zoomed area stops
-        zoom_min:       int, % of dataset lenght where the zoomed area starts
-        '''
-        import xarray as xr
-        import matplotlib.pyplot as plt
-        import numpy as np
-        
-        DS = xr.open_dataset(file_folder + file_name)
-        if "lat" in DS.dims:
-            DS = DS.rename({'lat': 'latitude','lon': 'longitude'})
-        if "x" in DS.dims:
-            DS = DS.rename({'y': 'latitude','x': 'longitude'})           
-        
-        DS = DS[variable_name]
-        DS = DS.where((DS.longitude > long_min) & (DS.longitude < long_max) &
-                                        (DS.latitude > lat_min) & (DS.latitude < lat_max) &
-                                        (DS.time >= time_start) &
-                                        (DS.time <= time_end), drop=True)
-        
-        DS_ma = DS.to_masked_array() # Remove 0 and NA from dataArray, then change to np.array
-        emissions = DS_ma[DS_ma>0]
-        selected =np.all((emissions<upper_limit,emissions>lower_limit),axis=0)
-        print ("##START "+ name_dataset + " ##")
-    
-        DS_max = emissions.max() 
-        DS_min = emissions.min() 
-        print("DS_max: ", DS_max)
-        print("DS_min: ", DS_min, "\n")
-        print("number of data-points without limits: ", (len(emissions)))
-        print("upper limit: ", upper_limit)
-        print("lower limit: ", lower_limit, "\n")
-        
-        emissions_sum = np.sum(emissions)
-        total_mass = (emissions_sum* emiss_factor)/1e9 # (L*ug/L)/10^9 -> Kg
-        selected_mass = (sum((emissions[selected])* emiss_factor))/1e9
-        
-        print("number of data-points selected within the limits: ", len(emissions[selected]), "\n")
-        print('total mass of chemical: ', total_mass, ' kg')
-        print('selected mass of chemical: ', selected_mass, ' kg')
-        print('% of total mass selected: ', (selected_mass/total_mass)*100, " %")
-        
-        
-        # See number and percentage of elements over upper limit
-        print("n° of data-points over upper limit: ", np.count_nonzero(emissions > upper_limit))
-        print("% of data-points over upper limit: ", 
-              (np.count_nonzero(emissions > upper_limit)/np.prod(emissions.shape))*100, " %")
-        print('mass of chemical over upper limit: ',
-              (sum((emissions[emissions > upper_limit])* emiss_factor))/1e9, ' kg')  # e.g. (L*ug/L)/10^9 -> Kg
-        print("% of total volume or mass of the elements over upper limit:", 
-              (np.sum(emissions[emissions > upper_limit])/emissions_sum)*100, " %", "\n")
-    
-        # See number and percentage of elements under lower limit
-        print("n° of data-points under lower limit: ", np.count_nonzero(emissions < lower_limit))
-        print("% of data-points under lower limit: ", 
-              (np.count_nonzero(emissions < lower_limit)/np.prod(emissions.shape))*100, " %")
-        print('mass of chemical under limit: ',
-        (sum((emissions[emissions < lower_limit])* emiss_factor))/1e9, ' kg') # e.g. (L*ug/L)/10^9 -> Kg
-        print("% of total volume or mass of the elements under lower limit: ", 
-              ((np.sum(emissions[emissions < lower_limit]))/(emissions_sum))*100, "%", "\n")
-    
-        print("% of total volume or mass of elements under lower limit considering also upper limit")
-        print(((np.sum(emissions[emissions < lower_limit]))/(np.sum(emissions[emissions < upper_limit])))*100, "\n")
-    
-        # Plot histograms for frequency of values
-    
-        self.plot_emission_data_frequency(emissions= emissions,
-                            title = "Complete dataset",
-                            n_bins = n_bins, 
-                            zoom_max = zoom_max, 
-                            zoom_min = zoom_min)
-    
-        self.plot_emission_data_frequency(emissions= emissions[selected],
-                            title = "Selected dataset between lower and upper limit",
-                            n_bins = n_bins, 
-                            zoom_max = zoom_max, 
-                            zoom_min = zoom_min)
-    
-        if range_max is not None and range_min is not None:
-            zoom_max = (range_max/DS_max)*100
-            zoom_min = (range_min/DS_max)*100
-            
-            self.plot_emission_data_frequency(emissions= emissions[selected],
-                                              title = "Selected dataset between range_min and range_max",
-                                              n_bins = n_bins, 
-                                              zoom_max = zoom_max, 
-                                              zoom_min = zoom_min)
-    
-        plt.hist(x=emissions, bins=n_bins, range=(0,lower_limit)) 
-        plt.title("Datapoints between 0 and lower limit for "+ name_dataset)
-        plt.xlabel("Value")
-        plt.ylabel("Frequency")
-        plt.show()
-        print ("##END##")
-        
-
     def init_chemical_compound(self, chemical_compound = None):
         ''' Chemical parameters for a selection of PAHs:
             Naphthalene, Phenanthrene, Fluorene,
@@ -3943,16 +2925,6 @@
 #
 # Merlin Expo Kd values are mean values from Allison and Allison 2005
 # https://cfpub.epa.gov/si/si_public_record_report.cfm?dirEntryId=135783
-
-        elif self.get_config('chemical:compound') == "Nitrogen":
-            self.set_config('chemical:transfer_setup', 'metals')
-            self.set_config('chemical:transformations:Kd', 0.)  # Nitrogen does not interact with particulate matter or sediments
-            self.set_config('chemical:transformations:S0', 17.0)#
-            
-        elif self.get_config('chemical:compound') == "Alkalinity":
-            self.set_config('chemical:transfer_setup', 'metals')
-            self.set_config('chemical:transformations:Kd', 0.)  # Alkalinity does not interact with particulate matter or sediments
-            self.set_config('chemical:transformations:S0', 17.0)  #
 
     def plot_mass(self,
                   legend=['dissolved','SPM','sediment'],
