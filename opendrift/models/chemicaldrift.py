# This file is part of OpenDrift.
#
# OpenDrift is free software: you can redistribute it and/or modify
# it under the terms of the GNU General Public License as published by
# the Free Software Foundation, version 2
#
# OpenDrift is distributed in the hope that it will be useful,
# but WITHOUT ANY WARRANTY; without even the implied warranty of
# MERCHANTABILITY or FITNESS FOR A PARTICULAR PURPOSE.  See the
# GNU General Public License for more details.
#
# You should have received a copy of the GNU General Public License
# along with OpenDrift.  If not, see <https://www.gnu.org/licenses/>.
#
# Copyright 2020, Manuel Aghito, MET Norway

"""
ChemicalDrift is an OpenDrift module for drift and fate of chemicals.
The module is under development within the scope of the Horizon2020 project EMERGE
Manuel Aghito. Norwegian Meteorological Institute. 2021.
The initial version is based on Radionuclides module by Magne Simonsen
"""

import numpy as np
import logging; logger = logging.getLogger(__name__)

from opendrift.models.oceandrift import OceanDrift, Lagrangian3DArray
from opendrift.config import CONFIG_LEVEL_ESSENTIAL, CONFIG_LEVEL_BASIC, CONFIG_LEVEL_ADVANCED
import pyproj
from datetime import datetime

# Defining the Chemical element properties
class Chemical(Lagrangian3DArray):
    """Extending Lagrangian3DArray with specific properties for chemicals
    """

    variables = Lagrangian3DArray.add_variables([
        ('diameter', {'dtype': np.float32,
                      'units': 'm',
                      'default': 0.}),
        #('neutral_buoyancy_salinity', {'dtype': np.float32,
        #                               'units': '[]',
        #                               'default': 31.25}),  # for NEA Cod
        ('density', {'dtype': np.float32,
                     'units': 'kg/m^3',
                     'default': 2650.}),  # Mineral particles
        ('specie', {'dtype': np.int32,
                    'units': '',
                    'default': 0}),
        ('mass', {'dtype': np.float32,
                      'units': 'ug',
                      'seed': True,
                      'default': 1e3}),
        ('mass_degraded', {'dtype': np.float32,
                             'units': 'ug',
                             'seed': True,
                             'default': 0}),
        ('mass_degraded_now', {'dtype': np.float32,
                             'units': 'ug',
                             'seed': True,
                             'default': 0}),
        ('mass_degraded_water', {'dtype': np.float32,
                             'units': 'ug',
                             'seed': True,
                             'default': 0}),
        ('mass_degraded_sediment', {'dtype': np.float32,
                             'units': 'ug',
                             'seed': True,
                             'default': 0}),
        ('mass_volatilized', {'dtype': np.float32,
                             'units': 'ug',
                             'seed': True,
                             'default': 0}),
        ('mass_volatilized_now', {'dtype': np.float32,
                             'units': 'ug',
                             'seed': True,
                             'default': 0}),
        ('mass_photodegraded', {'dtype': np.float32,
                             'units': 'ug',
                             'seed': True,
                             'default': 0}),
        ('mass_biodegraded', {'dtype': np.float32,
                             'units': 'ug',
                             'seed': True,
                             'default': 0}),
        ('mass_biodegraded_water', {'dtype': np.float32,
                             'units': 'ug',
                             'seed': True,
                             'default': 0}),
        ('mass_biodegraded_sediment', {'dtype': np.float32,
                             'units': 'ug',
                             'seed': True,
                             'default': 0}),
        ('mass_hydrolyzed', {'dtype': np.float32,
                             'units': 'ug',
                             'seed': True,
                             'default': 0}),
        ('mass_hydrolyzed_water', {'dtype': np.float32,
                             'units': 'ug',
                             'seed': True,
                             'default': 0}),
        ('mass_hydrolyzed_sediment', {'dtype': np.float32,
                             'units': 'ug',
                             'seed': True,
                             'default': 0})

        ])


class ChemicalDrift(OceanDrift):
    """Chemical particle trajectory model based on the OpenDrift framework.

        Developed at MET Norway

        Generic module for particles that are subject to vertical turbulent
        mixing with the possibility for positive or negative buoyancy

        Particles could be e.g. oil droplets, plankton, or sediments

        Chemical functionality include interactions with solid matter
        (particles and sediments) through transformation processes, implemented
        with stochastic approach for dynamic partitioning.

        Under construction.
    """

    ElementType = Chemical

    required_variables = {
        'x_sea_water_velocity': {'fallback': None},
        'y_sea_water_velocity': {'fallback': None},
        'sea_surface_height': {'fallback': 0},
        'x_wind': {'fallback': 0},
        'y_wind': {'fallback': 0},
        'land_binary_mask': {'fallback': None},
        'sea_floor_depth_below_sea_level': {'fallback': 10000},
        'ocean_vertical_diffusivity': {'fallback': 0.0001, 'profiles': True},
        'sea_water_temperature': {'fallback': 10, 'profiles': True},
        'sea_water_salinity': {'fallback': 34, 'profiles': True},
        'upward_sea_water_velocity': {'fallback': 0},
        'spm': {'fallback': 1},
        'ocean_mixed_layer_thickness': {'fallback': 50},
        'active_sediment_layer_thickness': {'fallback': 0.03}, # TODO - currently not used, redundant with 'chemical:sediment:mixing_depth'
        'doc': {'fallback': 0.0},
        # Variables for dissociation and single process degradation
        'sea_water_ph_reported_on_total_scale':{'fallback': 8.1, 'profiles': True}, # water_pH from CMENS with standard name #
        'pH_sediment':{'fallback': 6.9, 'profiles': False}, # supplied by the user, with pH_sediment as standard name
        'mole_concentration_of_dissolved_molecular_oxygen_in_sea_water':{'fallback': 7.25, 'profiles': True}, # in g/m3 or mg/L from CMENS with standard name
        'mole_concentration_of_dissolved_inorganic_carbon_in_sea_water':{'fallback': 104, 'profiles': True}, # in concentration of carbon in the water (Conc_C) in mol/m3, nedded as ueq/L (conversion: 22.73 ueq/mg_C, MW_C = 12.01 g/mol. # DONE
        # From concentration of carbon in the water (Conc_C) in mol/m3: Conc_CO2 = ((Conc_C*MW_C)*1000)*22.73*1000;
        # from mol_C/m3, *12.01 g_C/mol = g_C/m3, *1000 = mg/m3, * 22.73 ueq/mg = ueq/m3, *1000 = ueq/L
        # default from https://www.soest.hawaii.edu/oceanography/faculty/zeebe_files/Publications/ZeebeWolfEnclp07.pdf, 2.3 mmol/kg
        'solar_irradiance':{'fallback': 241}, # Available in W/m2, in the function it is nedded in Ly/day. TO DO Check UM of input for convertion. 1 Ly = 41868 J/m2 -> 1 Ly/day =  41868 J/m2 / 86400 s = 0.4843 W/m2  # DONE
        'mole_concentration_of_phytoplankton_expressed_as_carbon_in_sea_water':{'fallback': 0, 'profiles': True} # in mmol_carbon/m3 for CMENS. # TO DO *1e-6 to convert into mol/L. #  Concentration of phytoplankton as “mmol/m3 of phytoplankton expressed as carbon”

        }


    def specie_num2name(self,num):
        return self.name_species[num]

    def specie_name2num(self,name):
        num = self.name_species.index(name)
        return num

    def __init__(self, *args, **kwargs):

        # Calling general constructor of parent class
        super(ChemicalDrift, self).__init__(*args, **kwargs)

        self._add_config({
            'chemical:transfer_setup': {'type': 'enum',
                'enum': ['Sandnesfj_Al','metals', '137Cs_rev', 'custom', 'organics'], 'default': 'custom',
                'level': CONFIG_LEVEL_ESSENTIAL, 'description': 'Define partitioning scheme'},
            'chemical:dynamic_partitioning': {'type': 'bool', 'default': True,
                'level': CONFIG_LEVEL_BASIC, 'description': 'Toggle dynamic partitioning'},
            'chemical:slowly_fraction': {'type': 'bool', 'default': False,
                'level': CONFIG_LEVEL_ADVANCED, 'description': ''},
            'chemical:irreversible_fraction': {'type': 'bool', 'default': False,
                'level': CONFIG_LEVEL_ADVANCED, 'description': ''},
            'chemical:dissolved_diameter': {'type': 'float', 'default': 0,
                'min': 0, 'max': 100e-6, 'units': 'm',
                'level': CONFIG_LEVEL_ADVANCED, 'description': ''},
            'chemical:particle_diameter': {'type': 'float', 'default': 5e-6,
                'min': 0, 'max': 100e-6, 'units': 'm',
                'level': CONFIG_LEVEL_ESSENTIAL, 'description': 'Diameter of SPM particles'},
			'chemical:doc_particle_diameter': {'type': 'float', 'default': 5e-6,
			    'min': 0, 'max': 100e-6, 'units': 'm',
			    'level': CONFIG_LEVEL_ESSENTIAL, 'description': 'Diameter of DOM aggregates for marine water'}, # https://doi.org/10.1038/246170a0
            'chemical:particle_concentration_half_depth': {'type': 'float', 'default': 20,
                'min': 0, 'max': 100, 'units': 'm',
                'level': CONFIG_LEVEL_ADVANCED, 'description': ''},
            'chemical:doc_concentration_half_depth': {'type': 'float', 'default': 1000, # TODO: check better
                'min': 0, 'max': 1200, 'units': 'm',                                     # Vertical conc drops more slowly slower than for SPM
                'level': CONFIG_LEVEL_ADVANCED, 'description': ''},                # example: 10.3389/fmars.2017.00436. lower limit around 40 umol/L
            'chemical:particle_diameter_uncertainty': {'type': 'float', 'default': 1e-7,
                'min': 0, 'max': 100e-6, 'units': 'm',
                'level': CONFIG_LEVEL_ESSENTIAL, 'description': ''},
            'seed:LMM_fraction': {'type': 'float','default': .1,
                'min': 0, 'max': 1, 'units': '',
                'level': CONFIG_LEVEL_ESSENTIAL, 'description': 'Fraction of dissolved elements at seeding'},
            'seed:particle_fraction': {'type': 'float','default': 0.9,
                'min': 0, 'max': 1, 'units': '',
                'level': CONFIG_LEVEL_ESSENTIAL, 'description': 'Fraction of SPM elements at seeding'},
            # Species
            'chemical:species:LMM': {'type': 'bool', 'default': True,
                'level': CONFIG_LEVEL_BASIC, 'description': 'Toggle LMM specie'},
            'chemical:species:LMMcation': {'type': 'bool', 'default': False,
                'level': CONFIG_LEVEL_BASIC, 'description': 'Toggle LMMcation specie'},
            'chemical:species:LMManion': {'type': 'bool', 'default': False,
                'level': CONFIG_LEVEL_BASIC, 'description': 'Toggle LMManion specie'},
            'chemical:species:Colloid': {'type': 'bool', 'default': False,
                'level': CONFIG_LEVEL_BASIC, 'description': 'Toggle Colloid specie'},
            'chemical:species:Humic_colloid': {'type': 'bool', 'default': False,
                'level': CONFIG_LEVEL_ADVANCED, 'description': 'Toggle Humic_colloid specie'},
            'chemical:species:Polymer': {'type': 'bool', 'default': False,
                'level': CONFIG_LEVEL_ADVANCED, 'description': 'Toggle Polymer specie'},
            'chemical:species:Particle_reversible': {'type': 'bool', 'default': True,
                'level': CONFIG_LEVEL_BASIC, 'description': 'Toggle Particle_reversible specie'},
            'chemical:species:Particle_slowly_reversible': {'type': 'bool', 'default': False,
                'level': CONFIG_LEVEL_BASIC, 'description': 'Toggle Particle_slowly_reversible specie'},
            'chemical:species:Particle_irreversible': {'type': 'bool', 'default': False,
                'level': CONFIG_LEVEL_ADVANCED, 'description': 'Toggle Particle_irreversible specie'},
            'chemical:species:Sediment_reversible': {'type': 'bool', 'default': True,
                'level': CONFIG_LEVEL_BASIC, 'description': 'Toggle Sediment_reversible specie'},
            'chemical:species:Sediment_slowly_reversible': {'type': 'bool', 'default': False,
                'level': CONFIG_LEVEL_BASIC, 'description': 'Toggle Sediment_slowly_reversible specie'},
            'chemical:species:Sediment_irreversible': {'type': 'bool', 'default': False,
                'level': CONFIG_LEVEL_ADVANCED, 'description': 'Toggle Sediment_irreversible specie'},
            # Transformations
            'chemical:transformations:Kd': {'type': 'float', 'default': 2.0,
                'min': 0, 'max': 1e9, 'units': 'm3/kg',
                'level': CONFIG_LEVEL_ESSENTIAL, 'description': 'Water/sediment partitioning coefficient for metals'},
            'chemical:transformations:S0': {'type': 'float', 'default': 0.0,
                'min': 0, 'max': 100, 'units': 'PSU',
                'level': CONFIG_LEVEL_ESSENTIAL, 'description': 'Parameter controlling salinity dependency of Kd for metals'},
            'chemical:transformations:Dc': {'type': 'float', 'default': 1.16e-5,                # Simonsen 2019
                'min': 0, 'max': 1e6, 'units': '',
                'level': CONFIG_LEVEL_ADVANCED, 'description': 'Desorption rate of metals from particles'},
            'chemical:transformations:slow_coeff': {'type': 'float', 'default': 0, #1.2e-7,         # Simonsen 2019
                'min': 0, 'max': 1e6, 'units': '',
                'level': CONFIG_LEVEL_ADVANCED, 'description': 'Desorption coefficient from slowly reversible fractions'},
            'chemical:transformations:volatilization': {'type': 'bool', 'default': False,
                'description': 'Chemical is evaporated.',
                'level': CONFIG_LEVEL_BASIC},
            'chemical:transformations:degradation': {'type': 'bool', 'default': False,
                'description': 'Chemical mass is degraded.',
                'level': CONFIG_LEVEL_BASIC},
            'chemical:transformations:degradation_mode': {'type': 'enum',
                'enum': ['OverallRateConstants', 'SingleRateConstants'], 'default': 'OverallRateConstants',
                'level': CONFIG_LEVEL_ESSENTIAL, 'description': 'Select degradation mode'},
            # Sorption/desorption
            'chemical:transformations:dissociation': {'type': 'enum',
                'enum': ['nondiss','acid', 'base', 'amphoter'], 'default': 'nondiss',
                'level': CONFIG_LEVEL_ESSENTIAL, 'description': 'Select dissociation mode'},
            'chemical:transformations:LogKOW': {'type': 'float', 'default': 3.361,          # Naphthalene
                'min': -3, 'max': 10, 'units': 'Log L/Kg',
                'level': CONFIG_LEVEL_ESSENTIAL, 'description': 'Log10 of Octanol/Water partitioning coefficient'},
            'chemical:transformations:TrefKOW': {'type': 'float', 'default': 25.,           # Naphthalene
                'min': -3, 'max': 30, 'units': 'C',
                'level': CONFIG_LEVEL_ESSENTIAL, 'description': 'Reference temperature of KOW'},
            'chemical:transformations:DeltaH_KOC_Sed': {'type': 'float', 'default': -21036., # Naphthalene
                'min': -100000., 'max': 100000., 'units': 'J/mol',
                'level': CONFIG_LEVEL_ESSENTIAL, 'description': 'Enthalpy of sorption to sediments'},
            'chemical:transformations:DeltaH_KOC_DOM': {'type': 'float', 'default': -25900., # Naphthalene
                'min': -100000., 'max': 100000., 'units': 'J/mol',
                'level': CONFIG_LEVEL_ESSENTIAL, 'description': 'Enthalpy of sorption to DOM'},
            'chemical:transformations:Setchenow': {'type': 'float', 'default': 0.2503,      # Naphthalene
                'min': -2, 'max': 1, 'units': 'L/mol',
                'level': CONFIG_LEVEL_ESSENTIAL, 'description': 'Setchenow constant of organic chemicals'},
            'chemical:transformations:pKa_acid': {'type': 'float', 'default': -1,
                'min': -1, 'max': 14, 'units': '',
                'level': CONFIG_LEVEL_ADVANCED, 'description': 'pKa of chemical'},
            'chemical:transformations:pKa_base': {'type': 'float', 'default': -1,
                'min': -1, 'max': 14, 'units': '',
                'level': CONFIG_LEVEL_ADVANCED, 'description': 'pKa of chemical"s conjugated acid'},
            'chemical:transformations:KOC_DOM': {'type': 'float', 'default': -1,
                'min': -1, 'max': 10000000000, 'units': 'L/KgOC',
                'level': CONFIG_LEVEL_ADVANCED, 'description': 'DOM Organic carbon/Water partitioning coefficient'},
            'chemical:transformations:KOC_sed': {'type': 'float', 'default': -1,
                'min': -1, 'max': 10000000000, 'units': 'L/KgOC',
                'level': CONFIG_LEVEL_ADVANCED, 'description': 'SPM/sed Organic carbon/Water partitioning coefficient'},
            'chemical:transformations:KOC_sed_acid': {'type': 'float', 'default': -1,
                'min': -1, 'max': 10000000000, 'units': 'L/KgOC',
                'level': CONFIG_LEVEL_ADVANCED, 'description': 'SPM/sed Organic carbon/Water partitioning coefficient for acid anionic species'},
            'chemical:transformations:KOC_sed_base': {'type': 'float', 'default': -1,
                'min': -1, 'max': 10000000000, 'units': 'L/KgOC',
                'level': CONFIG_LEVEL_ADVANCED, 'description': 'SPM/sed Organic carbon/Water partitioning coefficient for base cationic species'},
            'chemical:transformations:KOC_DOM_acid': {'type': 'float', 'default': -1,
                'min': -1, 'max': 10000000000, 'units': 'L/KgOC',
                'level': CONFIG_LEVEL_ADVANCED, 'description': 'DOM Organic carbon/Water partitioning coefficient for acid anionic species'},
            'chemical:transformations:KOC_DOM_base': {'type': 'float', 'default': -1,
                'min': -1, 'max': 10000000000, 'units': 'L/KgOC',
                'level': CONFIG_LEVEL_ADVANCED, 'description': 'DOM Organic carbon/Water partitioning coefficient for base cationic species'},
            'chemical:transformations:fOC_SPM': {'type': 'float', 'default': 0.05,
                'min': 0.01, 'max': 0.1, 'units': 'gOC/g',
                'level': CONFIG_LEVEL_ADVANCED, 'description': 'Organic carbon fraction of SPM'},
            'chemical:transformations:fOC_sed': {'type': 'float', 'default': 0.05,
                'min': 0.01, 'max': 0.1, 'units': 'gOC/g',
                'level': CONFIG_LEVEL_ADVANCED, 'description': 'Organic carbon fration of sediments'},
            'chemical:transformations:aggregation_rate': {'type': 'float', 'default': 0,
                'min': 0, 'max': 1, 'units': 's-1',
                'level': CONFIG_LEVEL_ADVANCED, 'description': 'Aggregation rate of DOM in marine water'},
            # Degradation in water column
            'chemical:transformations:t12_W_tot': {'type': 'float', 'default': 224.08,      # Naphthalene
                'min': 1, 'max': None, 'units': 'hours',
                'level': CONFIG_LEVEL_ADVANCED, 'description': 'Half life in water, total'},
            'chemical:transformations:Tref_kWt': {'type': 'float', 'default': 25.,          # Naphthalene
                'min': -3, 'max': 30, 'units': 'C',
                'level': CONFIG_LEVEL_ESSENTIAL, 'description': 'Reference temperature of t12_W_tot'},
            'chemical:transformations:DeltaH_kWt': {'type': 'float', 'default': 50000.,     # generic
                'min': -100000., 'max': 100000., 'units': 'J/mol',
                'level': CONFIG_LEVEL_ESSENTIAL, 'description': 'Entalpy of t12_W_tot'},
            # Degradation in sediment layer
            'chemical:transformations:t12_S_tot': {'type': 'float', 'default': 5012.4,      # Naphthalene
                'min': 1, 'max': None, 'units': 'hours',
                'level': CONFIG_LEVEL_ADVANCED, 'description': 'Half life in sediments, total'},
            'chemical:transformations:Tref_kSt': {'type': 'float', 'default': 25.,          # Naphthalene
                'min': -3, 'max': 30, 'units': 'C',
                'level': CONFIG_LEVEL_ESSENTIAL, 'description': 'Reference temperature of t12_S_tot'},
            'chemical:transformations:DeltaH_kSt': {'type': 'float', 'default': 50000.,     # generic
                'min': -100000., 'max': 100000., 'units': 'J/mol',
                'level': CONFIG_LEVEL_ESSENTIAL, 'description': 'Entalpy of t12_S_tot'},
            # Volatilization
            'chemical:transformations:MolWt': {'type': 'float', 'default': 128.1705,         # Naphthalene
                'min': 50, 'max': 1000, 'units': 'amu',
                'level': CONFIG_LEVEL_ADVANCED, 'description': 'Molecular weight'},
            'chemical:transformations:Henry': {'type': 'float', 'default': -1,
                'min': None, 'max': None, 'units': 'atm m3 mol-1',
                'level': CONFIG_LEVEL_ESSENTIAL, 'description': 'Henry constant (uses Tref_Slb as Tref)'},
            # vapour pressure
            'chemical:transformations:Vpress': {'type': 'float', 'default': -1,
                'min': None, 'max': None, 'units': 'Pa',
                'level': CONFIG_LEVEL_ESSENTIAL, 'description': 'Vapour pressure'},
            'chemical:transformations:Tref_Vpress': {'type': 'float', 'default': 25.,        # Naphthalene
                'min': None, 'max': None, 'units': 'C',
                'level': CONFIG_LEVEL_ESSENTIAL, 'description': 'Vapour pressure ref temp'},
            'chemical:transformations:DeltaH_Vpress': {'type': 'float', 'default': 55925.,   # Naphthalene
                'min': -100000., 'max': 150000., 'units': 'J/mol',
                'level': CONFIG_LEVEL_ESSENTIAL, 'description': 'Enthalpy of volatilization'},
            # solubility
            'chemical:transformations:Solub': {'type': 'float', 'default': -1,
                'min': None, 'max': None, 'units': 'g/m3',
                'level': CONFIG_LEVEL_ESSENTIAL, 'description': 'Solubility'},
            'chemical:transformations:Tref_Solub': {'type': 'float', 'default': 25.,         # Naphthalene
                'min': None, 'max': None, 'units': 'C',
                'level': CONFIG_LEVEL_ESSENTIAL, 'description': 'Solubility ref temp'},
            'chemical:transformations:DeltaH_Solub': {'type': 'float', 'default': 25300.,    # Naphthalene
                'min': -100000., 'max': 100000., 'units': 'J/mol',
                'level': CONFIG_LEVEL_ESSENTIAL, 'description': 'Enthalpy of solubilization'},
            # Sedimentation/Resuspension
            'chemical:sediment:mixing_depth': {'type': 'float', 'default': 0.03,
                'min': 0, 'max': 100, 'units': 'm',
                'level': CONFIG_LEVEL_ADVANCED, 'description': 'Height of sediments active layer'},
            'chemical:sediment:density': {'type': 'float', 'default': 2600,
                'min': 0, 'max': 10000, 'units': 'kg/m3',
                'level': CONFIG_LEVEL_ADVANCED, 'description': 'Density of sediments'},
            'chemical:sediment:effective_fraction': {'type': 'float', 'default': 0.9,
                'min': 0, 'max': 1, 'units': '',
                'level': CONFIG_LEVEL_ADVANCED, 'description': 'Fraction of effective sediments acting as sorbents'},
            'chemical:sediment:corr_factor': {'type': 'float', 'default': 0.1,
                'min': 0, 'max': 10, 'units': '',
                'level': CONFIG_LEVEL_ADVANCED, 'description': 'Correction factor desorption, to calculate sed desorption from SPM desorption (metals only)'},
            'chemical:sediment:porosity': {'type': 'float', 'default': 0.6,
                'min': 0, 'max': 1, 'units': '',
                'level': CONFIG_LEVEL_ADVANCED, 'description': 'Fraction of sediment volume made of water, adimentional'},
            'chemical:sediment:layer_thickness': {'type': 'float', 'default': 1,
                'min': 0, 'max': 100, 'units': 'm',
                'level': CONFIG_LEVEL_ADVANCED, 'description': 'Thickness of seabed interaction layer'},
            'chemical:sediment:desorption_depth': {'type': 'float', 'default': 1,
                'min': 0, 'max': 100, 'units': 'm',
                'level': CONFIG_LEVEL_ADVANCED, 'description': 'Distance from seabed where desorbed elements are moved'},
            'chemical:sediment:desorption_depth_uncert': {'type': 'float', 'default': .5,
                'min': 0, 'max': 100, 'units': 'm',
                'level': CONFIG_LEVEL_ADVANCED, 'description': ''},
            'chemical:sediment:resuspension_depth': {'type': 'float', 'default': 1,
                'min': 0, 'max': 100, 'units': 'm',
                'level': CONFIG_LEVEL_ADVANCED, 'description': 'Distance from seabed where resuspended elements are moved'},
            'chemical:sediment:resuspension_depth_uncert': {'type': 'float', 'default': .5,
                'min': 0, 'max': 100, 'units': 'm',
                'level': CONFIG_LEVEL_ADVANCED, 'description': ''},
            'chemical:sediment:resuspension_critvel': {'type': 'float', 'default': .01,
                'min': 0, 'max': 1, 'units': 'm/s',
                'level': CONFIG_LEVEL_ADVANCED, 'description': 'Critical velocity of water to resuspend sediments'},
            'chemical:sediment:burial_rate': {'type': 'float', 'default': .00003,   # MacKay
                'min': 0, 'max': 10, 'units': 'm/year',
                'level': CONFIG_LEVEL_ADVANCED, 'description': 'Rate of sediment burial'},
            'chemical:sediment:buried_leaking_rate': {'type': 'float', 'default': 0,
                'min': 0, 'max': 10, 'units': 's-1',
                'level': CONFIG_LEVEL_ADVANCED, 'description': 'Rate of resuspension of buried sediments'},
            #
            'chemical:compound': {'type': 'enum',
                'enum': ['Naphthalene','Phenanthrene','Fluoranthene',
                         'Benzo-a-anthracene','Benzo-a-pyrene','Dibenzo-ah-anthracene',
                         'C1-Naphthalene','Acenaphthene','Acenaphthylene','Fluorene',
                         'Dibenzothiophene','C2-Naphthalene','Anthracene','C3-Naphthalene','C1-Dibenzothiophene',
                         'Pyrene','C1-Phenanthrene','C2-Dibenzothiophene',
                         'C2-Phenanthrene','Benzo-b-fluoranthene','Chrysene',
                         'C3-Dibenzothiophene','C3-Phenanthrene',
                         'Benzo-k-fluoranthene','Benzo-ghi-perylene','Indeno-123cd-pyrene',
<<<<<<< HEAD
                         'Copper','Cadmium','Chromium','Lead','Vanadium','Zinc','Nickel','Nitrogen', 'Alkalinity',
                         'Azoxystrobin','Diflufenican','Metconazole','Penconazole','Tebuconazole', 'Metaflumizone',
                         'Tetraconazole','Methiocarb','test', 'Sulfamethoxazole','Trimethoprim','Clindamycin',
                         'Ofloxacin','Metformin','Venlafaxine',None],
=======
                         'Copper','Cadmium','Chromium','Lead','Vanadium','Zinc','Nickel','Tralopyril','Econea',
                         'Nitrogen', 'Alkalinity','Azoxystrobin','Diflufenican','Metconazole','Penconazole','Tebuconazole', 'Metaflumizone',
                         'Tetraconazole', 'Methiocarb','test', None],
>>>>>>> 81eb9eb1
                'default': None,
                'level': CONFIG_LEVEL_ESSENTIAL, 'description': 'Name of modelled chemical'},
            # Single process degradation
            # Save each degradation process output
            'chemical:transformations:Save_single_degr_mass': {'type': 'bool', 'default': False,
                'level': CONFIG_LEVEL_ADVANCED, 'description': 'Toggle save of mass degraded by single mechanism'},
            'chemical:transformations:Photodegradation': {'type': 'bool', 'default': True,
                'level': CONFIG_LEVEL_ADVANCED, 'description': 'Toggle photodegradation'},
            'chemical:transformations:Biodegradation': {'type': 'bool', 'default': True,
                'level': CONFIG_LEVEL_ADVANCED, 'description': 'Toggle biodegradation'},
            'chemical:transformations:Hydrolysis': {'type': 'bool', 'default': True,
                'level': CONFIG_LEVEL_ADVANCED, 'description': 'Toggle hydrolysis'},
            'chemical:transformations:Save_degr_now': {'type': 'bool', 'default': False,
                'level': CONFIG_LEVEL_ADVANCED, 'description': 'Toggle save of of mass degraded during each timestep (True) or cumulative (False). Does not affect mass_degraded and mass_volatilized as they are saved as separate new variables *_now'},
            # Biodegradation
            'chemical:transformations:k_DecayMax_water': {'type': 'float', 'default': 0.054,      # from AQUATOX Database (0.13 1/day)
                'min': 0, 'max': None, 'units': '1/hours',
                'level': CONFIG_LEVEL_ADVANCED, 'description': ' Max first-order rate constant for biodegradation in aerobic condition'},
            'chemical:transformations:k_Anaerobic_water': {'type': 'float', 'default': 0,      # Defalt for no anaerobic biodegradation
                'min': 0, 'max': None, 'units': '1/hours',
                'level': CONFIG_LEVEL_ADVANCED, 'description': ' Max first-order rate constant for biodegradation in anaerobic condition '},
            'chemical:transformations:HalfSatO_w': {'type': 'float', 'default': 0.5,      # Half-saturation constant for oxygen, default from AQUATOX Database
                'min': 0.01, 'max': None, 'units': 'g/m3',
                'level': CONFIG_LEVEL_ADVANCED, 'description': ' Half-saturation constant for oxygen, default from AQUATOX Database'},
            'chemical:transformations:T_Max_bio': {'type': 'float', 'default': 50,     # Default from AQUATOX Database
                'min': 1, 'max': None, 'units': 'C',
                'level': CONFIG_LEVEL_ADVANCED, 'description': ' Maximum temperature at which biodegradation process will occur, default from AQUATOX Database'},
             'chemical:transformations:T_Opt_bio': {'type': 'float', 'default': 24,     # Default from AQUATOX Database
                 'min': 1, 'max': None, 'units': 'C',
                 'level': CONFIG_LEVEL_ADVANCED, 'description': 'Optimal temperature for biodegradation, default from AQUATOX Database'},
             'chemical:transformations:T_Adp_bio': {'type': 'float', 'default': 2,     # Default from AQUATOX Database
                 'min': 0.1, 'max': None, 'units': 'C',
                 'level': CONFIG_LEVEL_ADVANCED, 'description': '“adaptation” temperature below which there is no acclimation for biobegradation, default from AQUATOX Database'},
             'chemical:transformations:Max_Accl_bio': {'type': 'float', 'default': 2,     # Default from AQUATOX Database
                 'min': 0.1, 'max': None, 'units': 'C',
                 'level': CONFIG_LEVEL_ADVANCED, 'description': 'Maximum acclimation allowed for biodegratation, default from AQUATOX Database'},
             'chemical:transformations:Dec_Accl_bio': {'type': 'float', 'default': 0.5,     # Default from AQUATOX Database
                 'min': 0.1, 'max': None, 'units': '',
                 'level': CONFIG_LEVEL_ADVANCED, 'description': 'Coefficient for decreasing acclimation as temperature approaches T_Adp_bio, default from AQUATOX Database'},
             'chemical:transformations:Q10_bio': {'type': 'float', 'default': 2,     # Default from AQUATOX Database
                 'min': 0, 'max': None, 'units': '',
                 'level': CONFIG_LEVEL_ADVANCED, 'description': 'Slope or rate of change per 10°C temperature change for biodegradation, default from AQUATOX Database'},
             'chemical:transformations:pH_min_bio': {'type': 'float', 'default': 5,     # Default from AQUATOX Database
                 'min': 0, 'max': None, 'units': '',
                 'level': CONFIG_LEVEL_ADVANCED, 'description': 'Minimum pH below which limitation on biodegradation rate occurs, default from AQUATOX Database'},
             'chemical:transformations:pH_max_bio': {'type': 'float', 'default': 8.5,     # Default from AQUATOX Database
                 'min': 0, 'max': None, 'units': '',
                 'level': CONFIG_LEVEL_ADVANCED, 'description': 'Maximum pH over which limitation on biodegradation rate occurs, default from AQUATOX Database'},
             # Hydrolysis
             # Based on the approach reported by Mabey, W., & Mill, T. (1978) https://doi.org/10.1063/1.555572 (Figure 1)
             'chemical:transformations:k_Acid': {'type': 'float', 'default': 0,     # Default: no acid catalyzed hydrolysis
                 'min': None, 'max': None, 'units': 'L/mol*h',
                 'level': CONFIG_LEVEL_ADVANCED, 'description': 'Pseudo-first-order acid-catalysed rate constant for a given pH for hydrolysis'},
             'chemical:transformations:k_Base': {'type': 'float', 'default': 0,     # Default: no base catalyzed hydrolysis
                 'min': None, 'max': None, 'units': 'L/mol*h',
                 'level': CONFIG_LEVEL_ADVANCED, 'description': 'Pseudo-first-order base-catalysed rate constant for a given pH'},
             'chemical:transformations:k_Hydr_Uncat': {'type': 'float', 'default': 0,     # Default: no hydrolysis
                 'min': 0, 'max': None, 'units': '1/hours',
                 'level': CONFIG_LEVEL_ADVANCED, 'description': 'Measured first-order hydrolysis rate at pH 7'},
             # Photolysis
             'chemical:transformations:k_Photo': {'type': 'float', 'default': 0,     # Default: no photolysis
                 'min': 0, 'max': None, 'units': '1/hours',
                 'level': CONFIG_LEVEL_ADVANCED, 'description': 'Measured first-order photolysis rate'},
             'chemical:transformations:RadDistr': {'type': 'float', 'default': 1.6,     # Default from AQUATOX Database
                 'min': 0, 'max': None, 'units': '',
                 'level': CONFIG_LEVEL_ADVANCED, 'description': 'Radiance distribution function, which is the ratio of the average pathlength to the depth'},
             'chemical:transformations:RadDistr0_ml': {'type': 'float', 'default': 1.6,     # Default from AQUATOX Database
                 'min': 0, 'max': None, 'units': '',
                 'level': CONFIG_LEVEL_ADVANCED, 'description': 'Standard radiance distribution function in the Mixed Layer'},
             'chemical:transformations:RadDistr0_bml': {'type': 'float', 'default': 1.2,     # Default from AQUATOX Database
                 'min': 0, 'max': None, 'units': '',
                 'level': CONFIG_LEVEL_ADVANCED, 'description': 'Standard radiance distribution function below the Mixed Layer'},
             'chemical:transformations:WaterExt': {'type': 'float', 'default': 0.21,     # Default from AQUATOX Database
                 'min': 0, 'max': None, 'units': '1/m',
                 'level': CONFIG_LEVEL_ADVANCED, 'description': 'Extinction coefficient of light in the water with depht due to water'},
             'chemical:transformations:ExtCoeffDOM': {'type': 'float', 'default': 0.028,     # Default from AQUATOX Database
                 'min': 0, 'max': None, 'units': '1/(m*g/m3)',
                 'level': CONFIG_LEVEL_ADVANCED, 'description': 'Extinction coefficient of light in the water with depht due to DOM'},
             'chemical:transformations:ExtCoeffSPM': {'type': 'float', 'default': 0.17,     # Default from AQUATOX Database
                 'min': 0, 'max': None, 'units': '1/(m*g/m3)',
                 'level': CONFIG_LEVEL_ADVANCED, 'description': 'Extinction coefficient of light in the water with depht due to SPM'},
             'chemical:transformations:ExtCoeffPHY': {'type': 'float', 'default': 0.14,     # Default from AQUATOX Database
                 'min': 0, 'max': None, 'units': '1/(m*g/m3)',
                 'level': CONFIG_LEVEL_ADVANCED, 'description': 'Extinction coefficient of light in the water with depht due to phytoplankton'},
             'chemical:transformations:C2PHYC': {'type': 'float', 'default': 0.44,     # Default from https://doi.org/10.1007/BF00006636
                 'min': 0, 'max': None, 'units': 'g_Caron/g_Biomass',
                 'level': CONFIG_LEVEL_ADVANCED, 'description': 'Phytoplankton carbon content'},
             'chemical:transformations:AveSolar': {'type': 'float', 'default': 500,     # Default from AQUATOX Database
                 'min': 0, 'max': None, 'units': 'Ly/day',
                 'level': CONFIG_LEVEL_ADVANCED, 'description': 'Average light intensity for late spring or early summer, corresponding to time when photolytic half-life is often measured'},

            })

        self._set_config_default('drift:vertical_mixing', True)
        self._set_config_default('drift:vertical_mixing_at_surface', True)
        self._set_config_default('drift:vertical_advection_at_surface', True)

    def prepare_run(self):

        logger.info( 'Number of species: {}'.format(self.nspecies) )
        for i,sp in enumerate(self.name_species):
            logger.info( '{:>3} {}'.format( i, sp ) )


        logger.info( 'transfer setup: %s' % self.get_config('chemical:transfer_setup'))

        logger.info('nspecies: %s' % self.nspecies)
        logger.info('Transfer rates:\n %s' % self.transfer_rates)

        self.SPM_vertical_levels_given = False
        for key, value in self.env.readers.items():
            if 'spm' in value.variables:
                if (hasattr(value,'sigma') or hasattr(value,'z') ):
                    self.SPM_vertical_levels_given = True

        self.DOC_vertical_levels_given = False
        for key, value in self.env.readers.items():
            if 'doc' in value.variables:
                if (hasattr(value,'sigma') or hasattr(value,'z') ):
                    self.DOC_vertical_levels_given = True

        # List of additional custom variables to be saved in self.result
        # TODO: These could now be moved to post_run() which should be
        # more robust in case variables are changed during run()

        savelist = ['nspecies',
                    'name_species',
                    'transfer_rates',
                    'ntransformations']

        # Add all variables starting with "num_"
        savelist.extend(k for k in vars(self) if k.startswith("num_"))

        # Saving the variables
        for var_name in savelist:
            var_value = getattr(self, var_name)
            if isinstance(var_value, np.ndarray):
                dims = tuple(f'specie_{i}' for i in range(var_value.ndim))
                self.result[var_name] = (dims, var_value)
            else:
                self.result[var_name] = var_value

        super(ChemicalDrift, self).prepare_run()

    def init_species(self):
        # Initialize specie types
        if self.get_config('chemical:transfer_setup')=='metals':
            self.set_config('chemical:species:LMM',True)
            self.set_config('chemical:species:Particle_reversible', True)
            self.set_config('chemical:species:Particle_slowly_reversible', True)
            self.set_config('chemical:species:Sediment_reversible', True)
            self.set_config('chemical:species:Sediment_slowly_reversible', True)
        elif self.get_config('chemical:transfer_setup')=='137Cs_rev':
            self.set_config('chemical:species:LMM',True)
            self.set_config('chemical:species:Particle_reversible', True)
            self.set_config('chemical:species:Sediment_reversible', True)
        elif self.get_config('chemical:transfer_setup')=='Sandnesfj_Al':
            self.set_config('chemical:species:LMM', False)
            self.set_config('chemical:species:LMMcation', True)
            self.set_config('chemical:species:LMManion', True)
            self.set_config('chemical:species:Humic_colloid', True)
            self.set_config('chemical:species:Polymer', True)
            self.set_config('chemical:species:Particle_reversible', True)
            self.set_config('chemical:species:Sediment_reversible', True)
        elif self.get_config('chemical:transfer_setup')=='organics':
            self.set_config('chemical:species:LMM',True)
            self.set_config('chemical:species:Particle_reversible', True)
            self.set_config('chemical:species:Particle_slowly_reversible', False)
            self.set_config('chemical:species:Sediment_reversible', True)
            self.set_config('chemical:species:Sediment_slowly_reversible', True)
            self.set_config('chemical:species:Humic_colloid', True)
        elif self.get_config('chemical:transfer_setup')=='custom':
            # Do nothing, species must be set manually
            pass
        else:
            logger.error('No valid transfer_setup {}'.format(self.get_config('chemical:transfer_setup')))


        self.name_species=[]
        if self.get_config('chemical:species:LMM'):
            self.name_species.append('LMM')
        if self.get_config('chemical:species:LMMcation'):
            self.name_species.append('LMMcation')
        if self.get_config('chemical:species:LMManion'):
            self.name_species.append('LMManion')
        if self.get_config('chemical:species:Colloid'):
            self.name_species.append('Colloid')
        if self.get_config('chemical:species:Humic_colloid'):
            self.name_species.append('Humic colloid')
        if self.get_config('chemical:species:Polymer'):
            self.name_species.append('Polymer')
        if self.get_config('chemical:species:Particle_reversible'):
            self.name_species.append('Particle reversible')
        if self.get_config('chemical:species:Particle_slowly_reversible'):
            self.name_species.append('Particle slowly reversible')
        if self.get_config('chemical:species:Particle_irreversible'):
            self.name_species.append('Particle irreversible')
        if self.get_config('chemical:species:Sediment_reversible'):
            self.name_species.append('Sediment reversible')
        if self.get_config('chemical:species:Sediment_slowly_reversible'):
            self.name_species.append('Sediment slowly reversible')
        if self.get_config('chemical:species:Sediment_irreversible'):
            self.name_species.append('Sediment irreversible')


        if self.get_config('chemical:species:Sediment_slowly_reversible') and \
                    self.get_config('chemical:species:Particle_slowly_reversible'):
            self.set_config('chemical:slowly_fraction', True)
        if self.get_config('chemical:species:Sediment_irreversible') and \
                    self.get_config('chemical:species:Particle_irreversible'):
            self.set_config('chemical:irreversible_fraction', True)


        self.nspecies      = len(self.name_species)

#         logger.info( 'Number of species: {}'.format(self.nspecies) )
#         for i,sp in enumerate(self.name_species):
#             logger.info( '{:>3} {}'.format( i, sp ))


    def seed_elements(self, *args, **kwargs):

        if hasattr(self,'name_species') == False:
            self.init_species()
            self.init_transfer_rates()


        if 'number' in kwargs:
            num_elements = kwargs['number']
        else:
            num_elements = self.get_config('seed:number')

        if 'specie' in kwargs:
            # print('num_elements', num_elements)
            # try:
            #     print('len specie:',len(kwargs['specie']))
            # except:
            #     print('specie:',kwargs['specie'])

            init_specie = np.ones(num_elements,dtype=int)
            init_specie[:] = kwargs['specie']

        else:

            # Set initial partitioning
            if 'particle_fraction' in kwargs:
                particle_frac = kwargs['particle_fraction']
            else:
                particle_frac = self.get_config('seed:particle_fraction')

            if 'LMM_fraction' in kwargs:
                lmm_frac = kwargs['LMM_fraction']
            else:
                lmm_frac = self.get_config('seed:LMM_fraction')

            if not lmm_frac + particle_frac == 1.:
                logger.error('Fraction does not sum up to 1: %s' % str(lmm_frac+particle_frac) )
                logger.error('LMM fraction: %s ' % str(lmm_frac))
                logger.error( 'Particle fraction %s '% str(particle_frac) )
                raise ValueError('Illegal specie fraction combination : ' + str(lmm_frac) + ' '+ str(particle_frac) )

            init_specie = np.ones(num_elements, int)

            dissolved=np.random.rand(num_elements)<lmm_frac
            if self.get_config('chemical:transfer_setup')=='Sandnesfj_Al':
                init_specie[dissolved]=self.num_lmmcation
            else:
                init_specie[dissolved]=self.num_lmm
            init_specie[~dissolved]=self.num_prev
            kwargs['specie'] = init_specie

        logger.debug('Initial partitioning:')
        for i,sp in enumerate(self.name_species):
            logger.debug( '{:>9} {:>3} {:24} '.format(  np.sum(init_specie==i), i, sp ) )

        # Set initial particle size
        if 'diameter' in kwargs:
            diameter = kwargs['diameter']
        else:
            diameter = self.get_config('chemical:particle_diameter')

        std = self.get_config('chemical:particle_diameter_uncertainty')

        init_diam = np.zeros(num_elements,float)
        init_diam[init_specie==self.num_prev] = diameter + np.random.normal(0, std, sum(init_specie==self.num_prev))
        kwargs['diameter'] = init_diam


        super(ChemicalDrift, self).seed_elements(*args, **kwargs)

    def tempcorr(self,mode,DeltaH,T_C,Tref_C):
        ''' Temperature correction using Arrhenius or Q10 method
        '''
        if mode == 'Arrhenius':
            R = 8.3145 # J/(mol*K)
            T_K = T_C + 273.15
            Tref_K = Tref_C + 273.15
            corr = np.exp(-(DeltaH/R)*(1/T_K - 1/Tref_K))
        elif mode =='Q10':
            corr = 2**((T_C - Tref_C)/10)
        return corr

    def salinitycorr(self,Setschenow,Temperature,Salinity):
        ''' Salinity correction
        '''
        # Setschenow constant for the given chemical (L/mol)
        # Salinity   (PSU =g/Kg)
        # Temperature (Celsius)

        MWsalt = 68.35 # average mass of sea water salt (g/mol) Schwarzenbach Gschwend Imboden Environmental Organic Chemistry

        Dens_sw = self.sea_water_density(T=Temperature, S=Salinity)*1e-3 # (Kg/L)

        # ConcSalt= (Salinitypsu/MWsalt)∙Dens_sw
        #         = (     g/Kg    /    g/mol  )∙  Kg/L
        #         = mol/Kg ∙ Kg/L = mol/L

        ConcSalt = (Salinity/MWsalt)*Dens_sw

        # Log(Kd_fin)=(Setschenow ∙ ConcSalt)+Log(Kd_T)
        # Kd_fin = 10^(Setschenow ∙ ConcSalt) * Kd_T

        corr = 10**(Setschenow*ConcSalt)

        return corr

### Functions to update partitioning coefficients

    def calc_KOC_sedcorr(self, KOC_sed_initial, KOC_sed_n, pKa_acid, pKa_base, KOW, pH_sed, diss,
                         KOC_sed_acid, KOC_sed_base):
        ''' Calculate correction of KOC due to pH of sediments
        '''

        if diss == 'acid':
            Phi_n_sed = 1/(1+10**(pH_sed-pKa_acid))
            Phi_diss_sed = 1-Phi_n_sed
            KOC_sed_updated = (KOC_sed_n*Phi_n_sed)+(Phi_diss_sed*KOC_sed_acid)

            KOC_sedcorr = KOC_sed_updated/KOC_sed_initial

        elif diss == 'base':
            # Undissociated form is positively charged
            Phi_n_sed = 1/(1+10**(pH_sed-pKa_base))
            # Dissociated form is neutral
            Phi_diss_sed = 1-Phi_n_sed
            KOC_sed_updated = (KOC_sed_n*Phi_diss_sed) + (Phi_n_sed*KOC_sed_base)

            KOC_sedcorr = KOC_sed_updated/KOC_sed_initial

        elif diss == 'amphoter':
            Phi_n_sed = 1/(1+10**(pH_sed-pKa_acid)+10**(pKa_base))
            Phi_anion_sed = Phi_n_sed*10**(pH_sed-pKa_acid)
            Phi_cation_sed = Phi_n_sed*10**(pKa_base-pH_sed)
            KOC_sed_updated = (KOC_sed_n*Phi_n_sed)+(Phi_anion_sed*KOC_sed_acid) + (Phi_cation_sed*KOC_sed_base)

            KOC_sedcorr = KOC_sed_updated/KOC_sed_initial

        elif diss == 'undiss':
            KOC_sedcorr = np.ones_like(pH_sed)

        return KOC_sedcorr

    def calc_KOC_watcorrSPM(self, KOC_SPM_initial, KOC_sed_n, pKa_acid, pKa_base, KOW, pH_water_SPM, diss,
                            KOC_sed_acid, KOC_sed_base):
        ''' Calculate correction of KOC due to pH of water for SPM
        '''

        if diss == 'acid':
            Phi_n_SPM = 1 / (1 + 10 ** (pH_water_SPM - pKa_acid))
            Phi_diss_SPM = 1 - Phi_n_SPM
            KOC_SPM_updated = (KOC_sed_n * Phi_n_SPM) + (Phi_diss_SPM * KOC_sed_acid)

            KOC_SPMcorr = KOC_SPM_updated / KOC_SPM_initial

        elif diss == 'base':
            # Undissociated form is positively charged
            Phi_n_SPM = 1 / (1 + 10 ** (pH_water_SPM - pKa_base))
            # Dissociated form is neutral
            Phi_diss_SPM = 1 - Phi_n_SPM
            KOC_SPM_updated = (KOC_sed_n * Phi_n_SPM) + (Phi_diss_SPM * KOC_sed_base)

            KOC_SPMcorr = KOC_SPM_updated / KOC_SPM_initial

        elif diss == 'amphoter':

            Phi_n_SPM = 1 / (1 + 10 ** (pH_water_SPM - pKa_acid) + 10 ** (pKa_base))
            Phi_anion_SPM = Phi_n_SPM * 10 ** (pH_water_SPM - pKa_acid)
            Phi_cation_SPM = Phi_n_SPM * 10 ** (pKa_base - pH_water_SPM)
            KOC_SPM_updated = (KOC_sed_n * Phi_n_SPM) + (Phi_anion_SPM * KOC_sed_acid) + (Phi_cation_SPM * KOC_sed_base)

            KOC_SPMcorr = KOC_SPM_updated / KOC_SPM_initial

        elif diss == 'undiss':
            KOC_SPMcorr = np.ones_like(pH_water_SPM)

        return KOC_SPMcorr

    def calc_KOC_watcorrDOM(self, KOC_DOM_initial, KOC_DOM_n, pKa_acid, pKa_base, KOW, pH_water_DOM, diss,
                            KOC_DOM_acid, KOC_DOM_base):
        ''' Calculate correction of KOC due to pH of water for DOM
        '''

        if diss == 'acid':

            Phi_n_DOM = 1 / (1 + 10 ** (pH_water_DOM - pKa_acid))
            Phi_diss_DOM = 1 - Phi_n_DOM
            KOC_DOM_updated = ((KOC_DOM_n * Phi_n_DOM) + (Phi_diss_DOM * KOC_DOM_acid))

            KOC_DOMcorr = KOC_DOM_updated / KOC_DOM_initial

        elif diss == 'base':

            # Undissociated form is positively charged
            Phi_n_DOM = 1 / (1 + 10 ** (pH_water_DOM - pKa_base))
            # Dissociated form is neutral
            Phi_diss_DOM = 1 - Phi_n_DOM
            KOC_DOM_updated = ((KOC_DOM_base * Phi_n_DOM) + (Phi_diss_DOM * KOC_DOM_n))

            KOC_DOMcorr = KOC_DOM_updated / KOC_DOM_initial

        elif diss == 'amphoter':

            Phi_n_DOM      = 1/(1 + 10**(pH_water_DOM-pKa_acid) + 10**(pKa_base))
            Phi_anion_DOM  = Phi_n_DOM * 10**(pH_water_DOM-pKa_acid)
            Phi_cation_DOM = Phi_n_DOM * 10**(pKa_base-pH_water_DOM)
            KOC_DOM_updated = (KOC_DOM_n * Phi_n_DOM) + (Phi_anion_DOM * KOC_DOM_acid) + (Phi_cation_DOM * KOC_DOM_base)

            KOC_DOMcorr = KOC_DOM_updated / KOC_DOM_initial

        elif diss == 'undiss':
            KOC_DOMcorr = np.ones_like(pH_water_DOM)

        return KOC_DOMcorr

    def calc_DOCorr(self, HalfSatO_w, k_Anaerobic_water, k_DecayMax_water, Ox_water):
        ''' Correction for the effects of Dissolved Ox concentration on biodegradation
        '''
        DOCorr = np.zeros_like(Ox_water)
        N = len(DOCorr)  # Total number of elements
        chunk_size = int(1e5)
        for i in range(0, N, chunk_size):
            end = min(i + chunk_size, N)  # Ensure last chunk fits correctly
            # Slice chunk
            Ox_water_chunk = Ox_water[i:end]

            if k_DecayMax_water == 0:
                logger.debug("k_DecayMax_water is set to 0 1/h, therefore  DOCorr = 0 and no biodegradation occurs")

            elif k_DecayMax_water < 0:
                raise ValueError("k_DecayMax_water is set < 0 1/h, this is not possible")

            elif k_DecayMax_water > 0:
                MMFact_w = Ox_water_chunk / (HalfSatO_w + Ox_water_chunk)
                DOCorr[i:end] = MMFact_w + (1 - MMFact_w) * (k_Anaerobic_water / k_DecayMax_water)

            if np.any((DOCorr[i:end] < 0) | (DOCorr[i:end] > 1)):
                raise ValueError('DOCorr is not between 0 and 1')
            else:
                pass

        return DOCorr

    def calc_TCorr(self, T_Max_bio, T_Opt_bio, T_Adp_bio, Max_Accl_bio, Dec_Accl_bio, Q10_bio, TW):
        ''' Correction for the effects of water temperature on biodegradation
        '''

        TCorr = np.zeros_like(TW)
        N = len(TCorr)
        chunk_size = int(1e5)
        for i in range(0, N, chunk_size):
            end = min(i + chunk_size, N)  # Ensure last chunk fits correctly
            # Slice chunk
            TW_chunk = TW[i:end]
            # Compute Acclimation for this chunk
            Acclimation = Max_Accl_bio * (1 - np.exp(-Dec_Accl_bio * np.abs(TW_chunk - T_Adp_bio)))
            # Compute VT
            VT = ((T_Max_bio + Acclimation) - TW_chunk) / ((T_Max_bio + Acclimation) - (T_Opt_bio + Acclimation))
            # Compute WT, YT, XT
            WT = np.log(Q10_bio) * ((T_Max_bio + Acclimation) - (T_Opt_bio + Acclimation))
            YT = np.log(Q10_bio) * ((T_Max_bio + Acclimation) - (T_Opt_bio + Acclimation) + 2)
            XT = ((WT**2) * (1 + ((1 + 40 / YT) ** 0.5)) ** 2) / 400
            # Compute TCorr only where VT > 0, otherwise keep as 0
            TCorr[i:end] = np.where(VT > 0, (VT**XT) * np.exp(XT * (1 - VT)), 0)

            if np.any((TCorr[i:end] < 0) | (TCorr[i:end] > 1.0001)): # Allow for 0.01% rounding error
                invalid_indices = np.where((TCorr[i:end] < 0) | (TCorr[i:end] > 1.0001))
                print("Invalid TCorr values and corresponding TW values:")
                print(f"TCorr[{invalid_indices}] = {TCorr[i:end][invalid_indices]}")
                print(f"TW[{invalid_indices}] = {TW[i:end][invalid_indices]}")

                raise ValueError("TCorr is not between 0 and 1")
            else:
                pass

        return TCorr

    def calc_pHCorr(self, pH_min_bio, pH_max_bio, pH_water):
        ''' Correction for the effects of water pH on biodegradation
        '''

        pHCorr = np.ones_like(pH_water)
        N = len(pH_water)
        chunk_size = int(1e5)
        for i in range(0, N, chunk_size):
            end = min(i + chunk_size, N)  # Ensure last chunk fits correctly
            # Slice chunk
            pH_chunk = pH_water[i:end]
            # Compute pHCorr based on conditions
            pHCorr[i:end] = np.where(
                pH_chunk < pH_min_bio, np.exp(pH_chunk - pH_min_bio),  # Below range
                np.where(pH_chunk > pH_max_bio, np.exp(pH_max_bio - pH_chunk), 1)  # Above range & default to 1
            )

            if np.any((pHCorr[i:end] < 0) | (pHCorr[i:end] > 1)):
                raise ValueError("pHCorr is not between 0 and 1")
            else:
                pass

        return pHCorr

    def calc_k_hydro_water(self, k_Acid, k_Base, k_Hydr_Uncat, pH_water):
        ''' Hydrolysis rate in water
        '''

        k_W_hydro = np.zeros_like(pH_water)

        if (k_Acid == 0 and k_Base == 0 and k_Hydr_Uncat == 0):
            logger.debug("k_Acid, k_Base, k_Hydr_Uncat are set to 0 1/h, therefore no hydolysis occurs in the water")
            return k_W_hydro
        else:
            logger.debug("k_Acid or k_Base or k_Hydr_Uncat are set != 0 1/h, therefore hydolysis occurs in the water")
            N = len(pH_water)  # Total number of elements
            chunk_size = int(1e5)
            for i in range(0, N, chunk_size):
                end = min(i + chunk_size, N)  # Ensure last chunk fits correctly
                # Slice chunk
                pH_chunk = pH_water[i:end]
                # Compute k_hy_Ac and k_hy_Base
                k_hy_Ac = k_Acid * 10**(-pH_chunk)
                k_hy_Base = k_Base * 10**(pH_chunk - 14)
                # Compute final k_W_hydro values
                k_W_hydro[i:end] = k_hy_Ac + k_hy_Base + k_Hydr_Uncat
                # Avoid setting negative values
                k_W_hydro[i:end] = np.clip(k_W_hydro[i:end], 0, None)

        return k_W_hydro

    def calc_k_hydro_sed(self, k_Acid, k_Base, k_Hydr_Uncat, pH_sed):
        ''' Hydrolysis rate in sediments
        '''
        k_S_hydro = np.zeros_like(pH_sed)

        if (k_Acid == 0 and k_Base == 0 and k_Hydr_Uncat == 0):
            logger.debug("k_Acid, k_Base, k_Hydr_Uncat are set to 0 1/h, therefore no hydolysis occurs in the sediments")
            return k_S_hydro
        else:
            logger.debug("k_Acid or k_Base or k_Hydr_Uncat are set != 0 1/h, therefore hydolysis occurs in the sediments")
            N = len(pH_sed)  # Total number of elements
            chunk_size = int(1e5)
            for i in range(0, N, chunk_size):
                end = min(i + chunk_size, N)  # Ensure last chunk fits correctly
                # Slice chunk
                pH_chunk = pH_sed[i:end]
                # Compute k_hy_Ac and k_hy_Base
                k_hy_Ac = k_Acid * 10**(-pH_chunk)
                k_hy_Base = k_Base * 10**(pH_chunk - 14)
                # Compute final k_S_hydro values
                k_S_hydro[i:end] = k_hy_Ac + k_hy_Base + k_Hydr_Uncat
                # Avoid setting negative values
                k_S_hydro[i:end] = np.clip(k_S_hydro[i:end], 0, None)

        return k_S_hydro

    def calc_ScreeningFactor(self, RadDistr, RadDistr0_ml, RadDistr0_bml, WaterExt, ExtCoeffDOM, ExtCoeffSPM, ExtCoeffPHY, C2PHYC, concDOC, concSPM, Conc_Phyto_water, Depth, MLDepth):
        ''' Screening Factor for photolisis attenuation with depth due to DOM, SPM, and Pythoplankton
        '''
        N = len(Depth)  # Total number of elements
        ScreeningFactor = np.ones_like(Depth)  # Initialize ScreeningFactor with 1 (default case for Depth == 0)
        chunk_size = int(1e5)
        for i in range(0, N, chunk_size):
            end = min(i + chunk_size, N)  # Ensure last chunk fits correctly

            # Slice chunks
            Depth_chunk = np.abs(Depth[i:end])
            MLDepth_chunk = np.abs(MLDepth[i:end])
            concDOC_chunk = concDOC[i:end]
            concSPM_chunk = concSPM[i:end]
            Conc_Phyto_chunk = Conc_Phyto_water[i:end]

            # Compute intermediate values
            ConcDOM = (concDOC_chunk * 12e-6 / 1.025 / 0.526 * 1e-3) * 1e-6  # ((Kg[OM]/L) from (umol[C]/Kg))* 1e-6 = g_DOM/m3
            # ConcSPM is already esxpressed in g_SPM/m3
            ConcPHYTO = (((Conc_Phyto_chunk * 1e-6) * 12.01) / C2PHYC) * 1000 # mmol/m3*1e-6 = mol/L, *12.01 g_C/mol = g_C/L, / (g_Caron/g_Biomass) = g_Biomass/L, *1000 = g_BiomassPHYTO/m3
            Extinct = WaterExt + ExtCoeffDOM * ConcDOM + ExtCoeffSPM * concSPM_chunk + ExtCoeffPHY * ConcPHYTO

            # Compute RadDistr_ratio
            RadDistr_ratio = np.where(
                np.abs(Depth_chunk) <= np.abs(MLDepth_chunk), RadDistr / RadDistr0_ml, RadDistr / RadDistr0_bml
            )

            # Compute ScreeningFactor for nonzero depths
            valid_depth = Depth_chunk > 0
            ScreeningFactor[i:end][valid_depth] = RadDistr_ratio[valid_depth] * (
                (1 - np.exp(-Extinct[valid_depth] * Depth_chunk[valid_depth])) /
                (Extinct[valid_depth] * Depth_chunk[valid_depth])
            )

            if np.any((ScreeningFactor[i:end] < 0) | (ScreeningFactor[i:end] > 1)):
                raise ValueError("ScreeningFactor is not between 0 and 1")
            else:
                pass

        return ScreeningFactor

    def calc_LightFactor(self, AveSolar, Solar_radiation, Conc_CO2_asC, TW, Depth, MLDepth):
        ''' Light Factor for photolisis attenuation with depth
        '''
        # TW = Water temperature in °C
        # TO DO Check here the conversion from input to Ly/day
        N = len(MLDepth)  # Total number of elements
        LightFactor = np.empty_like(MLDepth)  # Initialize LightFactor

        # Precompute constant conversions
        Solar = Solar_radiation / 0.4843  # 1 Ly/day =  41868 J/m2 / 86400 s = 0.4843 W/m2
        Conc_CO2 = ((Conc_CO2_asC * 12.01) * 1000) * 22.73 * 1000 # from mol_C/m3, *12.01 g_C/mol = g_C/m3, *1000 = mg/m3, * 22.73 ueq/mg = ueq/m3, *1000 = ueq/L
        chunk_size = int(1e5)
        for i in range(0, N, chunk_size):
            end = min(i + chunk_size, N)  # Ensure last chunk fits correctly

            # Slice chunks
            Depth_chunk = Depth[i:end]
            MLDepth_chunk = MLDepth[i:end]
            TW_chunk = TW[i:end]
            Solar_chunk = Solar[i:end]
            Conc_CO2_chunk = Conc_CO2[i:end]
            # Compute HyphoCorr (used only where Depth > MLDepth)
            HyphoCorr_chunk = ((10 ** (-(6.57 - 0.0118 * TW_chunk + 0.00012 * (TW_chunk ** 2)))) * Conc_CO2_chunk) * 10**-14

            # Compute Solar0
            Solar0_chunk = np.where(
                Depth_chunk <= MLDepth_chunk,
                Solar_chunk,
                Solar_chunk * np.exp(-HyphoCorr_chunk * MLDepth_chunk)
            )

            # Compute LightFactor
            LightFactor[i:end] = Solar0_chunk / AveSolar

        return LightFactor

    def init_transfer_rates(self):
        ''' Initialization of background values in the transfer rates 2D array.
        '''

        transfer_setup=self.get_config('chemical:transfer_setup')

#        logger.info( 'transfer setup: %s' % transfer_setup)


        self.transfer_rates = np.zeros([self.nspecies,self.nspecies])
        self.ntransformations = np.zeros([self.nspecies,self.nspecies])

        if transfer_setup == 'organics':

            self.num_lmm    = self.specie_name2num('LMM')
            self.num_humcol = self.specie_name2num('Humic colloid')
            self.num_prev   = self.specie_name2num('Particle reversible')
            self.num_srev   = self.specie_name2num('Sediment reversible')
            #self.num_psrev  = self.specie_name2num('Particle slowly reversible')
            self.num_ssrev  = self.specie_name2num('Sediment slowly reversible')

            # Values from EMERGE-Aquatox
            Org2C      = 0.526  # kgOC/KgOM
            #Kd         = self.get_config('chemical:transformations:Kd')
            KOW        = 10**self.get_config('chemical:transformations:LogKOW')
            KOWTref    = self.get_config('chemical:transformations:TrefKOW')
            DH_KOC_Sed = self.get_config('chemical:transformations:DeltaH_KOC_Sed')
            DH_KOC_DOM = self.get_config('chemical:transformations:DeltaH_KOC_DOM')
            Setchenow  = self.get_config('chemical:transformations:Setchenow')

            diss       = self.get_config('chemical:transformations:dissociation')
            pKa_acid   = self.get_config('chemical:transformations:pKa_acid')
            if pKa_acid < 0 and diss in ['acid', 'amphoter']:
                raise ValueError("pKa_acid must be positive")
            else:
                pass

            pKa_base   = self.get_config('chemical:transformations:pKa_base')
            if pKa_base < 0 and diss in ['base', 'amphoter']:
                raise ValueError("pKa_base must be positive")
            else:
                pass

            if diss == 'amphoter' and abs(pKa_acid - pKa_base) < 2:
                raise ValueError("pKa_base and pKa_acid must differ of at least two units")
            else:
                pass

            # Read water pH to calculate dissociation
            # pH_water = self.environment.sea_water_ph_reported_on_total_scale
            pH_water   = 8.1 # 8.1

            pH_sed     = 6.9 # 6.9

            fOC_SPM    = self.get_config('chemical:transformations:fOC_SPM')       # typical values from 0.01 to 0.1 gOC/g
            fOC_sed    = self.get_config('chemical:transformations:fOC_sed')       # typical values from 0.01 to 0.1 gOC/g

            concDOM   = 1.e-3 / Org2C    # concentration of available dissolved organic matter (kg/m3)
                                         # rough initial estimate for coastal waters, doi: 10.1002/lom3.10118
            #concDOM   = 50.e-3     # HIGHER VALUE FOR TESTING!!!!!!!!!!!!

            # Values from Simonsen et al (2019a)
            slow_coeff  = self.get_config('chemical:transformations:slow_coeff')
            concSPM     = 50.e-3                                                # available SPM (kg/m3)
            sed_L       = self.get_config('chemical:sediment:mixing_depth')     # sediment mixing depth (m)
            sed_dens    = self.get_config('chemical:sediment:density')          # default particle density (kg/m3)
            sed_phi     = self.get_config('chemical:sediment:corr_factor')      # sediment correction factor
            sed_poro    = self.get_config('chemical:sediment:porosity')         # sediment porosity
            sed_H       = self.get_config('chemical:sediment:layer_thickness')  # thickness of seabed interaction layer (m)
            sed_burial  = self.get_config('chemical:sediment:burial_rate')      # sediment burial rate (m/y)
            sed_leaking_rate = self.get_config( 'chemical:sediment:buried_leaking_rate')

            if diss=='nondiss':
                KOC_DOM = self.get_config('chemical:transformations:KOC_DOM')
                if KOC_DOM < 0:
                    KOC_DOM = 2.88 * KOW**0.67   # (L/KgOC), Park and Clough, 2014

                KOC_sed = self.get_config('chemical:transformations:KOC_sed')
                if KOC_sed < 0:
                    KOC_sed = 2.62 * KOW**0.82   # (L/KgOC), Park and Clough, 2014 (334)/Org2C
                    #KOC_Sed    = 1.26 * kOW**0.81   # (L/KgOC), Ragas et al., 2019

                KOC_SPM = KOC_sed

            else:
                if diss=='acid':
                    # Dissociation in water
                    Phi_n_water    = 1/(1 + 10**(pH_water-pKa_acid))
                    Phi_diss_water = 1-Phi_n_water

                    KOC_sed_n = self.get_config('chemical:transformations:KOC_sed')

                    if KOC_sed_n < 0:
                        # KOC_sed_n    = 2.62 * KOW**0.82   # (L/KgOC), Park and Clough, 2014 (334)/Org2C
                        KOC_sed_n   = 10**((0.54*np.log10(KOW)) + 1.11) # from  http://i-pie.org/wp-content/uploads/2019/12/ePiE_Technical_Manual-Final_Version_20191202
                    else:
                        pass
                    KOC_sed_acid = self.get_config('chemical:transformations:KOC_sed_acid')
                    if KOC_sed_acid < 0:
                        KOC_sed_acid = (10**(0.11*np.log10(KOW)+1.54)) # KOC for anionic acid specie (L/kg_OC), from  http://i-pie.org/wp-content/uploads/2019/12/ePiE_Technical_Manual-Final_Version_20191202.
                    else:
                        pass

                    KOC_SPM = (KOC_sed_n * Phi_n_water) + (Phi_diss_water * KOC_sed_acid)


                    KOC_DOM_n = self.get_config('chemical:transformations:KOC_DOM')
                    if KOC_DOM_n < 0:
                        # KOC_DOM_n   = 2.88 * KOW**0.67   # (L/KgOC), Park and Clough, 2014
                        KOC_DOM_n   = (0.08 * KOW)/0.526 # KOC_DOC/Org2C, from DOC to DOM http://i-pie.org/wp-content/uploads/2019/12/ePiE_Technical_Manual-Final_Version_20191202
                    else:
                        pass
                    KOC_DOM_acid = self.get_config('chemical:transformations:KOC_DOM_acid')
                    if KOC_DOM_acid < 0:
                        KOC_DOM_acid = (0.08 * 10**(np.log10(KOW)-3.5))/0.526 # KOC_DOC/Org2C, from DOC to DOM http://i-pie.org/wp-content/uploads/2019/12/ePiE_Technical_Manual-Final_Version_20191202
                    else:
                        pass

                    KOC_DOM = ((KOC_DOM_n * Phi_n_water) + (Phi_diss_water * KOC_DOM_acid))


                    # Dissociation in sediments
                    Phi_n_sed    = 1/(1 + 10**(pH_sed-pKa_acid))
                    Phi_diss_sed = 1-Phi_n_sed
                    KOC_sed = (KOC_sed_n * Phi_n_sed) + (Phi_diss_sed * KOC_sed_acid)

                elif diss=='base':
                    # Dissociation in water
                    # Undissociated form is positively charged
                    Phi_n_water    = 1/(1 + 10**(pH_water-pKa_base))
                    # Dissociated form is neutral
                    Phi_diss_water = 1-Phi_n_water

                    # Neutral form, is dissociated with respect to pKa_base of conjugated acid
                    KOC_sed_n = self.get_config('chemical:transformations:KOC_sed')
                    if KOC_sed_n <0:
                        # KOC_sed_n   = 2.62 * KOW**0.82   # (L/KgOC), Park and Clough, 2014 (334)/Org2C TO DO Add if choice between input and estimation
                        KOC_sed_n   = 10**((0.37*np.log10(KOW)) + 1.70) # from  http://i-pie.org/wp-content/uploads/2019/12/ePiE_Technical_Manual-Final_Version_20191202
                    else:
                        pass
                    KOC_sed_base = self.get_config('chemical:transformations:KOC_sed_base')
                    if KOC_sed_base < 0:
                        KOC_sed_base = 10**(pKa_base**(0.65*((KOW/(KOW+1))**0.14))) # KOC for ionized cationic form of base specie (L/kg_OC) # from  http://i-pie.org/wp-content/uploads/2019/12/ePiE_Technical_Manual-Final_Version_20191202
                    else:
                        pass

                    KOC_SPM = (KOC_sed_base * Phi_n_water) + (KOC_sed_n * Phi_diss_water)


                    KOC_DOM_n = self.get_config('chemical:transformations:KOC_DOM')
                    if KOC_DOM_n < 0:
                        # KOC_DOM_n   = 2.88 * KOW**0.67   # (L/KgOC), Park and Clough, 2014
                        KOC_DOM_n   = (0.08 * KOW)/0.526 # KOC_DOC/Org2C, from DOC to DOM http://i-pie.org/wp-content/uploads/2019/12/ePiE_Technical_Manual-Final_Version_20191202
                    KOC_DOM_base = self.get_config('chemical:transformations:KOC_DOM_base')
                    if KOC_DOM_base < 0:
                        KOC_DOM_base = (0.08 * 10**(np.log10(KOW)-3.5)) /0.526 # KOC_DOC/Org2C, from DOC to DOM http://i-pie.org/wp-content/uploads/2019/12/ePiE_Technical_Manual-Final_Version_20191202

                    KOC_DOM = ((KOC_DOM_base * Phi_n_water) + (Phi_diss_water * KOC_DOM_n))


                    # Dissociation in sediments
                    Phi_n_sed    = 1/(1 + 10**(pH_sed-pKa_base))
                    Phi_diss_sed = 1-Phi_n_sed
                    KOC_sed = (KOC_sed_base * Phi_n_sed) + (KOC_sed_n * Phi_diss_sed)

                elif diss=='amphoter':

                    # Dissociation in water # This approach ignores the zwitterionic fraction. 10.1002/etc.115
                    Phi_n_water      = 1/(1 + 10**(pH_water-pKa_acid) + 10**(pKa_base))
                    Phi_anion_water  = Phi_n_water * 10**(pH_water-pKa_acid)
                    Phi_cation_water = Phi_n_water * 10**(pKa_base-pH_water)
                    Phi_diss_water   = 1 - Phi_n_water

                    KOC_sed_n = self.get_config('chemical:transformations:KOC_sed')
                    if KOC_sed_n < 0:
                        # KOC_sed_n =  KOC_sed_n = 2.62 * KOW**0.82   # (L/KgOC), Park and Clough, 2014 (334)/Org2C TO DO Add if choice between input and estimation
                        KOC_sed_n   = 10**((0.37*np.log10(KOW)) + 1.70) # from  http://i-pie.org/wp-content/uploads/2019/12/ePiE_Technical_Manual-Final_Version_20191202
                    else:
                        pass
                    KOC_sed_acid = self.get_config('chemical:transformations:KOC_sed_acid')
                    if KOC_sed_acid < 0:
                        KOC_sed_acid = (10**(0.11*np.log10(KOW)+1.54)) # KOC for anionic acid specie (L/kg_OC), from  http://i-pie.org/wp-content/uploads/2019/12/ePiE_Technical_Manual-Final_Version_20191202.
                    else:
                        pass
                    KOC_sed_base = self.get_config('chemical:transformations:KOC_sed_base')
                    if KOC_sed_base < 0:
                        KOC_sed_base = 10**(pKa_base**(0.65*((KOW/(KOW+1))**0.14))) # KOC for ionized cationic form of base specie (L/kg_OC) # from  http://i-pie.org/wp-content/uploads/2019/12/ePiE_Technical_Manual-Final_Version_20191202
                    else:
                        pass

                    KOC_SPM = (KOC_sed_n * Phi_n_water) + (Phi_anion_water * KOC_sed_acid) + (Phi_cation_water * KOC_sed_base)


                    KOC_DOM_n = self.get_config('chemical:transformations:KOC_DOM')
                    if KOC_DOM_n <0:
                        # KOC_DOM_n   = 2.88 * KOW**0.67   # (L/KgOC), Park and Clough, 2014
                        KOC_DOM_n   = 0.08 * KOW # from  http://i-pie.org/wp-content/uploads/2019/12/ePiE_Technical_Manual-Final_Version_20191202
                    else:
                        pass
                    KOC_DOM_acid = self.get_config('chemical:transformations:KOC_DOM_acid')
                    if KOC_DOM_acid < 0:
                        KOC_DOM_acid = 0.08 * 10**(np.log10(KOW)-3.5) # from  http://i-pie.org/wp-content/uploads/2019/12/ePiE_Technical_Manual-Final_Version_20191202
                    else:
                        pass
                    KOC_DOM_base = self.get_config('chemical:transformations:KOC_DOM_base')
                    if KOC_DOM_base < 0:
                        KOC_DOM_base = 0.08 * 10**(np.log10(KOW)-3.5) # from  http://i-pie.org/wp-content/uploads/2019/12/ePiE_Technical_Manual-Final_Version_20191202
                    else:
                        pass
                    KOC_DOM = (KOC_DOM_n * Phi_n_water) + (Phi_anion_water * KOC_DOM_acid) + (Phi_cation_water * KOC_DOM_base)


                    # Dissociation in sediments
                    Phi_n_sed      = 1/(1 + 10**(pH_sed-pKa_acid) + 10**(pKa_base))
                    Phi_anion_sed  = Phi_n_sed * 10**(pH_sed-pKa_acid)
                    Phi_cation_sed = Phi_n_sed * 10**(pKa_base-pH_sed)

                    KOC_sed = (KOC_sed_n * Phi_n_sed) + (Phi_anion_sed * KOC_sed_acid) + (Phi_cation_sed * KOC_sed_base)

            logger.debug('Partitioning coefficients (Tref,freshwater)')
            logger.debug('KOC_sed: %s L/KgOC' % KOC_sed)
            logger.debug('KOC_SPM: %s L/KgOC' % KOC_SPM)
            logger.debug('KOC_DOM: %s L/KgOC' % KOC_DOM)

            #KOM_sed = KOC_sed * Org2C #  L/KgOC * KgOC/KgOM = L/KgOM
            #KOM_SPM = KOC_sed * Org2C #  L/KgOC * KgOC/KgOM = L/KgOM
            #KOM_DOM = KOC_DOM * Org2C #  L/KgOC * KgOC/KgOM = L/KgOM

            # to be calculated separately for sed, SPM, dom (different KOC, pH, fOC)
            self.Kd_sed = Kd_sed = KOC_sed * fOC_sed    # L/KgOC * KgOC/KG = L/Kg
            self.Kd_SPM = Kd_SPM = KOC_SPM * fOC_SPM    # L/KgOC * KgOC/KG = L/Kg
            self.Kd_DOM = Kd_DOM = KOC_DOM * Org2C      # L/KgOC * KgOC/KgOM * 1KgOM/Kg = L/Kg (=KOM_DOM)
            # TODO Use setconfig() to store these?

            logger.debug('Kd_sed: %s L/Kg' % Kd_sed)
            logger.debug('Kd_SPM: %s L/Kg' % Kd_SPM)
            logger.debug('Kd_DOM: %s L/Kg' % Kd_DOM)

            # From Karickhoff and Morris 1985
            k_ads = 33.3 / (60*60) # L/(Kg*s) = 33 L/(kgOM*h)

            k_des_sed = k_ads / Kd_sed # 1/s
            k_des_SPM = k_ads / Kd_SPM # 1/s
            k_des_DOM = k_ads / Kd_DOM # 1/s

            # Default corrections, assuming temperature 25 salinity 35
            TcorrSed = self.tempcorr("Arrhenius",DH_KOC_Sed,25,KOWTref)
            TcorrDOM = self.tempcorr("Arrhenius",DH_KOC_DOM,25,KOWTref)
            Scorr    = self.salinitycorr(Setchenow,KOWTref,35)

            concSPM = concSPM * 1e-3 # (Kg/L)
            concDOM = concDOM * 1e-3 # (Kg/L)

            self.k_ads = k_ads
            self.k21_0 = k_des_DOM
            self.k31_0 = k_des_SPM
            self.k41_0 = k_des_sed * sed_phi
            # TODO Use setconfig() to store these?

            self.transfer_rates[self.num_lmm,self.num_humcol] = k_ads * concDOM             # k12
            self.transfer_rates[self.num_humcol,self.num_lmm] = k_des_DOM / TcorrDOM / Scorr# k21

            self.transfer_rates[self.num_lmm,self.num_prev] = k_ads * concSPM               # k13
            self.transfer_rates[self.num_prev,self.num_lmm] = k_des_SPM / TcorrSed / Scorr  # k31

            self.transfer_rates[self.num_lmm,self.num_srev] = \
                k_ads * sed_L * sed_dens * (1.-sed_poro) * sed_phi / sed_H                  # k14
                # TODO CHECK DIMENSIONS!!!!! L-m3 !!!!

            self.transfer_rates[self.num_srev,self.num_lmm] = \
                k_des_sed * sed_phi / TcorrSed / Scorr                                      # k41

            #self.transfer_rates[self.num_srev,self.num_ssrev] = slow_coeff                 # k46
            #self.transfer_rates[self.num_ssrev,self.num_srev] = slow_coeff*.1              # k64

            # Using slowly reversible specie for burial - TODO buried sediment should be a new specie
            self.transfer_rates[self.num_srev,self.num_ssrev] = sed_burial / sed_L / 31556926 # k46 (m/y) / m / (s/y) = s-1
            self.transfer_rates[self.num_ssrev,self.num_srev] = sed_leaking_rate              # k64


            self.transfer_rates[self.num_humcol,self.num_prev] = self.get_config('chemical:transformations:aggregation_rate')
            self.transfer_rates[self.num_prev,self.num_humcol] = 0          # TODO check if valid for organics

        elif transfer_setup == 'metals':                                # renamed from radionuclides Bokna_137Cs

            self.num_lmm    = self.specie_name2num('LMM')
            self.num_prev   = self.specie_name2num('Particle reversible')
            self.num_srev   = self.specie_name2num('Sediment reversible')
            self.num_psrev  = self.specie_name2num('Particle slowly reversible')
            self.num_ssrev  = self.specie_name2num('Sediment slowly reversible')


            # Values from Simonsen et al (2019a)
            Kd         = self.get_config('chemical:transformations:Kd')          # (m3/Kg)
            Dc         = self.get_config('chemical:transformations:Dc')          # (1/s)
            slow_coeff = self.get_config('chemical:transformations:slow_coeff')
            concSPM    = 1.e-3   # concentration of available suspended particulate matter (kg/m3)
            sed_L = self.get_config('chemical:sediment:mixing_depth')            # sediment mixing depth (m)
            sed_dens =  self.get_config('chemical:sediment:density')             # default particle density (kg/m3)
            sed_f           =  self.get_config('chemical:sediment:effective_fraction')      # fraction of effective sorbents
            sed_phi         =  self.get_config('chemical:sediment:corr_factor')   # sediment correction factor
            sed_poro        =  self.get_config('chemical:sediment:porosity')      # sediment porosity
            sed_H =  self.get_config('chemical:sediment:layer_thickness')         # thickness of seabed interaction layer (m)

            #self.k_ads = Dc * Kd * 1e3 # L/(Kg*s)
            self.transfer_rates[self.num_lmm,self.num_prev] = Dc * Kd * concSPM
            self.transfer_rates[self.num_prev,self.num_lmm] = Dc
            self.transfer_rates[self.num_lmm,self.num_srev] = \
                Dc * Kd * sed_L * sed_dens * (1.-sed_poro) * sed_f * sed_phi / sed_H
            self.transfer_rates[self.num_srev,self.num_lmm] = Dc * sed_phi
            # Using slowly reversible specie for burial - TODO buried sediment should be a new specie
            # self.transfer_rates[self.num_srev,self.num_ssrev] = slow_coeff
            # self.transfer_rates[self.num_ssrev,self.num_srev] = slow_coeff*.1
            logger.info( 'transfer setup: metals- Using slowly reversible specie for burial')
            sed_L       = self.get_config('chemical:sediment:mixing_depth')     # sediment mixing depth (m)
            sed_burial  = self.get_config('chemical:sediment:burial_rate')      # sediment burial rate (m/y)
            sed_leaking_rate = self.get_config( 'chemical:sediment:buried_leaking_rate')
            self.transfer_rates[self.num_srev,self.num_ssrev] = sed_burial / sed_L / 3155692
            self.transfer_rates[self.num_ssrev,self.num_srev] = sed_leaking_rate
            self.transfer_rates[self.num_prev,self.num_psrev] = slow_coeff
            self.transfer_rates[self.num_ssrev,self.num_srev] = slow_coeff*.1
            self.transfer_rates[self.num_psrev,self.num_prev] = slow_coeff*.1


        elif transfer_setup == '137Cs_rev':

            self.num_lmm    = self.specie_name2num('LMM')
            self.num_prev   = self.specie_name2num('Particle reversible')
            self.num_srev   = self.specie_name2num('Sediment reversible')


            # Simpler version of Values from Simonsen et al (2019a)
            # Only consider the reversible fraction
            Kd         = self.get_config('chemical:transformations:Kd')
            Dc         = self.get_config('chemical:transformations:Dc')
            concSPM    = 1.e-3   # concentration of available suspended particulate matter (kg/m3)
            sed_L           = self.get_config('chemical:sediment:mixing_depth')# sediment mixing depth (m)
            sed_dens        = self.get_config('chemical:sediment:density')     # default particle density (kg/m3)
            sed_f           = self.get_config('chemical:sediment:effective_fraction') # fraction of effective sorbents
            sed_phi         = self.get_config('chemical:sediment:corr_factor') # sediment correction factor
            sed_poro        = self.get_config('chemical:sediment:porosity')    # sediment porosity
            sed_H =  self.get_config('chemical:sediment:layer_thickness')      # thickness of seabed interaction layer (m)

            self.transfer_rates[self.num_lmm,self.num_prev] = Dc * Kd * concSPM
            self.transfer_rates[self.num_prev,self.num_lmm] = Dc
            self.transfer_rates[self.num_lmm,self.num_srev] = \
                Dc * Kd * sed_L * sed_dens * (1.-sed_poro) * sed_f * sed_phi / sed_H
            self.transfer_rates[self.num_srev,self.num_lmm] = Dc * sed_phi

        elif transfer_setup=='custom':
        # Set of custom values for testing/development

            self.num_lmm   = self.specie_name2num('LMM')
            if self.get_config('chemical:species:Colloid'):
                self.num_col = self.specie_name2num('Colloid')
            if self.get_config('chemical:species:Particle_reversible'):
                self.num_prev  = self.specie_name2num('Particle reversible')
            if self.get_config('chemical:species:Sediment_reversible'):
                self.num_srev  = self.specie_name2num('Sediment reversible')
            if self.get_config('chemical:slowly_fraction'):
                self.num_psrev  = self.specie_name2num('Particle slowly reversible')
                self.num_ssrev  = self.specie_name2num('Sediment slowly reversible')
            if self.get_config('chemical:irreversible_fraction'):
                self.num_pirrev  = self.specie_name2num('Particle irreversible')
                self.num_sirrev  = self.specie_name2num('Sediment irreversible')

            if self.get_config('chemical:species:Particle_reversible'):
                self.transfer_rates[self.num_lmm,self.num_prev] = 5.e-6 #*0.
                self.transfer_rates[self.num_prev,self.num_lmm] = \
                    self.get_config('chemical:transformations:Dc')
            if self.get_config('chemical:species:Sediment_reversible'):
                self.transfer_rates[self.num_lmm,self.num_srev] = 1.e-5 #*0.
                self.transfer_rates[self.num_srev,self.num_lmm] = \
                    self.get_config('chemical:transformations:Dc') * self.get_config('chemical:sediment:corr_factor')
#                self.transfer_rates[self.num_srev,self.num_lmm] = 5.e-6

            if self.get_config('chemical:slowly_fraction'):
                self.transfer_rates[self.num_prev,self.num_psrev] = 2.e-6
                self.transfer_rates[self.num_srev,self.num_ssrev] = 2.e-6
                self.transfer_rates[self.num_psrev,self.num_prev] = 2.e-7
                self.transfer_rates[self.num_ssrev,self.num_srev] = 2.e-7

        elif transfer_setup=='Sandnesfj_Al':
            # Use values from Simonsen et al (2019b)
            self.num_lmmanion    = self.specie_name2num('LMManion')
            self.num_lmmcation   = self.specie_name2num('LMMcation')
            self.num_humcol      = self.specie_name2num('Humic colloid')
            self.num_polymer     = self.specie_name2num('Polymer')
            self.num_prev        = self.specie_name2num('Particle reversible')
            self.num_srev        = self.specie_name2num('Sediment reversible')

            Dc         = self.get_config('chemical:transformations:Dc')

            self.salinity_intervals = [0,1,10,20]

            # Resize transfer rates array
            self.transfer_rates = np.zeros([len(self.salinity_intervals),self.transfer_rates.shape[0],self.transfer_rates.shape[1]])

            # Salinity interval 0-1 psu
            self.transfer_rates[0,self.num_lmmcation, self.num_humcol]    = 1.2e-5
            self.transfer_rates[0,self.num_lmmcation, self.num_prev]      = 4.e-6
            self.transfer_rates[0,self.num_humcol,    self.num_lmmcation] = .3*Dc
            self.transfer_rates[0,self.num_humcol,    self.num_prev]      = 2.e-6
            self.transfer_rates[0,self.num_prev,      self.num_lmmcation] = .3*Dc
            self.transfer_rates[0,self.num_srev,      self.num_lmmcation] = .03*Dc

            # Salinity interval 1-10 psu
            self.transfer_rates[1,self.num_lmmcation, self.num_humcol]    = 1.e-5
            self.transfer_rates[1,self.num_lmmcation, self.num_prev]      = 3.e-6
            self.transfer_rates[1,self.num_lmmcation, self.num_polymer]   = 1.2e-4
            self.transfer_rates[1,self.num_humcol,    self.num_lmmcation] = 7.*Dc
            self.transfer_rates[1,self.num_humcol,    self.num_prev]      = 4.e-6
            self.transfer_rates[1,self.num_prev,      self.num_lmmcation] = .5*Dc
            self.transfer_rates[1,self.num_srev,      self.num_lmmcation] = .05*Dc
            self.transfer_rates[1,self.num_lmmanion,  self.num_polymer]   = 5.e-6
            self.transfer_rates[1,self.num_polymer,   self.num_lmmanion]  = 12.*Dc
            self.transfer_rates[1,self.num_polymer,   self.num_prev]      = 2.4e-5

            # Salinity interval 10-20 psu
            self.transfer_rates[2,self.num_lmmcation, self.num_humcol]    = 8.e-6
            self.transfer_rates[2,self.num_lmmcation, self.num_prev]      = 2.e-6
            self.transfer_rates[2,self.num_lmmcation, self.num_polymer]   = 1.4e-4
            self.transfer_rates[2,self.num_humcol,    self.num_lmmcation] = 7.*Dc
            self.transfer_rates[2,self.num_humcol,    self.num_prev]      = 6.e-6
            self.transfer_rates[2,self.num_prev,      self.num_lmmcation] = .6*Dc
            self.transfer_rates[2,self.num_srev,      self.num_lmmcation] = .06*Dc
            self.transfer_rates[2,self.num_lmmanion,  self.num_polymer]   = 5.e-6
            self.transfer_rates[2,self.num_polymer,   self.num_lmmanion]  = 12.*Dc
            self.transfer_rates[2,self.num_polymer,   self.num_prev]      = 6.e-5

            # Salinity interval >20 psu
            self.transfer_rates[3,self.num_lmmcation, self.num_humcol]    = 6.e-6
            self.transfer_rates[3,self.num_lmmcation, self.num_prev]      = 1.8e-6
            self.transfer_rates[3,self.num_lmmcation, self.num_polymer]   = 1.5e-4
            self.transfer_rates[3,self.num_humcol,    self.num_lmmcation] = 7.*Dc
            self.transfer_rates[3,self.num_humcol,    self.num_prev]      = 1.e-5
            self.transfer_rates[3,self.num_prev,      self.num_lmmcation] = .8*Dc
            self.transfer_rates[3,self.num_srev,      self.num_lmmcation] = .08*Dc
            self.transfer_rates[3,self.num_lmmanion,  self.num_polymer]   = 5.e-6
            self.transfer_rates[3,self.num_polymer,   self.num_lmmanion]  = 12.*Dc
            self.transfer_rates[3,self.num_polymer,   self.num_prev]      = 8.e-5

        else:
            logger.ERROR('No transfer setup available')

        # Set diagonal to 0. (not possible to transform to present specie)
        if len(self.transfer_rates.shape) == 3:
            for ii in range(self.transfer_rates.shape[0]):
                np.fill_diagonal(self.transfer_rates[ii,:,:],0.)
        else:
            np.fill_diagonal(self.transfer_rates,0.)

#         # HACK :
#         self.transfer_rates[:] = 0.
#         print ('\n ###### \n IMPORTANT:: \n transfer rates have been hacked! \n#### \n ')

        logger.debug('nspecies: %s' % self.nspecies)
        logger.debug('Transfer rates:\n %s' % self.transfer_rates)

    def update_terminal_velocity(self, Tprofiles=None,
                                 Sprofiles=None, z_index=None):
        """Calculate terminal velocity for Pelagic Egg

        according to
        S. Sundby (1983): A one-dimensional model for the vertical
        distribution of pelagic fish eggs in the mixed layer
        Deep Sea Research (30) pp. 645-661

        Method copied from ibm.f90 module of LADIM:
        Vikebo, F., S. Sundby, B. Aadlandsvik and O. Otteraa (2007),
        Fish. Oceanogr. (16) pp. 216-228
        """
        g = 9.81  # ms-2

        # Particle properties that determine settling velocity
        partsize = self.elements.diameter
        # prepare interpolation of temp, salt
        if not (Tprofiles is None and Sprofiles is None):
            if z_index is None:
                z_i = range(Tprofiles.shape[0])  # evtl. move out of loop
                # evtl. move out of loop
                z_index = np.interp1d(-self.environment_profiles['z'],
                                   z_i, bounds_error=False)
            zi = z_index(-self.elements.z)
            upper = np.maximum(np.floor(zi).astype(np.uint8), 0)
            lower = np.minimum(upper+1, Tprofiles.shape[0]-1)
            weight_upper = 1 - (zi - upper)

        # do interpolation of temp, salt if profiles were passed into
        # this function, if not, use reader by calling self.environment
        if Tprofiles is None:
            T0 = self.environment.sea_water_temperature
        else:
            T0 = Tprofiles[upper, range(Tprofiles.shape[1])] * \
                weight_upper + \
                Tprofiles[lower, range(Tprofiles.shape[1])] * \
                (1-weight_upper)
        if Sprofiles is None:
            S0 = self.environment.sea_water_salinity
        else:
            S0 = Sprofiles[upper, range(Sprofiles.shape[1])] * \
                weight_upper + \
                Sprofiles[lower, range(Sprofiles.shape[1])] * \
                (1-weight_upper)

        DENSw = self.sea_water_density(T=T0, S=S0)
        DENSpart = self.elements.density
        dr = DENSw-DENSpart  # density difference

        # water viscosity
        my_w = 0.001*(1.7915 - 0.0538*T0 + 0.007*(T0**(2.0)) - 0.0023*S0)
        # ~0.0014 kg m-1 s-1

        # terminal velocity for low Reynolds numbers
        W = (1.0/my_w)*(1.0/18.0)*g*partsize**2 * dr

        #W=np.zeros_like(W) #Setting to zero for debugging

        self.elements.terminal_velocity = W

        self.elements.terminal_velocity = W * self.elements.moving

    def update_transfer_rates(self):
        '''Pick out the correct row from transfer_rates for each element. Modify the
        transfer rates according to local environmental conditions '''

        transfer_setup=self.get_config('chemical:transfer_setup')
        if transfer_setup == 'metals' or \
         transfer_setup=='custom' or \
         transfer_setup=='137Cs_rev'or \
         transfer_setup=='organics':
            self.elements.transfer_rates1D = self.transfer_rates[self.elements.specie,:]
            diss       = self.get_config('chemical:transformations:dissociation')

            # Updating desorption rates according to local temperature, salinity, pH

            if transfer_setup=='organics' and diss=='nondiss':
                # filtering out zero values from temperature and salinity
                # TODO: Find out if problem is in the reader or in the data
                temperature=self.environment.sea_water_temperature
                #temperature[temperature==0]=np.median(temperature)

                salinity=self.environment.sea_water_salinity
                #salinity[salinity==0]=np.median(salinity)

                KOWTref    = self.get_config('chemical:transformations:TrefKOW')
                DH_KOC_Sed = self.get_config('chemical:transformations:DeltaH_KOC_Sed')
                DH_KOC_DOM = self.get_config('chemical:transformations:DeltaH_KOC_DOM')
                Setchenow  = self.get_config('chemical:transformations:Setchenow')

                tempcorrSed = self.tempcorr("Arrhenius",DH_KOC_Sed,temperature,KOWTref)
                tempcorrDOM = self.tempcorr("Arrhenius",DH_KOC_DOM,temperature,KOWTref)
                salinitycorr = self.salinitycorr(Setchenow,temperature,salinity)

                # Temperature and salinity correction for desorption rates (inversely proportional to Kd)

                self.elements.transfer_rates1D[self.elements.specie==self.num_humcol,self.num_lmm] = \
                    self.k21_0 / tempcorrDOM[self.elements.specie==self.num_humcol] / salinitycorr[self.elements.specie==self.num_humcol]

                self.elements.transfer_rates1D[self.elements.specie==self.num_prev,self.num_lmm] = \
                    self.k31_0 / tempcorrSed[self.elements.specie==self.num_prev] / salinitycorr[self.elements.specie==self.num_prev]

                self.elements.transfer_rates1D[self.elements.specie==self.num_srev,self.num_lmm] = \
                    self.k41_0 / tempcorrSed[self.elements.specie==self.num_srev] / salinitycorr[self.elements.specie==self.num_srev]

            elif transfer_setup=='organics' and diss!='nondiss':
                # Select elements for updating trasfer rates in sediments, SPM, and DOM

                #Sediments
                S =   (self.elements.specie == self.num_srev)# \
                    # + (self.elements.specie == self.num_ssrev)

                SPM = (self.elements.specie == self.num_prev)

                DOM = (self.elements.specie == self.num_humcol)

                pH_sed = self.environment.pH_sediment[S]
                # pH_sed[pH_sed==0]=np.median(pH_sed)

                pH_water_SPM=self.environment.sea_water_ph_reported_on_total_scale[SPM]
                # pH_water_SPM[pH_water_SPM==0]=np.median(TW)

                pH_water_DOM=self.environment.sea_water_ph_reported_on_total_scale[DOM]
                # pH_water_DOM[pH_water_DOM==0]=np.median(pH_water_DOM)

                pKa_acid   = self.get_config('chemical:transformations:pKa_acid')
                if pKa_acid < 0 and diss in ['amphoter', 'acid']:
                    raise ValueError("pKa_acid must be positive")
                else:
                    pass

                pKa_base   = self.get_config('chemical:transformations:pKa_base')
                if pKa_base < 0 and diss in ['amphoter', 'base']:
                    raise ValueError("pKa_base must be positive")
                else:
                    pass

                KOW = 10**self.get_config('chemical:transformations:LogKOW')

                KOC_sed_n = self.get_config('chemical:transformations:KOC_sed')
                if KOC_sed_n < 0:
                    # KOC_sed_n =  KOC_sed_n = 2.62 * KOW**0.82   # (L/KgOC), Park and Clough, 2014 (334)/Org2C
                    KOC_sed_n   = 10**((0.37*np.log10(KOW)) + 1.70) # from  http://i-pie.org/wp-content/uploads/2019/12/ePiE_Technical_Manual-Final_Version_20191202
                else:
                    pass
                KOC_sed_acid = self.get_config('chemical:transformations:KOC_sed_acid')
                if KOC_sed_acid < 0:
                    KOC_sed_acid = (10**(0.11*np.log10(KOW)+1.54)) # KOC for anionic acid specie (L/kg_OC), from  http://i-pie.org/wp-content/uploads/2019/12/ePiE_Technical_Manual-Final_Version_20191202.
                else:
                    pass
                KOC_sed_base = self.get_config('chemical:transformations:KOC_sed_base')
                if KOC_sed_base < 0:
                    KOC_sed_base = 10**(pKa_base**(0.65*((KOW/(KOW+1))**0.14))) # KOC for ionized cationic form of base specie (L/kg_OC) # from  http://i-pie.org/wp-content/uploads/2019/12/ePiE_Technical_Manual-Final_Version_20191202
                else:
                    pass


                KOC_DOM_n = self.get_config('chemical:transformations:KOC_DOM')
                if KOC_DOM_n <0:
                    # KOC_DOM_n   = 2.88 * KOW**0.67   # (L/KgOC), Park and Clough, 2014
                    KOC_DOM_n   = 0.08 * KOW # from  http://i-pie.org/wp-content/uploads/2019/12/ePiE_Technical_Manual-Final_Version_20191202
                else:
                    pass
                KOC_DOM_acid = self.get_config('chemical:transformations:KOC_DOM_acid')
                if KOC_DOM_acid < 0:
                    KOC_DOM_acid = 0.08 * 10**(np.log10(KOW)-3.5) # from  http://i-pie.org/wp-content/uploads/2019/12/ePiE_Technical_Manual-Final_Version_20191202
                else:
                    pass
                KOC_DOM_base = self.get_config('chemical:transformations:KOC_DOM_base')
                if KOC_DOM_base < 0:
                    KOC_DOM_base = 0.08 * 10**(np.log10(KOW)-3.5) # from  http://i-pie.org/wp-content/uploads/2019/12/ePiE_Technical_Manual-Final_Version_20191202
                else:
                    pass

                fOC_SPM    = self.get_config('chemical:transformations:fOC_SPM')       # typical values from 0.01 to 0.1 gOC/g
                fOC_sed    = self.get_config('chemical:transformations:fOC_sed')
                Org2C      = 0.526  # kgOC/KgOM

                # Calculate original KOC_Values
                # TO DO: Store directly KOC values

                KOC_sed_initial = (self.Kd_sed)/fOC_sed # L/Kg / KgOC/Kg = L/KgOC
                KOC_SPM_initial = (self.Kd_SPM)/fOC_SPM # L/Kg / KgOC/Kg = L/KgOC
                KOC_DOM_initial = (self.Kd_DOM)/Org2C

                # filtering out zero values from temperature and salinity
                # TODO: Find out if problem is in the reader or in the data
                temperature=self.environment.sea_water_temperature
                #temperature[temperature==0]=np.median(temperature)

                salinity=self.environment.sea_water_salinity
                #salinity[salinity==0]=np.median(salinity)

                KOWTref    = self.get_config('chemical:transformations:TrefKOW')
                DH_KOC_Sed = self.get_config('chemical:transformations:DeltaH_KOC_Sed')
                DH_KOC_DOM = self.get_config('chemical:transformations:DeltaH_KOC_DOM')
                Setchenow  = self.get_config('chemical:transformations:Setchenow')

                tempcorrSed = self.tempcorr("Arrhenius",DH_KOC_Sed,temperature,KOWTref)
                tempcorrDOM = self.tempcorr("Arrhenius",DH_KOC_DOM,temperature,KOWTref)
                salinitycorr = self.salinitycorr(Setchenow,temperature,salinity)

                KOC_sedcorr = self.calc_KOC_sedcorr(KOC_sed_initial, KOC_sed_n, pKa_acid, pKa_base, KOW, pH_sed, diss,
                                                    KOC_sed_acid, KOC_sed_base)
                KOC_watcorrSPM = self.calc_KOC_watcorrSPM(KOC_SPM_initial, KOC_sed_n, pKa_acid, pKa_base, KOW, pH_water_SPM, diss,
                                                          KOC_sed_acid, KOC_sed_base)
                KOC_watcorrDOM = self.calc_KOC_watcorrDOM(KOC_DOM_initial, KOC_DOM_n, pKa_acid, pKa_base, KOW, pH_water_DOM, diss,
                                                          KOC_DOM_acid, KOC_DOM_base)

                # Temperature and salinity correction for desorption rates (inversely proportional to Kd)

                ####

                self.elements.transfer_rates1D[self.elements.specie==self.num_humcol,self.num_lmm] = \
                    self.k21_0 * KOC_watcorrDOM / tempcorrDOM[self.elements.specie==self.num_humcol] / salinitycorr[self.elements.specie==self.num_humcol]

                self.elements.transfer_rates1D[self.elements.specie==self.num_prev,self.num_lmm] = \
                    self.k31_0 * KOC_watcorrSPM / tempcorrSed[self.elements.specie==self.num_prev] / salinitycorr[self.elements.specie==self.num_prev]

                self.elements.transfer_rates1D[self.elements.specie==self.num_srev,self.num_lmm] = \
                    self.k41_0 * KOC_sedcorr / tempcorrSed[self.elements.specie==self.num_srev] / salinitycorr[self.elements.specie==self.num_srev]

            # Updating sorption rates

            if transfer_setup=='organics':

                # Updating sorption rates according to local SPM concentration

                concSPM=self.environment.spm * 1e-6 # (Kg/L) from (g/m3)

                # Apply SPM concentration profile if SPM reader has not depth coordinate
                # SPM concentration is kept constant to surface value in the mixed layer
                # Exponentially decreasing with depth below the mixed layers
                if not self.SPM_vertical_levels_given:
                    lowerMLD = self.elements.z < -self.environment.ocean_mixed_layer_thickness
                    #concSPM[lowerMLD] = concSPM[lowerMLD]/2
                    concSPM[lowerMLD] = concSPM[lowerMLD] * np.exp(
                        -(self.elements.z[lowerMLD]+self.environment.ocean_mixed_layer_thickness[lowerMLD])
                        *np.log(0.5)/self.get_config('chemical:particle_concentration_half_depth')
                        )

                self.elements.transfer_rates1D[self.elements.specie==self.num_lmm,self.num_prev] = \
                    self.k_ads * concSPM[self.elements.specie==self.num_lmm]      # k13

            if transfer_setup == 'metals':

                # Updating sorption rates according to local SPM concentration and salinity

                concSPM=self.environment.spm * 1e-3 # (Kg/m3) from (g/m3)

                salinity=self.environment.sea_water_salinity

                # Apply SPM concentration profile if SPM reader has not depth coordinate
                # SPM concentration is kept constant to surface value in the mixed layer
                # Exponentially decreasing with depth below the mixed layers
                if not self.SPM_vertical_levels_given:
                    lowerMLD = self.elements.z < -self.environment.ocean_mixed_layer_thickness
                    #concSPM[lowerMLD] = concSPM[lowerMLD]/2
                    concSPM[lowerMLD] = concSPM[lowerMLD] * np.exp(
                        -(self.elements.z[lowerMLD]+self.environment.ocean_mixed_layer_thickness[lowerMLD])
                        *np.log(0.5)/self.get_config('chemical:particle_concentration_half_depth')
                        )

                Kd0         = self.get_config('chemical:transformations:Kd')        # (m3/Kg)
                S0          = self.get_config('chemical:transformations:S0')        # (PSU)
                Dc          = self.get_config('chemical:transformations:Dc')        # (1/s)
                sed_L       = self.get_config('chemical:sediment:mixing_depth')     # sediment mixing depth (m)
                sed_dens    = self.get_config('chemical:sediment:density')          # default particle density (kg/m3)
                sed_f       = self.get_config('chemical:sediment:effective_fraction') # fraction of effective sorbents
                sed_phi     = self.get_config('chemical:sediment:corr_factor')      # sediment correction factor
                sed_poro    = self.get_config('chemical:sediment:porosity')         # sediment porosity
                sed_H       = self.get_config('chemical:sediment:layer_thickness')  # thickness of seabed interaction layer (m)

                # Adjust Kd for salinity according to Perianez 2018 https://doi.org/10.1016/j.jenvrad.2018.02.014
                if S0>0:
                    Kd=Kd0*(S0+salinity[self.elements.specie==self.num_lmm])/S0

                self.elements.transfer_rates1D[self.elements.specie==self.num_lmm,self.num_prev] = \
                    Dc * Kd * concSPM[self.elements.specie==self.num_lmm]      # k13

                self.elements.transfer_rates1D[self.elements.specie==self.num_lmm,self.num_srev] = \
                    Dc * Kd * sed_L * sed_dens * (1.-sed_poro) * sed_f * sed_phi / sed_H


            if transfer_setup=='organics':

                # Updating sorption rates according to local DOC concentration

                concDOM = self.environment.doc * 12e-6 / 1.025 / 0.526 * 1e-3 # (Kg[OM]/L) from (umol[C]/Kg)

                # Apply DOC concentration profile if DOC reader has not depth coordinate
                # DOC concentration is kept constant to surface value in the mixed layer
                # Exponentially decreasing with depth below the mixed layers

                if not self.DOC_vertical_levels_given:
                    lowerMLD = self.elements.z < -self.environment.ocean_mixed_layer_thickness
                    #concDOM[lowerMLD] = concDOM[lowerMLD]/2
                    concDOM[lowerMLD] = concDOM[lowerMLD] * np.exp(
                        -(self.elements.z[lowerMLD]+self.environment.ocean_mixed_layer_thickness[lowerMLD])
                        *np.log(0.5)/self.get_config('chemical:doc_concentration_half_depth')
                        )

                self.elements.transfer_rates1D[self.elements.specie==self.num_lmm,self.num_humcol] = \
                    self.k_ads * concDOM[self.elements.specie==self.num_lmm]      # k12

            if self.get_config('chemical:species:Sediment_reversible'):
                # Only LMM chemicals close to seabed are allowed to interact with sediments
                # minimum height/maximum depth for each particle
                Zmin = -1.*self.environment.sea_floor_depth_below_sea_level
                interaction_thick = self.get_config('chemical:sediment:layer_thickness')      # thickness of seabed interaction layer (m)
                dist_to_seabed = self.elements.z - Zmin
                self.elements.transfer_rates1D[(self.elements.specie == self.num_lmm) &
                                 (dist_to_seabed > interaction_thick), self.num_srev] = 0.

        elif transfer_setup=='Sandnesfj_Al':
            sal = self.environment.sea_water_salinity
            sali = np.searchsorted(self.salinity_intervals, sal) - 1
            self.elements.transfer_rates1D = self.transfer_rates[sali,self.elements.specie,:]

    def update_partitioning(self):
        '''Check if transformation processes shall occur
        Do transformation (change value of self.elements.specie)
        Update element properties for the transformed elements
        '''

        specie_in  = self.elements.specie.copy()    # for storage of the initial partitioning
        specie_out = self.elements.specie.copy()    # for storage of the final partitioning
        deltat = self.time_step.total_seconds()     # length of a time step
        # phaseshift = np.array(self.num_elements_active()*[False]
        phaseshift = np.zeros(self.num_elements_active(), dtype=bool) # Denotes which trajectory that shall be transformed

        p = 1. - np.exp(-self.elements.transfer_rates1D*deltat)  # Probability for transformation
        psum = np.sum(p,axis=1)

        ran1=np.random.random(self.num_elements_active())

        # Transformation where ran1 < total probability for transformation
        # phaseshift[ ran1 < psum ] = True
        phaseshift = ran1 < psum
        num_transformed = np.count_nonzero(phaseshift)
        logger.info('Number of transformations: %s' % num_transformed)
        if num_transformed == 0:
            return

        ran4 = np.random.random(num_transformed) # New random number to decide which specie to end up in
        p_selected = p[phaseshift]  # Only rows where transformation happens
        psum_selected = psum[phaseshift]  # Corresponding sum of probabilities
        psum_selected = np.where(psum_selected == 0, 1, psum_selected)
        cumsum_p = np.cumsum(p_selected / psum_selected[:, np.newaxis], axis=1)
        ran4 = ran4[:cumsum_p.shape[0]]  # Matching the number of transformed elements
        specie_out[phaseshift] = np.array([np.searchsorted(cumsum_p[i], ran4[i]) for i in range(len(ran4))])

        # Set the new partitioning
        self.elements.specie = specie_out

        logger.debug('old species: %s' % specie_in[phaseshift])
        logger.debug('new species: %s' % specie_out[phaseshift])


        for iin in range(self.nspecies):
            for iout in range(self.nspecies):
                self.ntransformations[iin,iout]+=np.count_nonzero((specie_in[phaseshift]==iin) & (specie_out[phaseshift]==iout))

        logger.debug('Number of transformations total:\n %s' % self.ntransformations )

        # Update Chemical properties after transformations
        self.update_chemical_diameter(specie_in, specie_out)
        self.sorption_to_sediments(specie_in, specie_out)
        self.desorption_from_sediments(specie_in, specie_out)

    def sorption_to_sediments(self,sp_in=None,sp_out=None):
        '''Update Chemical properties  when sorption to sediments occurs'''

        # Set z to local sea depth
        if self.get_config('chemical:species:LMM'):
            self.elements.z[(sp_out==self.num_srev) & (sp_in==self.num_lmm)] = \
                -1.*self.environment.sea_floor_depth_below_sea_level[(sp_out==self.num_srev) & (sp_in==self.num_lmm)]
            self.elements.moving[(sp_out==self.num_srev) & (sp_in==self.num_lmm)] = 0
        if self.get_config('chemical:species:LMMcation'):
            self.elements.z[(sp_out==self.num_srev) & (sp_in==self.num_lmmcation)] = \
                -1.*self.environment.sea_floor_depth_below_sea_level[(sp_out==self.num_srev) & (sp_in==self.num_lmmcation)]
            self.elements.moving[(sp_out==self.num_srev) & (sp_in==self.num_lmmcation)] = 0
        # avoid setting positive z values
        if np.nansum(self.elements.z>0):
            logger.debug('Number of elements lowered down to sea surface: %s' % np.nansum(self.elements.z>0))
        self.elements.z[self.elements.z > 0] = 0

    def desorption_from_sediments(self,sp_in=None,sp_out=None):
        '''Update Chemical properties when desorption from sediments occurs'''

        desorption_depth = self.get_config('chemical:sediment:desorption_depth')
        std = self.get_config('chemical:sediment:desorption_depth_uncert')

        if self.get_config('chemical:species:LMM'):
            self.elements.z[(sp_out==self.num_lmm) & (sp_in==self.num_srev)] = \
                -1.*self.environment.sea_floor_depth_below_sea_level[(sp_out==self.num_lmm) & (sp_in==self.num_srev)] + desorption_depth
            self.elements.moving[(sp_out==self.num_lmm) & (sp_in==self.num_srev)] = 1
            if std > 0:
                logger.debug('Adding uncertainty for desorption from sediments: %s m' % std)
                self.elements.z[(sp_out==self.num_lmm) & (sp_in==self.num_srev)] += np.random.normal(
                        0, std, sum((sp_out==self.num_lmm) & (sp_in==self.num_srev)))
        if self.get_config('chemical:species:LMMcation'):
            self.elements.z[(sp_out==self.num_lmmcation) & (sp_in==self.num_srev)] = \
                -1.*self.environment.sea_floor_depth_below_sea_level[(sp_out==self.num_lmmcation) & (sp_in==self.num_srev)] + desorption_depth
            self.elements.moving[(sp_out==self.num_lmmcation) & (sp_in==self.num_srev)] = 1
            if std > 0:
                logger.debug('Adding uncertainty for desorption from sediments: %s m' % std)
                self.elements.z[(sp_out==self.num_lmmcation) & (sp_in==self.num_srev)] += np.random.normal(
                        0, std, sum((sp_out==self.num_lmmcation) & (sp_in==self.num_srev)))
        # avoid setting positive z values
        if np.nansum(self.elements.z>0):
            logger.debug('Number of elements lowered down to sea surface: %s' % np.nansum(self.elements.z>0))
        self.elements.z[self.elements.z > 0] = 0

    def update_chemical_diameter(self,sp_in=None,sp_out=None):
        '''Update the diameter of the chemicals when specie is changed'''

        dia_part=self.get_config('chemical:particle_diameter')
        dia_DOM_part = self.get_config('chemical:doc_particle_diameter')
        dia_diss=self.get_config('chemical:dissolved_diameter')


        # Transfer to reversible particles
        self.elements.diameter[(sp_out==self.num_prev) & (sp_in!=self.num_prev)] = dia_part

        if self.get_config('chemical:species:Humic_colloid'):
            self.elements.diameter[(sp_out==self.num_prev) & (sp_in==self.num_humcol)] = dia_DOM_part

        logger.debug('Updated particle diameter for %s elements' % len(self.elements.diameter[(sp_out==self.num_prev) & (sp_in!=self.num_prev)]))

        std = self.get_config('chemical:particle_diameter_uncertainty')
        if std > 0:
            logger.debug('Adding uncertainty for particle diameter: %s m' % std)
            self.elements.diameter[(sp_out==self.num_prev) & (sp_in!=self.num_prev)] += np.random.normal(
                    0, std, sum((sp_out==self.num_prev) & (sp_in!=self.num_prev)))
        # Transfer to slowly reversible particles
        if self.get_config('chemical:slowly_fraction'):
            self.elements.diameter[(sp_out==self.num_psrev) & (sp_in!=self.num_psrev)] = dia_part
            if std > 0:
                logger.debug('Adding uncertainty for slowly rev particle diameter: %s m' % std)
                self.elements.diameter[(sp_out==self.num_psrev) & (sp_in!=self.num_psrev)] += np.random.normal(
                    0, std, sum((sp_out==self.num_psrev) & (sp_in!=self.num_psrev)))

        # Transfer to irreversible particles
        if self.get_config('chemical:irreversible_fraction'):
            self.elements.diameter[(sp_out==self.num_pirrev) & (sp_in!=self.num_pirrev)] = dia_part
            if std > 0:
                logger.debug('Adding uncertainty for irrev particle diameter: %s m' % std)
                self.elements.diameter[(sp_out==self.num_pirrev) & (sp_in!=self.num_pirrev)] += np.random.normal(
                    0, std, sum((sp_out==self.num_pirrev) & (sp_in!=self.num_pirrev)))

        # Transfer to LMM
        if self.get_config('chemical:species:LMM'):
            self.elements.diameter[(sp_out==self.num_lmm) & (sp_in!=self.num_lmm)] = dia_diss
        if self.get_config('chemical:species:LMManion'):
            self.elements.diameter[(sp_out==self.num_lmmanion) & (sp_in!=self.num_lmmanion)] = dia_diss
        if self.get_config('chemical:species:LMMcation'):
            self.elements.diameter[(sp_out==self.num_lmmcation) & (sp_in!=self.num_lmmcation)] = dia_diss

        # Transfer to colloids
        if self.get_config('chemical:species:Colloid'):
            self.elements.diameter[(sp_out==self.num_col) & (sp_in!=self.num_col)] = dia_diss
        if self.get_config('chemical:species:Humic_colloid'):
            self.elements.diameter[(sp_out==self.num_humcol) & (sp_in!=self.num_humcol)] = dia_diss
        if self.get_config('chemical:species:Polymer'):
            self.elements.diameter[(sp_out==self.num_polymer) & (sp_in!=self.num_polymer)] = dia_diss

    def bottom_interaction(self,Zmin=None):
        ''' Change partitioning of chemicals that reach bottom due to settling.
        particle specie -> sediment specie '''
        if not  ((self.get_config('chemical:species:Particle_reversible')) &
                  (self.get_config('chemical:species:Sediment_reversible')) or
                  (self.get_config('chemical:slowly_fraction')) or
                  (self.get_config('chemical:irreversible_fraction'))):
            return

        bottom = np.array(np.where(self.elements.z <= Zmin)[0])
        kktmp = np.array(np.where(self.elements.specie[bottom] == self.num_prev)[0])
        self.elements.specie[bottom[kktmp]] = self.num_srev
        self.ntransformations[self.num_prev,self.num_srev]+=len(kktmp)
        self.elements.moving[bottom[kktmp]] = 0
        if self.get_config('chemical:slowly_fraction'):
            kktmp = np.array(np.where(self.elements.specie[bottom] == self.num_psrev)[0])
            self.elements.specie[bottom[kktmp]] = self.num_ssrev
            self.ntransformations[self.num_psrev,self.num_ssrev]+=len(kktmp)
            self.elements.moving[bottom[kktmp]] = 0
        if self.get_config('chemical:irreversible_fraction'):
            kktmp = np.array(np.where(self.elements.specie[bottom] == self.num_pirrev)[0])
            self.elements.specie[bottom[kktmp]] = self.num_sirrev
            self.ntransformations[self.num_pirrev,self.num_sirrev]+=len(kktmp)
            self.elements.moving[bottom[kktmp]] = 0

    def resuspension(self):
        """ Simple method to estimate the resuspension of sedimented particles,
        checking whether the current speed near the bottom is above a critical velocity
        Sediment species -> Particle specie
        """
        # Exit function if particles and sediments not are present
        if not  ((self.get_config('chemical:species:Particle_reversible')) &
                  (self.get_config('chemical:species:Sediment_reversible'))):
            return

        specie_in = self.elements.specie.copy()

        critvel = self.get_config('chemical:sediment:resuspension_critvel')
        resusp_depth = self.get_config('chemical:sediment:resuspension_depth')
        std = self.get_config('chemical:sediment:resuspension_depth_uncert')

        Zmin = -1.*self.environment.sea_floor_depth_below_sea_level
        x_vel = self.environment.x_sea_water_velocity
        y_vel = self.environment.y_sea_water_velocity
        speed = np.sqrt(x_vel*x_vel + y_vel*y_vel)
        bottom = (self.elements.z <= Zmin)

        resusp = ( (bottom) & (speed >= critvel) )
        if self.get_config('chemical:slowly_fraction'):
            resusp = ( resusp & (self.elements.specie!=self.num_ssrev) )    # Prevent ssrev (buried) to be resuspended
                                                                        # TODO buried sediment should be a new specie
        logger.info('Number of resuspended particles: {}'.format(np.sum(resusp)))
        self.elements.moving[resusp] = 1

        self.elements.z[resusp] = Zmin[resusp] + resusp_depth
        if std > 0:
            logger.debug('Adding uncertainty for resuspension from sediments: %s m' % std)
            self.elements.z[resusp] += np.random.normal(
                        0, std, sum(resusp))
        # avoid setting positive z values
        if np.nansum(self.elements.z>0):
            logger.debug('Number of elements lowered down to sea surface: %s' % np.nansum(self.elements.z>0))
        self.elements.z[self.elements.z > 0] = 0

        self.ntransformations[self.num_srev,self.num_prev]+=sum((resusp) & (self.elements.specie==self.num_srev))
        self.elements.specie[(resusp) & (self.elements.specie==self.num_srev)] = self.num_prev
        if self.get_config('chemical:slowly_fraction'):
            self.ntransformations[self.num_ssrev,self.num_psrev]+=sum((resusp) & (self.elements.specie==self.num_ssrev))
            self.elements.specie[(resusp) & (self.elements.specie==self.num_ssrev)] = self.num_psrev

        if self.get_config('chemical:irreversible_fraction'):
            self.ntransformations[self.num_sirrev,self.num_pirrev]+=sum((resusp) & (self.elements.specie==self.num_sirrev))
            self.elements.specie[(resusp) & (self.elements.specie==self.num_sirrev)] = self.num_pirrev

        specie_out = self.elements.specie.copy()
        self.update_chemical_diameter(specie_in, specie_out)

    def degradation(self):
        '''degradation.'''

        if self.get_config('chemical:transformations:degradation') is True:
            Save_degr_now = self.get_config('chemical:transformations:Save_degr_now')
            if self.get_config('chemical:transformations:degradation_mode')=='OverallRateConstants':

                logger.debug('Calculating overall degradation using overall rate constants')

                degraded_now = np.zeros(self.num_elements_active())

                # Degradation in the water
                k_W_tot = -np.log(0.5)/(self.get_config('chemical:transformations:t12_W_tot')*(60*60)) # (1/s)
                Tref_kWt = self.get_config('chemical:transformations:Tref_kWt')
                DH_kWt = self.get_config('chemical:transformations:DeltaH_kWt')

                W = (self.elements.specie == self.num_lmm) | (self.elements.specie == self.num_humcol)
                W_deg = np.any(W)

                if W_deg:
                    TW=self.environment.sea_water_temperature[W]
                    # if np.any(TW==0):
                    #     TW[TW==0]=np.median(TW)
                    #     logger.debug("Temperature in degradation was 0, set to median value")

                    k_W_fin = k_W_tot * self.tempcorr("Arrhenius",DH_kWt,TW,Tref_kWt)
                    k_W_fin = np.maximum(k_W_fin, 0.0)

                    degraded_now[W] = np.minimum(self.elements.mass[W],
                                    self.elements.mass[W] * (1-np.exp(-k_W_fin * self.time_step.total_seconds()))) # avoid degradation of more mass than is present in element

                # Degradation in the sediments

                k_S_tot = -np.log(0.5)/(self.get_config('chemical:transformations:t12_S_tot')*(60*60)) # (1/s)
                Tref_kSt = self.get_config('chemical:transformations:Tref_kSt')
                DH_kSt = self.get_config('chemical:transformations:DeltaH_kSt')

                S =   (self.elements.specie == self.num_srev) | (self.elements.specie == self.num_ssrev)
                S_deg = np.any(S)

                if S_deg:
                    TS=self.environment.sea_water_temperature[S]
                    #TS[TS==0]=np.median(TS)

                    k_S_fin = k_S_tot * self.tempcorr("Arrhenius",DH_kSt,TS,Tref_kSt)
                    k_S_fin = np.maximum(k_S_fin, 0.0)

                    degraded_now[S] = np.minimum(self.elements.mass[S],
                                    self.elements.mass[S] * (1-np.exp(-k_S_fin * self.time_step.total_seconds()))) # avoid degradation of more mass than is present in element

                if W_deg or S_deg:
                    if Save_degr_now:
                        SPM = (self.elements.specie == self.num_prev)
                        SPM_deg = np.any(SPM)

                        self.elements.mass_degraded_now[W] = degraded_now[W]
                        self.elements.mass_degraded_now[S] = degraded_now[S]
                        if SPM_deg:
                            self.elements.mass_degraded_now[SPM] = 0.

                        self.elements.mass_degraded_water[W] = degraded_now[W]
                        if SPM_deg:
                            self.elements.mass_degraded_water[SPM] = 0.
                        if S_deg:
                            self.elements.mass_degraded_water[S] = 0.

                        self.elements.mass_degraded_sediment[S] = degraded_now[S]
                        if SPM_deg:
                            self.elements.mass_degraded_sediment[SPM] = 0.
                        if W_deg:
                            self.elements.mass_degraded_sediment[W] = 0.
                    else:
                        self.elements.mass_degraded_water[W] = self.elements.mass_degraded_water[W] + degraded_now[W]
                        self.elements.mass_degraded_sediment[S] = self.elements.mass_degraded_sediment[S] + degraded_now[S]

                    self.elements.mass_degraded = self.elements.mass_degraded + degraded_now
                    self.elements.mass = self.elements.mass - degraded_now

                    self.elements.mass = np.maximum(self.elements.mass, 0.0)
                    self.deactivate_elements(self.elements.mass < (self.elements.mass + self.elements.mass_degraded + self.elements.mass_volatilized)/500,
                                             reason='removed')
                else:
                    if Save_degr_now:
                        self.elements.mass_degraded_now = np.zeros(self.num_elements_active())
                        self.elements.mass_degraded_water = np.zeros(self.num_elements_active())
                        self.elements.mass_degraded_sediment = np.zeros(self.num_elements_active())


                #to_deactivate = self.elements.mass < (self.elements.mass + self.elements.mass_degraded + self.elements.mass_volatilized)/100
                #vol_morethan_degr = self.elements.mass_degraded >= self.elements.mass_volatilized
                #
                #self.deactivate_elements(to_deactivate +  vol_morethan_degr, reason='volatilized')
                #self.deactivate_elements(to_deactivate + ~vol_morethan_degr, reason='degraded')

            elif self.get_config('chemical:transformations:degradation_mode')=='SingleRateConstants':
                logger.debug('Calculating single degradation rates in water')
                # print(self.steps_calculation)
                Photo_degr = self.get_config('chemical:transformations:Photodegradation')
                Bio_degr = self.get_config('chemical:transformations:Biodegradation')
                Hydro_degr = self.get_config('chemical:transformations:Hydrolysis')

                degraded_now = np.zeros(self.num_elements_active())

                # Calculations here are for single process degradation including
                # biodegradation, photodegradation, and hydrolysys

                # Only "dissolved" and "DOC" elements will degrade in the water column
                W = (self.elements.specie == self.num_lmm) | (self.elements.specie == self.num_humcol)
                # All elements in sediments will degrade
                S =   (self.elements.specie == self.num_srev) | (self.elements.specie == self.num_ssrev)
                W_deg = np.any(W)
                S_deg = np.any(S)
                if Save_degr_now:
                    SPM = (self.elements.specie == self.num_prev)
                    SPM_deg = np.any(SPM)

                k_Photo = self.get_config('chemical:transformations:k_Photo')
                k_DecayMax_water = self.get_config('chemical:transformations:k_DecayMax_water')
                k_Anaerobic_water = self.get_config('chemical:transformations:k_Anaerobic_water')
                if k_Photo == 0:
                    logger.debug("k_Photo is set to 0 1/h, therefore no photodegradation occurs")
                if k_DecayMax_water == 0:
                    logger.debug("k_DecayMax_water is set to 0 1/h, therefore  DOCorr = 0 and no biodegradation occurs")
                if k_Anaerobic_water == 0:
                    logger.debug("k_Anaerobic_water is set to 0 1/h, therefore no biodegradation occurs without oxigen")


                if W_deg or S_deg:
                    Tref_kWt = self.get_config('chemical:transformations:Tref_kWt')
                    DH_kWt = self.get_config('chemical:transformations:DeltaH_kWt')
                    Tref_kSt = self.get_config('chemical:transformations:Tref_kSt')
                    DH_kSt = self.get_config('chemical:transformations:DeltaH_kSt')

                    if Bio_degr is True and k_DecayMax_water > 0:
                        HalfSatO_w = self.get_config('chemical:transformations:HalfSatO_w')
                        T_Max_bio = self.get_config('chemical:transformations:T_Max_bio')
                        T_Opt_bio = self.get_config('chemical:transformations:T_Opt_bio')
                        T_Adp_bio = self.get_config('chemical:transformations:T_Adp_bio')
                        Max_Accl_bio = self.get_config('chemical:transformations:Max_Accl_bio')
                        Dec_Accl_bio = self.get_config('chemical:transformations:Dec_Accl_bio')
                        Q10_bio = self.get_config('chemical:transformations:Q10_bio')
                        pH_min_bio = self.get_config('chemical:transformations:pH_min_bio')
                        pH_max_bio = self.get_config('chemical:transformations:pH_max_bio')
                        # # Dissolved oxigen in g/m3 or mg/L
                        Ox_water=self.environment.mole_concentration_of_dissolved_molecular_oxygen_in_sea_water[W]
                    else:
                        pass

                    if Hydro_degr is True:
                        k_Acid = self.get_config('chemical:transformations:k_Acid')
                        k_Base = self.get_config('chemical:transformations:k_Base')
                        k_Hydr_Uncat = self.get_config('chemical:transformations:k_Hydr_Uncat')
                        if (k_Acid <= 0 and k_Base <= 0 and k_Hydr_Uncat == 0):
                            logger.debug("k_Acid, k_Base, and  k_Hydr_Uncat are set to 0 1/h, therefore no hydrolysis occurs")
                    else:
                        pass


                if W_deg:
                    # Temperature
                    TW=self.environment.sea_water_temperature[W]
                    # if np.any(TW==0):
                    #     TW[TW==0]=np.median(TW)
                    #     logger.debug("Temperature in degradation was 0, set to median value")

                    if Photo_degr is True and k_Photo > 0:
                        RadDistr = self.get_config('chemical:transformations:RadDistr')
                        RadDistr0_ml = self.get_config('chemical:transformations:RadDistr0_ml')
                        RadDistr0_bml = self.get_config('chemical:transformations:RadDistr0_bml')
                        WaterExt = self.get_config('chemical:transformations:WaterExt')
                        ExtCoeffDOM = self.get_config('chemical:transformations:ExtCoeffDOM')
                        ExtCoeffSPM = self.get_config('chemical:transformations:ExtCoeffSPM')
                        ExtCoeffPHY = self.get_config('chemical:transformations:ExtCoeffPHY')
                        C2PHYC = self.get_config('chemical:transformations:C2PHYC')
                        AveSolar = self.get_config('chemical:transformations:AveSolar')
                        # Concentration of C02 in the water column (mol_C/m3)
                        Conc_CO2_asC=self.environment.mole_concentration_of_dissolved_inorganic_carbon_in_sea_water[W]
                        # if np.any(Conc_CO2_asC==0):
                        #     Conc_CO2_asC[Conc_CO2_asC==0]=np.median(Conc_CO2_asC)
                        #     logger.debug("CO2_asC in degradation was 0, set to median value")

                        # Solar radiation (W/m2)
                        Solar_radiation=self.environment.solar_irradiance[W]
                        # if np.any(Solar_radiation==0):
                        #     Solar_radiation[Solar_radiation==0]=np.median(Solar_radiation)
                        #     logger.debug("Solar_radiation in degradation was 0, set to median value")

                        # Concentration of phytoplankton in the water column (mol_C/m3)
                        Conc_Phyto_water=self.environment.mole_concentration_of_phytoplankton_expressed_as_carbon_in_sea_water[W]
                        # if np.any(Conc_Phyto_water==0):
                        #     Conc_Phyto_water[Conc_Phyto_water==0]=np.median(Conc_Phyto_water)
                        #     logger.debug("Conc_Phyto_water in degradation was 0, set to median value")

                        # Concentration of SPM (g/m3)
                        concSPM=self.environment.spm

                        # Mixed Layer depth (m)
                        MLDepth=self.environment.ocean_mixed_layer_thickness[W]
                        # if np.any(MLDepthr==0):
                        #     MLDepth[MLDepthr==0]=np.median(MLDepth)
                        #     logger.debug("MLDepth in degradation was 0, set to median value")

                        # Depth of element (m)
                        Depth=-self.elements.z[W]     # self.elements.z is negative

                        # Apply SPM concentration profile if SPM reader has not depth coordinate
                        # SPM concentration is kept constant to surface value in the mixed layer
                        # Exponentially decreasing with depth below the mixed layers

                        if not self.SPM_vertical_levels_given:
                            lowerMLD = self.elements.z < -self.environment.ocean_mixed_layer_thickness
                            #concSPM[lowerMLD] = concSPM[lowerMLD]/2
                            concSPM[lowerMLD] = concSPM[lowerMLD] * np.exp(
                                -(self.elements.z[lowerMLD]+self.environment.ocean_mixed_layer_thickness[lowerMLD])
                                *np.log(0.5)/self.get_config('chemical:particle_concentration_half_depth')
                                )
                        concSPM=concSPM[W] # (g/m3)

                        # Concentration of DOC (umol[C]/Kg)
                        concDOC = self.environment.doc

                        # Apply DOC concentration profile if DOC reader has not depth coordinate
                        # DOC concentration is kept constant to surface value in the mixed layer
                        # Exponentially decreasing with depth below the mixed layers

                        if not self.DOC_vertical_levels_given:
                            lowerMLD = self.elements.z < -self.environment.ocean_mixed_layer_thickness
                            #concDOM[lowerMLD] = concDOM[lowerMLD]/2
                            concDOC[lowerMLD] = concDOC[lowerMLD] * np.exp(
                                -(self.elements.z[lowerMLD]+self.environment.ocean_mixed_layer_thickness[lowerMLD])
                                *np.log(0.5)/self.get_config('chemical:doc_concentration_half_depth')
                                )
                        concDOC=concDOC[W] # in (umol[C]/Kg)
                    else:
                        pass


                    if (Bio_degr is True and k_DecayMax_water > 0) or Hydro_degr is True:
                        # pH water
                        pH_water=self.environment.sea_water_ph_reported_on_total_scale[W]
                        if np.any(pH_water==0):
                            pH_water[pH_water==0]=np.median(pH_water)
                            logger.debug("pH_water in degradation was 0, set to median value")
                    else:
                        pass

                    # Calculate correction factors for degradation rates

                    if Bio_degr is True and k_DecayMax_water > 0:
                        k_W_bio = k_DecayMax_water * self.calc_DOCorr(HalfSatO_w, k_Anaerobic_water, k_DecayMax_water, Ox_water)
                        k_W_bio = k_W_bio * self.calc_pHCorr(pH_min_bio, pH_max_bio, pH_water)
                        k_W_bio = k_W_bio * self.calc_TCorr(T_Max_bio, T_Opt_bio, T_Adp_bio, Max_Accl_bio,
                                                            Dec_Accl_bio, Q10_bio, TW)
                        k_W_bio = np.maximum(k_W_bio, 0.0)
                    else:
                        k_W_bio = np.zeros_like(TW)

                    if Photo_degr is True and k_Photo > 0:
                        k_W_photo = k_Photo * self.calc_LightFactor(AveSolar, Solar_radiation, Conc_CO2_asC, TW, Depth, MLDepth)
                        k_W_photo = k_W_photo * self.calc_ScreeningFactor(RadDistr, RadDistr0_ml, RadDistr0_bml, WaterExt,
                                                                          ExtCoeffDOM, ExtCoeffSPM, ExtCoeffPHY, C2PHYC, concDOC,
                                                                          concSPM, Conc_Phyto_water, Depth, MLDepth)
                        k_W_photo = k_W_photo * self.tempcorr("Arrhenius",DH_kWt,TW,Tref_kWt)
                        k_W_photo = np.maximum(k_W_photo, 0.0)
                    else:
                        k_W_photo = np.zeros_like(TW)

                    if Hydro_degr is True:
                        k_W_hydro = self.calc_k_hydro_water(k_Acid, k_Base, k_Hydr_Uncat, pH_water)
                        k_W_hydro = k_W_hydro * self.tempcorr("Arrhenius",DH_kWt,TW,Tref_kWt)
                        k_W_hydro = np.maximum(k_W_hydro, 0.0)
                    else:
                        k_W_hydro = np.zeros_like(TW)

                    k_W_fin = (k_W_bio + k_W_hydro + k_W_photo)/(60*60) # from 1/h to 1/s
                    k_W_fin_sum = np.sum(k_W_fin)

                    if k_W_fin_sum > 0:
                        degraded_now[W] = np.minimum(self.elements.mass[W],
                                        self.elements.mass[W] * (1 - np.exp(-k_W_fin * self.time_step.total_seconds())))
                else:
                    k_W_bio = 0
                    k_W_hydro = 0
                    k_W_photo = 0
                    k_W_fin = 0
                    k_W_fin_sum = 0

                # Degradation in the sediments

                if S_deg:
                    TS=self.environment.sea_water_temperature[S]
                    # if np.any(TS==0):
                    #     TS[TS==0]=np.median(TS)
                    #     logger.debug("Temperature in degradation was 0, set to median value")

                    if (Bio_degr is True and k_DecayMax_water > 0) or Hydro_degr is True:
                        # pH sediments
                        pH_sed=self.environment.pH_sediment[S]
                        if np.any(pH_sed==0):
                            pH_sed[pH_sed==0]=np.median(pH_sed)
                            logger.debug("pH_sed in degradation was 0, set to median value")

                    if Bio_degr is True and k_DecayMax_water > 0:
                        k_S_bio = self.get_config('chemical:transformations:k_DecayMax_water')/4  # From AQUATOX   k_DecayMax_water is a rate (1/h), and k_S_bio is four times slower than k_DecayMax_water
                        k_S_bio = k_S_bio * self.calc_pHCorr(pH_min_bio, pH_max_bio, pH_sed)
                        k_S_bio = k_S_bio * self.tempcorr("Arrhenius",DH_kSt,TS,Tref_kSt)
                        # k_S_bio = k_S_bio * self.calc_TCorr(T_Max_bio, T_Opt_bio, T_Adp_bio, Max_Accl_bio,
                        #                                     Dec_Accl_bio, Q10_bio, TW)
                    else:
                        k_S_bio = np.zeros_like(TS)

                    if Hydro_degr is True:
                        k_S_hydro = self.calc_k_hydro_sed(k_Acid, k_Base, k_Hydr_Uncat, pH_sed)
                        k_S_hydro = k_S_hydro * self.tempcorr("Arrhenius",DH_kSt,TS,Tref_kSt)
                    else:
                        k_S_hydro = np.zeros_like(TS)

                    k_S_fin = (k_S_bio + k_S_hydro)/(60*60) # from 1/h to 1/s
                    k_S_fin_sum = k_S_fin.sum()

                    # Update mass of elements due to degradation
                    if k_S_fin_sum > 0:
                        degraded_now[S] = np.minimum(self.elements.mass[S],
                                        self.elements.mass[S] * (1 - np.exp(-k_S_fin * self.time_step.total_seconds())))
                else:
                    k_S_bio = 0
                    k_S_hydro = 0
                    k_S_fin = 0
                    k_S_fin_sum = 0


                if self.get_config('chemical:transformations:Save_single_degr_mass') is True:
                    k_W_photo_fraction = 0
                    k_W_bio_fraction = 0
                    k_S_bio_fraction = 0
                    k_W_hydro_fraction = 0
                    k_S_hydro_fraction = 0

                    if Photo_degr is True and k_Photo > 0:
                        if np.sum(k_W_photo) > 0:
                            photo_degraded_now = np.zeros(self.num_elements_active())
                            k_W_photo_fraction = np.minimum((k_W_photo / 3600) / np.maximum(k_W_fin, 1e-12), 1.0) # from 1/h to 1/s, clamp fraction to 1 to avoid breaking mass conservation
                            photo_degraded_now[W] = degraded_now[W] * k_W_photo_fraction
                            if Save_degr_now is True:
                                self.elements.mass_photodegraded[W] = photo_degraded_now[W]
                                if S_deg:
                                    self.elements.mass_photodegraded[S] = 0.
                                if SPM_deg:
                                    self.elements.mass_photodegraded[SPM] = 0.
                            else:
                                self.elements.mass_photodegraded[W] = self.elements.mass_photodegraded[W] + photo_degraded_now[W]
                    else:
                        if Save_degr_now:
                            self.elements.mass_photodegraded = np.zeros(self.num_elements_active())

                    if Bio_degr is True and k_DecayMax_water > 0:
                        if np.sum(k_W_bio) > 0 or np.sum(k_S_bio) > 0:
                            bio_degraded_now = np.zeros(self.num_elements_active())
                            if np.sum(k_W_bio) > 0:
                                k_W_bio_fraction = np.minimum((k_W_bio / 3600) / np.maximum(k_W_fin, 1e-12), 1.0) # from 1/h to 1/s, clamp fraction to 1 to avoid breaking mass conservation
                                bio_degraded_now[W] = degraded_now[W] * k_W_bio_fraction
                            if np.sum(k_S_bio) > 0:
                                k_S_bio_fraction = np.minimum((k_S_bio / 3600) / np.maximum(k_S_fin, 1e-12), 1.0) # from 1/h to 1/s, clamp fraction to 1 to avoid breaking mass conservation
                                bio_degraded_now[S] = degraded_now[S] * k_S_bio_fraction
                            if Save_degr_now is True:
                                self.elements.mass_biodegraded[W] = bio_degraded_now[W]
                                self.elements.mass_biodegraded[S] = bio_degraded_now[S]
                                if SPM_deg:
                                    self.elements.mass_biodegraded[SPM] = 0.

                                self.elements.mass_biodegraded_water[W] = bio_degraded_now[W]
                                if S_deg:
                                    self.elements.mass_biodegraded_water[S] = 0.
                                if SPM_deg:
                                    self.elements.mass_biodegraded_water[SPM] = 0.

                                self.elements.mass_biodegraded_sediment[S] = bio_degraded_now[S]
                                if W_deg:
                                    self.elements.mass_biodegraded_sediment[W] = 0.
                                if SPM_deg:
                                    self.elements.mass_biodegraded_sediment[SPM] = 0.

                            else:
                                self.elements.mass_biodegraded = self.elements.mass_biodegraded + bio_degraded_now
                                self.elements.mass_biodegraded_water[W] = self.elements.mass_biodegraded_water[W] + bio_degraded_now[W]
                                self.elements.mass_biodegraded_sediment[S] = self.elements.mass_biodegraded_sediment[S] + bio_degraded_now[S]
                    else:
                        if Save_degr_now:
                            self.elements.mass_biodegraded = np.zeros(self.num_elements_active())
                            self.elements.mass_biodegraded_water = np.zeros(self.num_elements_active())
                            self.elements.mass_biodegraded_sediment = np.zeros(self.num_elements_active())

                    if Hydro_degr is True:
                        if np.sum(k_W_hydro) > 0 or np.sum(k_S_hydro) > 0:
                            hydro_degraded_now = np.zeros(self.num_elements_active())
                            if np.sum(k_W_hydro) > 0:
                                k_W_hydro_fraction = np.minimum((k_W_hydro / 3600) / np.maximum(k_W_fin, 1e-12), 1.0) # from 1/h to 1/s, clamp fraction to 1 to avoid breaking mass conservation
                                hydro_degraded_now[W] = degraded_now[W] * k_W_hydro_fraction
                            if np.sum(k_S_hydro) > 0:
                                k_S_hydro_fraction = np.minimum((k_S_hydro / 3600) / np.maximum(k_S_fin, 1e-12), 1.0) # from 1/h to 1/s, clamp fraction to 1 to avoid breaking mass conservation
                                hydro_degraded_now[S] = degraded_now[S] * k_S_hydro_fraction

                            if Save_degr_now is True:
                                self.elements.mass_hydrolyzed[W] = hydro_degraded_now[W]
                                self.elements.mass_hydrolyzed[S] = hydro_degraded_now[S]
                                if SPM_deg:
                                    self.elements.mass_hydrolyzed[SPM] = 0.

                                self.elements.mass_hydrolyzed_water[W] = hydro_degraded_now[W]
                                if S_deg:
                                    self.elements.mass_hydrolyzed_water[S] = 0.
                                if SPM_deg:
                                    self.elements.mass_hydrolyzed_water[SPM] = 0.

                                self.elements.mass_hydrolyzed_sediment[S] = hydro_degraded_now[S]
                                if W_deg:
                                    self.elements.mass_hydrolyzed_sediment[W] = 0.
                                if SPM_deg:
                                    self.elements.mass_hydrolyzed_sediment[SPM] = 0.

                            else:
                                self.elements.mass_hydrolyzed[W] = self.elements.mass_hydrolyzed[W] + hydro_degraded_now[W]
                                self.elements.mass_hydrolyzed[S] = self.elements.mass_hydrolyzed[S] + hydro_degraded_now[S]
                                self.elements.mass_hydrolyzed_water[W] = self.elements.mass_hydrolyzed[W] + hydro_degraded_now[W]
                                self.elements.mass_hydrolyzed_sediment[S] = self.elements.mass_hydrolyzed_sediment[S] + hydro_degraded_now[S]
                    else:
                        if Save_degr_now:
                            self.elements.mass_hydrolyzed = np.zeros(self.num_elements_active())
                            self.elements.mass_hydrolyzed_water = np.zeros(self.num_elements_active())
                            self.elements.mass_hydrolyzed_sediment = np.zeros(self.num_elements_active())

                    total_fraction = (k_W_photo_fraction + k_W_bio_fraction + k_W_hydro_fraction)
                    assert np.all(total_fraction <= 1.0 + 1e-6), "Degradation fractions exceed 100%"

                if (k_S_fin_sum > 0) or (k_W_fin_sum > 0):
                    self.elements.mass_degraded = self.elements.mass_degraded + degraded_now

                    if Save_degr_now:
                        if W_deg:
                            self.elements.mass_degraded_now[W] = degraded_now[W]
                        if S_deg:
                            self.elements.mass_degraded_now[S] = degraded_now[S]
                        if SPM_deg:
                            self.elements.mass_degraded_now[SPM] = 0.

                        if W_deg:
                            self.elements.mass_degraded_water[W] = degraded_now[W]
                        if S_deg:
                            self.elements.mass_degraded_water[S] = 0.
                        if SPM_deg:
                            self.elements.mass_degraded_water[SPM] = 0.

                        if S_deg:
                            self.elements.mass_degraded_sediment[S] = degraded_now[S]
                        if W_deg:
                            self.elements.mass_degraded_sediment[W] = 0.
                        if SPM_deg:
                            self.elements.mass_degraded_sediment[SPM] = 0.

                    else:
                        self.elements.mass_degraded_water[W] = self.elements.mass_degraded_water[W] + degraded_now[W]
                        self.elements.mass_degraded_sediment[S] = self.elements.mass_degraded_sediment[S] + degraded_now[S]

                    self.elements.mass = self.elements.mass - degraded_now
                    self.elements.mass = np.maximum(self.elements.mass, 0.0)

                    self.deactivate_elements(self.elements.mass < (self.elements.mass + self.elements.mass_degraded + self.elements.mass_volatilized)/500,
                                             reason='removed')
                else:
                    if Save_degr_now:
                        self.elements.mass_degraded_now = np.zeros(self.num_elements_active())
                        self.elements.mass_degraded_water = np.zeros(self.num_elements_active())
                        self.elements.mass_degraded_sediment = np.zeros(self.num_elements_active())

                assert np.isclose(np.sum(self.elements.mass_hydrolyzed),
                                  np.sum(self.elements.mass_hydrolyzed_sediment) + np.sum(self.elements.mass_hydrolyzed_water),
                                  rtol=1e-5, atol=1e-8), "Inconsistent sum of mass hydrolized in wat and sed"

                assert np.isclose(np.sum(self.elements.mass_biodegraded),
                                  np.sum(self.elements.mass_biodegraded_sediment) + np.sum(self.elements.mass_biodegraded_water),
                                  rtol=1e-5, atol=1e-8), "Inconsistent sum of mass biodegraded in wat and sed"

                if Save_degr_now is True:
                    assert np.isclose(np.sum(self.elements.mass_degraded_now),
                                      np.sum(self.elements.mass_degraded_sediment) + np.sum(self.elements.mass_degraded_water),
                                      rtol=1e-5, atol=1e-8), "Inconsistent sum of mass degraded in water and sediment"
                    if self.get_config('chemical:transformations:Save_single_degr_mass') is True:
                        # print(f"mass_degraded_now sum: {np.sum(self.elements.mass_degraded_now)}")
                        # print(f"sum of mechanisms: {np.sum(self.elements.mass_hydrolyzed)} + {np.sum(self.elements.mass_biodegraded)} + {np.sum(self.elements.mass_photodegraded)}")
                        # print(f"total mechanisms sum: {np.sum(self.elements.mass_hydrolyzed) + np.sum(self.elements.mass_biodegraded) + np.sum(self.elements.mass_photodegraded)}")
                        assert np.isclose(np.sum(self.elements.mass_degraded_now),
                                          np.sum(self.elements.mass_hydrolyzed) + np.sum(self.elements.mass_biodegraded) + np.sum(self.elements.mass_photodegraded),
                                          rtol=1e-5, atol=1e-8), "Inconsistent sum of mass degraded now and single mechanism"
                else:
                    assert np.isclose(np.sum(self.elements.mass_degraded),
                                      np.sum(self.elements.mass_degraded_sediment) + np.sum(self.elements.mass_degraded_water),
                                      rtol=1e-5, atol=1e-8), "Inconsistent sum of mass degraded in water and sediment"
                    if self.get_config('chemical:transformations:Save_single_degr_mass') is True:
                        assert np.isclose(np.sum(self.elements.mass_degraded),
                                          np.sum(self.elements.mass_hydrolyzed) + np.sum(self.elements.mass_biodegraded) + np.sum(self.elements.mass_photodegraded),
                                          rtol=1e-5, atol=1e-8), "Inconsistent sum of mass degraded now and single mechanism"

                # print(f"mass_hydrolyzed_sediment: {np.sum(self.elements.mass_hydrolyzed_sediment)/np.sum(self.elements.mass_hydrolyzed)}")
                # print(f"mass_hydrolyzed_water: {np.sum(self.elements.mass_hydrolyzed_water)/np.sum(self.elements.mass_hydrolyzed)}")
                # print(f"mass_biodegraded_sediment: {np.sum(self.elements.mass_biodegraded_sediment)/np.sum(self.elements.mass_biodegraded)}")
                # print(f"mass_biodegraded_water: {np.sum(self.elements.mass_biodegraded_water)/np.sum(self.elements.mass_biodegraded)}")
                # print(f"mass_degraded_sediment: {np.sum(self.elements.mass_degraded_sediment)/np.sum(self.elements.mass_degraded_now)}")
                # print(f"mass_degraded_water: {np.sum(self.elements.mass_degraded_water)/np.sum(self.elements.mass_degraded_now)}")
        else:
            pass

    def volatilization(self):
        if self.get_config('chemical:transformations:volatilization') is True:
            Save_degr_now = self.get_config('chemical:transformations:Save_degr_now')
            logger.debug('Calculating: volatilization')
            volatilized_now = np.zeros(self.num_elements_active())

            MolWtCO2=44.009
            MolWtH2O=18.015
            MolWt=self.get_config('chemical:transformations:MolWt')
            wind=5                  # (m/s) (to read from atmosferic forcing)
            mixedlayerdepth=50      # m     (to read from ocean forcing)

            diss = self.get_config('chemical:transformations:dissociation')

            pKa_acid = self.get_config('chemical:transformations:pKa_acid')
            if pKa_acid < 0 and diss in ['amphoter', 'acid']:
                raise ValueError("pKa_acid must be positive")
            else:
                pass

            pKa_base = self.get_config('chemical:transformations:pKa_base')
            if pKa_base < 0 and diss in ['amphoter', 'base']:
                raise ValueError("pKa_base must be positive")
            else:
                pass

            if diss == 'amphoter' and abs(pKa_acid - pKa_base) < 2:
                raise ValueError("pKa_base and pKa_acid must differ of at least two units")
            else:
                pass

            # mask of dissolved elements within mixed layer
            W =     (self.elements.specie == self.num_lmm) \
                  * (-self.elements.z <= mixedlayerdepth)
                    # does volatilization apply only to num_lmm?
                    # check

            mixedlayerdepth = self.environment.ocean_mixed_layer_thickness
            mixedlayerdepth = mixedlayerdepth[W]

            T=self.environment.sea_water_temperature[W]
            #T[T==0]=np.median(T)                            # temporary fix for missing values

            S=self.environment.sea_water_salinity[W]

            wind=(self.environment.x_wind[W]**2 + self.environment.y_wind[W]**2)**.5

            Vp=self.get_config('chemical:transformations:Vpress')
            Tref_Vp=self.get_config('chemical:transformations:Tref_Vpress')
            DH_Vp=self.get_config('chemical:transformations:DeltaH_Vpress')

            Slb=self.get_config('chemical:transformations:Solub')
            Tref_Slb=self.get_config('chemical:transformations:Tref_Solub')
            DH_Slb=self.get_config('chemical:transformations:DeltaH_Solub')

            R=8.206e-05 #(atm m3)/(mol K)

            H0 = self.get_config('chemical:transformations:Henry') # (atm m3/mol)

            if H0 < 0:
                if Vp > 0 and Slb > 0:
                    logger.debug("Henry constant calculated from Vp and Slb")
                    Henry=(      (Vp * self.tempcorr("Arrhenius",DH_Vp,T,Tref_Vp)))   \
                               / (Slb *  self.tempcorr("Arrhenius",DH_Slb,T,Tref_Slb))  \
                               * MolWt / 101325.    # atm m3 mol-1
                else:
                    raise ValueError("Vp, Slb, and Henry not specified")
            else:
                logger.debug("Henry constant calculated from chemical:transformations:Henry")
                Henry = H0 * np.exp((DH_Slb - DH_Vp) / R * ((1.0 / T) - (1.0 / Tref_Slb)))

            # Calculate mass transfer coefficient water side
            # Schwarzenbach et al., 2016 Eq.(19-20)

            pH_water = self.environment.sea_water_ph_reported_on_total_scale[W]

            if diss == 'nondiss':
                Undiss_n = 1
            elif diss == 'acid':
                # Only undissociated chemicals volatilize
                Undiss_n = 1 / (1 + 10 ** (pH_water - pKa_acid))
            elif diss == 'base':
                # Dissociation in water of conjugated acid: dissociated form is neutral
                Undiss_n = 1- (1 / (1 + 10 ** (pH_water - pKa_base)))
            elif diss == 'amphoter':
                # Only undissociated chemicals volatilize # This approach ignores the zwitterionic fraction. 10.1002/etc.115
                Undiss_n = 1 / (1 + 10 ** (pH_water - pKa_acid) + 10 ** (pKa_base))

            MTCw = (((9e-4) + (7.2e-6 * wind ** 3)) * (MolWtCO2 / MolWt) ** 0.25) * Undiss_n
            # Calculate mass transfer coefficient air side
            # Schwarzenbach et al., 2016 Eq.(19-17)(19-18)(19-19)

            # Simple
            #MTCaH2O = 0.1 + 0.11 * wind

            # More complex
            Sca_H2O = 0.62                                  # 0.6 in the book. check
            MTCaH2O = 0.1 + wind*(6.1+0.63*wind)**0.5 \
                /(13.3*(Sca_H2O)**0.5 + (6.1e-4+(6.3e-5)*wind)**-0.5 -5 + 1.25*np.log(Sca_H2O) )

            MTCa = MTCaH2O * (MolWtH2O/MolWt)**(1/3)

            # Calculate overall volatilization mass tansfer coefficient

            HenryLaw = Henry * (1 + 0.01143 * S) / ( R * (T+273.15) )

            MTCvol = 1 / ( 1/MTCw + 1/(MTCa * HenryLaw))     # (cm/s)
            #mixedlayerdepth = self.environment.ocean_mixed_layer_thickness[W]
            #Thick = np.clip(self.environment.sea_floor_depth_below_sea_level[W],0,mixedlayerdepth) # (m)
            Thick = mixedlayerdepth

            # Degubbing information to screen
            #print('################### Volatilization-info ##################')
            #print('Mixed Layer   ',len(mixedlayerdepth),min(mixedlayerdepth),max(mixedlayerdepth),'m')
            #print('Temperature   ',len(T),min(T),max(T),'C')
            #print('Salinity      ',len(S),min(S),max(S))
            #print('Henry         ',len(Henry),min(Henry),max(Henry),'atm m3 / mol')
            #print('HenryLaw      ',len(HenryLaw),min(HenryLaw),max(HenryLaw))
            #print('wind          ',len(wind),min(wind),max(wind), 'm/s')
            #print('MTCa          ',len(MTCa),min(MTCa),max(MTCa),'cm/s')
            #print('MTCw          ',len(MTCw),min(MTCw),max(MTCw),'cm/s')
            #print('MTCa*HenryLaw ',len(MTCa*HenryLaw),min(MTCa*HenryLaw),max(MTCa*HenryLaw),'cm/s')
            #print('MTCvol        ',len(MTCvol),min(MTCvol),max(MTCvol),'cm/s')

            K_volatilization = 0.01 * MTCvol / Thick # (1/s)

            #logger.debug('MTCa: %s cm/s' % MTCa)
            #logger.debug('MTCw: %s cm/s' % MTCw)
            #logger.debug('Henry: %s ' % HenryLaw)
            #logger.debug('MTCvol: %s cm/s' % MTCvol)
            #logger.debug('T: %s C' % T)
            #logger.debug('S: %s ' % S)
            #logger.debug('Thick: %s ' % Thick)

            volatilized_now[W] = self.elements.mass[W] * (1-np.exp(-K_volatilization * self.time_step.total_seconds()))
            if Save_degr_now:
                self.elements.mass_volatilized_now[W] = volatilized_now[W]

                Sed =   (self.elements.specie == self.num_srev) | (self.elements.specie == self.num_ssrev)
                SPM = (self.elements.specie == self.num_prev)
                if np.any(Sed):
                    self.elements.mass_volatilized_now[Sed] = np.zeros(np.count_nonzero(Sed) )
                if np.any(SPM):
                    self.elements.mass_volatilized_now[SPM] = np.zeros(np.count_nonzero(SPM) )


            self.elements.mass_volatilized = self.elements.mass_volatilized + volatilized_now
            self.elements.mass = self.elements.mass - volatilized_now
            self.elements.mass = np.maximum(self.elements.mass, 0.0)

            self.deactivate_elements(self.elements.mass < (self.elements.mass + self.elements.mass_degraded + self.elements.mass_volatilized)/500,
                                     reason='removed')

        else:
            pass

    def update(self):
        """Update positions and properties of Chemical particles."""

        # Workaround due to conversion of datatype
        self.elements.specie = self.elements.specie.astype(np.int32)

        # Degradation and Volatilization
        if self.get_config('chemical:transfer_setup')=='organics':
            self.degradation()
            self.volatilization()

        # Dynamic Partitioning
        if self.get_config('chemical:dynamic_partitioning') is True:
            self.update_transfer_rates()
            self.update_partitioning()

        # Turbulent Mixing
        if self.get_config('drift:vertical_mixing') is True:
            self.update_terminal_velocity()
            self.vertical_mixing()
        else:
            self.update_terminal_velocity()
            self.vertical_buoyancy()

        # Resuspension
        self.resuspension()
        logger.info('partitioning: {} {}'.format([sum(self.elements.specie==ii) for ii in range(self.nspecies)],self.name_species))

        # Horizontal advection
        self.advect_ocean_current()

        # Vertical advection
        if self.get_config('drift:vertical_advection') is True:
            self.vertical_advection()

        # Update transfer rates after last time step
        if      self.time == (self.expected_end_time - self.time_step) or \
                self.time == (self.expected_end_time) or \
                self.num_elements_active() == 0 :
            self.update_transfer_rates()



# ################
# POSTPROCESSING
    def simulation_summary(self, chemical_compound):
        '''Print a summary of the simulation: number of elements, number of transformations
        and final speciation
        '''

        print(chemical_compound)

        print('Final speciation:')
        for isp,sp in enumerate(self.name_species):
            print ('{:32}: {:>6}'.format(sp,sum(self.elements.specie==isp)))

        print('Number of transformations:')
        for isp in range(self.nspecies):
            print('{}'.format(['{:>9}'.format(np.int32(item)) for item in self.ntransformations[isp,:]]))

        base_attrs = [
            "mass", "mass_degraded", "mass_degraded_water", "mass_degraded_sediment",
            "mass_volatilized", "mass_photodegraded", "mass_biodegraded",
            "mass_biodegraded_water", "mass_biodegraded_sediment", "mass_hydrolyzed",
            "mass_hydrolyzed_water", "mass_hydrolyzed_sediment"
            ]

        mass_values = {
            attr: (sum(np.nan_to_num(getattr(self.elements, attr, []), nan = 0))
            # + sum(np.nan_to_num(getattr(self.elements_deactivated, attr, []), nan = 0))
            )
            for attr in base_attrs
        }

        # Ensure missing attributes default to zero
        m_pre = mass_values["mass"]
        m_deg = mass_values["mass_degraded"]
        m_deg_w = mass_values["mass_degraded_water"]
        m_deg_s = mass_values["mass_degraded_sediment"]
        m_vol = mass_values["mass_volatilized"]
        m_photo = mass_values.get("mass_photodegraded", 0)
        m_bio = mass_values.get("mass_biodegraded", 0)
        m_bio_w = mass_values.get("mass_biodegraded_water", 0)
        m_bio_s = mass_values.get("mass_biodegraded_sediment", 0)
        m_hydro = mass_values.get("mass_hydrolyzed", 0)
        m_hydro_w = mass_values.get("mass_hydrolyzed_water", 0)
        m_hydro_s = mass_values.get("mass_hydrolyzed_sediment", 0)
        m_tot = m_pre + m_deg + m_vol

        print("Mass balance:")
        print(f"mass total                : {m_tot * 1e-6:.3e} g   ")

        mass_components = {
            "mass preserved            ": (m_pre, m_tot),
            "mass degraded             ": (m_deg, m_tot),
            "     degr in water        ": (m_deg_w, m_deg),
            "     degr in sediments    ": (m_deg_s, m_deg),
            "mass volatilized          ": (m_vol, m_tot),
            "mass photodegraded        ": (m_photo, m_tot),
            "mass biodegraded          ": (m_bio, m_tot),
            "     biodegr in water     ": (m_bio_w, m_bio if m_bio > 0 else 1),
            "     biodegr in sediments ": (m_bio_s, m_bio if m_bio > 0 else 1),
            "mass hydrolyzed           ": (m_hydro, m_tot),
            "     hydr in water        ": (m_hydro_w, m_hydro if m_hydro > 0 else 1),  # Avoid division by zero
            "     hydr in sediments    ": (m_hydro_s, m_hydro if m_hydro > 0 else 1)   # Avoid division by zero
            }

        for label, (value, divisor) in mass_components.items():
            if value > 0:  # Only print if nonzero
                if not any(keyword in label for keyword in ['hydrolyzed', 'biodegraded', 'photodegraded', 'volatilized', 'degraded', 'preserved']):
                    print(f"{label}: {value * 1e-6:.3e} g   {value / m_tot * 100:.2f} % of m_tot  ({value / divisor * 100:.2f} %)")
                else:
                    print(f"{label}: {value * 1e-6:.3e} g   {value / m_tot * 100:.2f} % of m_tot")


    def write_netcdf_chemical_density_map(self, filename, pixelsize_m='auto', zlevels=None,
                                              lat_resol=None, lon_resol=None,
                                              deltat=None,
                                              density_proj=None,
                                              llcrnrlon=None, llcrnrlat=None,
                                              urcrnrlon=None, urcrnrlat=None,
                                              mass_unit=None,
                                              time_avg_conc=False,
                                              time_start=None,
                                              time_end=None,
                                              time_chunk_size=50,
                                              horizontal_smoothing=False,
                                              smoothing_cells=0,
                                              reader_sea_depth=None,
                                              landmask_shapefile=None,
                                              origin_marker=None,
                                              elements_density=False,
                                              active_status=False,
                                              weight=None,
                                              sim_description=None):
        '''Write netCDF file with map of Chemical species densities and concentrations
        Arguments:
            pixelsize_m:           float32, lenght of gridcells in m (default mode)
            lat_resol:             float32, latitude resolution of gricells (in degrees using EPSG 4326)
            lon_resol:             float32, longitude resolution of gricells (in degrees using EPSG 4326)
            zlevels:               list of float32, depth levels at which concentration will be calculated
                           Values must be negative and ordered from the lowest depth (e.g. [-50., -10., -5.])
                           In the .nc file "depth" value will indicate the start of the vertical slice
                           i.e. "depth = 0" indicates slice from 0 to 5 m, and "depth = 50" indicates
                           slice from 50m to bathimietry
            density_proj:          None: add default projection with equal-area property (proj=moll +ellps=WGS84 +lon_0=0.0')
                                   <proj4_string>: <longlat +datum=WGS84 +no_defs> for EPSG 4326
                                   int, 4326 to indicate use of EPSG 4326
            llcrnrlon:             float32, min longitude of grid (in degrees using EPSG 4326)
            llcrnrlat:             float32, min latitude of grid (in degrees using EPSG 4326)
            urcrnrlon:             float32, max longitude of grid (in degrees using EPSG 4326)
            urcrnrlat:             float32, max latitude of grid (in degrees using EPSG 4326)
            mass_unit:             string, mass unit of output concentration (ug/mg/g/kg)
            time_avg_conc:         boolean, calculate concentration averaged each deltat
            time_start:            string, datetime64[ns] string for start time of concentration map
            time_end:              string, datetime64[ns] string for end time of concentration map
            time_chunk_size        int, number of timesteps computed per chunk
            horizontal_smoothing:  boolean, smooth concentration horizontally
            smoothing_cells:       int, number of cells for horizontal smoothing,
            reader_sea_depth:      string, path of bathimethy .nc file,
            landmask_shapefile:    string, path of bathimethylandmask .shp file
            elements_density:      boolean, add number of elements present in each grid cell to output
            origin_marker:         int/list/tuple/np.ndarray, only elements with these values of "origin_marker" will be considered
            active_status:         boolean, only active elements will be considered
            weight:                string, elements property to be extracted to produce maps
            sim_description:       string, descrition of simulation to be included in netcdf attributes
        '''

        from netCDF4 import Dataset, date2num #, stringtochar
        import opendrift
        from pyproj import CRS, Proj, Transformer
        import pandas as pd
        import gc


        def is_valid_proj4(density_proj):
            try:
                CRS.from_string(density_proj)  # Try to create a CRS object
                return density_proj
            except:
                try:
                    density_proj = (CRS.from_epsg(density_proj)).to_proj4() # Try to create a CRS object from EPSG number
                    return density_proj
                except:
                    raise ValueError(f"Invalid density_proj: {density_proj}")

        if sum(x is None for x in [lat_resol, lon_resol]) == 1:
            raise ValueError("Both lat/lon_resol must be specified")
        elif sum(x is None for x in [lat_resol, lon_resol]) == 0:
            if pixelsize_m is not None:
                raise ValueError("If lat/lon_resol are specified pixelsize_m must be None")

        if self.mode != opendrift.models.basemodel.Mode.Config:
            self.mode = opendrift.models.basemodel.Mode.Config
            logger.debug("Changed self.mode to Config")

        if landmask_shapefile is not None:
            if 'shape' in self.env.readers.keys():
                # removing previously stored landmask
                del self.env.readers['shape']
            # Adding new landmask
            from opendrift.readers import reader_shape
            custom_landmask = reader_shape.Reader.from_shpfiles(landmask_shapefile)
            self.add_reader(custom_landmask)
        elif 'global_landmask' not in self.env.readers.keys():
            from opendrift.readers import reader_global_landmask
            global_landmask = reader_global_landmask.Reader()
            self.add_reader(global_landmask)

        if reader_sea_depth is not None:
            from opendrift.readers import reader_netCDF_CF_generic
            import xarray as xr

            reader_sea_depth_res = xr.open_dataset(reader_sea_depth)
            reader_sea_depth_res = (reader_sea_depth_res[list(reader_sea_depth_res.data_vars)[0]])

            lat_names = ["latitude", "lat", "y"]
            lat_name = next((name for name in lat_names if name in reader_sea_depth_res.coords), None)
            lon_names = ["longitude","lon", "x", "long"]
            lon_name = next((name for name in lon_names if name in reader_sea_depth_res.coords), None)

            if any(x is None for x in [lat_name, lon_name]):
                raise ValueError("Latitude/Longitude coordinate names not found in bathimetry")

            # Check if corners are covered by bathimetry
            reader_sea_depth_lat_values = reader_sea_depth_res.coords[lat_name].values
            reader_sea_depth_lon_values = reader_sea_depth_res.coords[lon_name].values

            reader_sea_depth_lon_min = min(reader_sea_depth_lon_values)
            reader_sea_depth_lat_min = min(reader_sea_depth_lat_values)
            reader_sea_depth_lon_max = max(reader_sea_depth_lon_values)
            reader_sea_depth_lat_max = max(reader_sea_depth_lat_values)

            if ((llcrnrlat < reader_sea_depth_lat_min) or (urcrnrlat > reader_sea_depth_lat_max)\
            or (llcrnrlon < reader_sea_depth_lon_min) or  (urcrnrlon > reader_sea_depth_lon_max)):
                if llcrnrlat < reader_sea_depth_lat_min:
                    logger.warning(f"Changed llcrnrlat from {llcrnrlat} to {str(reader_sea_depth_lat_values[1])[:8]}")
                    llcrnrlat = reader_sea_depth_lat_values[1]
                if urcrnrlat > reader_sea_depth_lat_max:
                    logger.warning(f"Changed urcrnrlat from {urcrnrlat} to {str(reader_sea_depth_lat_values[-2])[:8]}")
                    urcrnrlat = reader_sea_depth_lat_values[-2]
                if llcrnrlon < reader_sea_depth_lon_min:
                    logger.warning(f"Changed llcrnrlon from {llcrnrlon} to {str(reader_sea_depth_lon_values[1])[:8]}")
                    llcrnrlon = reader_sea_depth_lon_values[1]
                if urcrnrlon > reader_sea_depth_lon_max:
                    logger.warning(f"Changed urcrnrlon from {urcrnrlon} to {str(reader_sea_depth_lon_values[-2])[:8]}")
                    urcrnrlon = reader_sea_depth_lon_values[-2]
            else:
                pass

            # Find resolution of bathimetry's selected section
            reader_sea_depth_res=reader_sea_depth_res.where(
                                            (reader_sea_depth_res[lon_name] > llcrnrlon) &
                                            (reader_sea_depth_res[lon_name] < urcrnrlon) &
                                            (reader_sea_depth_res[lat_name] > llcrnrlat) &
                                            (reader_sea_depth_res[lat_name] < urcrnrlat),
                                            drop=True)
            # Update lat/lon values of final selection
            reader_sea_depth_lat_values = reader_sea_depth_res.coords[lat_name].values
            reader_sea_depth_lon_values = reader_sea_depth_res.coords[lon_name].values

            num_x = None
            num_y = None

            num_x = reader_sea_depth_lon_values.size
            if num_x == 0:
                raise ValueError("No longitude coordinate found in bathimetry")
            num_y = reader_sea_depth_lat_values.size
            if num_y == 0:
                raise ValueError("No latitude coordinate found in bathimetry")

            del reader_sea_depth_res
            # Load bathimetry as reader for interpolation
            reader_sea_depth = reader_netCDF_CF_generic.Reader(reader_sea_depth)
        else:
            raise ValueError('A reader for ''sea_floor_depth_below_sea_level'' must be specified')


        if self.mode != opendrift.models.basemodel.Mode.Result:
            self.mode = opendrift.models.basemodel.Mode.Result
            logger.debug("Changed self.mode to Result")

        # Temporary workaround if self.nspecies and self.name_species are not defined
        # TODO Make sure that these are saved when the simulation data is saved to the ncdf file
        # Then this workaround can be removed
        if not hasattr(self,'nspecies'):
            self.nspecies=4
        if not hasattr(self,'name_species'):
            self.name_species = ['dissolved',
                                 'DOC',
                                 'SPM',
                                 'sediment']

        logger.info('Postprocessing: Write density and concentration to netcdf file')

        # Default bathymetry resolution 500x500. Can be increased (carefully) if high-res data is available and needed
        bathimetry_res = 500
        if num_x > 500 and num_y > 500:
            bathimetry_res = min(num_x, num_y)-1
            logger.warning(f"Changed bathymetry resolution to {bathimetry_res}")

        grid=np.meshgrid(np.linspace(llcrnrlon,urcrnrlon,bathimetry_res), np.linspace(llcrnrlat,urcrnrlat,bathimetry_res))
        # grid=np.meshgrid(np.linspace(llcrnrlon,urcrnrlon,500), np.linspace(llcrnrlat,urcrnrlat,500))
        self.conc_lon=grid[0]
        self.conc_lat=grid[1]
        self.conc_topo=reader_sea_depth.get_variables_interpolated_xy(['sea_floor_depth_below_sea_level'],
                x = self.conc_lon.flatten(),
                y = self.conc_lat.flatten(),
                time = reader_sea_depth.times[0] if reader_sea_depth.times is not None else None
                )[0]['sea_floor_depth_below_sea_level'].reshape(self.conc_lon.shape)


        if pixelsize_m == 'auto':
            # lon = self.result.lon
            lat = self.result.lat
            latspan = lat.max()-lat.min()
            pixelsize_m=30
            if latspan > .05:
                pixelsize_m = 50
            if latspan > .1:
                pixelsize_m = 300
            if latspan > .3:
                pixelsize_m = 500
            if latspan > .7:
                pixelsize_m = 1000
            if latspan > 2:
                pixelsize_m = 2000
            if latspan > 5:
                pixelsize_m = 4000


        if density_proj is None: # add default projection with equal-area property
            density_proj_str = ('+proj=moll +ellps=WGS84 +lon_0=0.0')
            density_proj = pyproj.Proj('+proj=moll +ellps=WGS84 +lon_0=0.0')
        else:
            density_proj_str = density_proj
            density_proj = pyproj.Proj(is_valid_proj4(density_proj))

        if sum(x is None for x in [lat_resol, lon_resol]) == 0:
            if density_proj != pyproj.Proj('+proj=moll +ellps=WGS84 +lon_0=0.0'):
                if density_proj != pyproj.Proj("+proj=longlat +datum=WGS84 +no_defs"):
                    # lat/lon_resol are calculated at the centre of the grid
                    # Unexpected behaviour may arise with large grids
                    source_proj = Proj("+proj=longlat +datum=WGS84 +no_defs")
                    transformer = Transformer.from_proj(source_proj, density_proj)
                    dummy_lon, dummy_lat = (llcrnrlon + urcrnrlon)/2, (llcrnrlat + urcrnrlat)/2
                    x1, y1 = transformer.transform(dummy_lon, dummy_lat)
                    x2, y2 = transformer.transform(dummy_lon + lon_resol, dummy_lat + lat_resol)
                    lon_resol = abs(x2 - x1)
                    lat_resol = abs(y2 - y1)
                    logger.info(f'Changed lon_resol, lat_resol to reference system: {density_proj}')


        if mass_unit==None:
            mass_unit='microgram'  # default unit for chemicals

        all_times = pd.to_datetime(self.result.time).to_pydatetime()
        if time_start is not None:
            time_start = pd.to_datetime(time_start).to_pydatetime()
        if time_end is not None:
            time_end = pd.to_datetime(time_end).to_pydatetime()

        if (time_start is not None) or (time_end is not None):
            tmask = np.ones(len(all_times), dtype=bool)
            if time_start is not None:
                tmask &= np.array(all_times) >= time_start
            if time_end is not None:
                tmask &= np.array(all_times) <= time_end
            if not tmask.any():
                logger.warning("No timesteps fall within [time_start, time_end].")
                return
            # Save for later use when writing 'time' coords and averaging
            filtered_times = np.array(all_times)[tmask]
        else:
            tmask = None
            filtered_times = all_times

        z = (self.result.z.T).values
        # Move elements above sea level below the surface (-1 mm)
        z_mask = np.isfinite(z) & (z >= 0)
        if z_mask.any():
            z_positive = int(z_mask.sum())
            z[z_mask] = -1e-4
            logger.warning(f'{z_positive} elements were above surface level and were moved to z = -0.0001')
        del z_mask
        if not zlevels==None:
            zlevels = np.sort(zlevels)
            z_array = np.append(np.append(-10000, zlevels) , max(0,np.nanmax(z)))
        else:
            z_array = [min(-10000,np.nanmin(z)), max(0,np.nanmax(z))]
        logger.info('vertical grid boundaries: {}'.format([str(item) for item in z_array]))

        # H is array containing the mass of chemical within each box defined by lon_array, lat_array and z_array
        # H_count is array containing the number of elements within each box defined by lon_array, lat_array and z_array
        if weight is None:
            weight = 'mass'
        H, lon_array, lat_array, H_count = \
            self.get_chemical_density_array(pixelsize_m=pixelsize_m,
                                           z_array=z_array, z=z,
                                           lat_resol=lat_resol,
                                           lon_resol=lon_resol,
                                           density_proj=density_proj,
                                           llcrnrlon=llcrnrlon, llcrnrlat=llcrnrlat,
                                           urcrnrlon=urcrnrlon, urcrnrlat=urcrnrlat,
                                           weight=weight, origin_marker=origin_marker,
                                           active_status=active_status,
                                           elements_density=elements_density,
                                           time_start=time_start,
                                           time_end=time_end,
                                           time_chunk_size = time_chunk_size)

        # calculating center point for each pixel
        lon_array = (lon_array[:-1,:-1] + lon_array[1:,1:])/2
        lat_array = (lat_array[:-1,:-1] + lat_array[1:,1:])/2

        landmask = np.zeros_like(H[0,0,0,:,:])
        if landmask_shapefile is not None:
            landmask = self.env.readers['shape'].__on_land__(lon_array,lat_array)
        else:
            landmask = self.env.readers['global_landmask'].__on_land__(lon_array,lat_array)

        if landmask.shape !=  lon_array.shape:
            landmask = landmask.reshape(lon_array.shape)

        if horizontal_smoothing:
            # Compute horizontally smoother field
            logger.debug('H.shape: ' + str(H.shape))

            Hsm = np.array([
                            [[self.horizontal_smooth(H[ti, sp, zi, :, :], n=smoothing_cells)
                              for zi in range(len(z_array) - 1)]
                             for sp in range(self.nspecies)]
                            for ti in range(H.shape[0])
                        ])

        # Compute mean depth and volume in each pixel grid cell
        pixel_mean_depth, pixel_area  =  self.get_pixel_mean_depth(lon_array, lat_array,
                                                      density_proj_str,
                                                      lat_resol, lon_resol)

        def _remove_reader_by_object(self, rdr_obj):
            for key, rdr in list(self.env.readers.items()):
                if rdr is rdr_obj:
                    self.env.readers.pop(key, None)
                    if hasattr(rdr, "close"):
                        try: rdr.close()
                        except: pass
                    break
        _remove_reader_by_object(self, 'shape')
        _remove_reader_by_object(self, 'global_landmask')
        _remove_reader_by_object(self, 'reader_sea_depth')

        pixel_volume = np.zeros_like(H[0,0,:,:,:])

        for zi,zz in enumerate(z_array[:-1]):
            topotmp = -pixel_mean_depth.copy()
            topotmp[np.where(topotmp < zz)] = zz
            topotmp = z_array[zi+1] - topotmp
            topotmp[np.where(topotmp < .1)] = 0.
            if density_proj_str == ('+proj=moll +ellps=WGS84 +lon_0=0.0'):
                pixel_volume[zi,:,:] = topotmp * pixelsize_m**2
            else:
                pixel_volume[zi,:,:] = topotmp * pixel_area

        pixel_volume[np.where(pixel_volume==0.)] = np.nan

        # Compute mass of dry sediment in each pixel grid cell
        sed_L       = self.get_config('chemical:sediment:mixing_depth')
        sed_dens    = self.get_config('chemical:sediment:density')
        sed_poro    = self.get_config('chemical:sediment:porosity')
        if density_proj_str == ('+proj=moll +ellps=WGS84 +lon_0=0.0'):
            pixel_sed_mass = (pixelsize_m**2 *sed_L)*(1-sed_poro)*sed_dens      # mass in kg dry weight
        else:
            pixel_sed_mass = (pixel_area *sed_L)*(1-sed_poro)*sed_dens
            pixel_sed_mass = np.tile(pixel_sed_mass, (len(z_array[:-1]), 1, 1))

        # TODO this should be multiplied for the fraction of grid cell are that is not on land

        for ti in range(H.shape[0]):
            for sp in range(self.nspecies):
                if not self.name_species[sp].lower().startswith('sed'):
                    #print('divide by water volume')
                    H[ti,sp,:,:,:] = H[ti,sp,:,:,:] / pixel_volume
                    if horizontal_smoothing:
                        Hsm[ti,sp,:,:,:] = Hsm[ti,sp,:,:,:] / pixel_volume
                elif self.name_species[sp].lower().startswith('sed'):
                    #print('divide by sediment mass')
                    H[ti,sp,:,:,:] = H[ti,sp,:,:,:] / pixel_sed_mass
                    if horizontal_smoothing:
                        Hsm[ti,sp,:,:,:] = Hsm[ti,sp,:,:,:] / pixel_sed_mass

        times = filtered_times

        if time_avg_conc:
            conctmp = H[:-1,:,:,:,:]
            cshape = conctmp.shape
            mdt =    np.mean(times[1:] - times[:-1])    # output frequency in opendrift output file
            if deltat==None:
                ndt = 1
            else:
                ndt = int( deltat / (mdt.total_seconds()/3600.) )
            times2 = times[::ndt]
            times2 = times2[1:]
            odt = int(cshape[0]/ndt)
            logger.debug ('ndt '+ str(ndt))   # number of time steps over which to average in conc file
            logger.debug ('odt '+ str(odt))   # number of average slices

            try:
                mean_conc = np.mean(conctmp.reshape(odt, ndt, *cshape[1:]), axis=1)
            except: # If (times) is not a perfect multiple of deltat
                mean_conc = np.zeros([odt,cshape[1],cshape[2],cshape[3],cshape[4]])
                for ii in range(odt):
                    meantmp  = np.mean(conctmp[(ii*ndt):(ii+1)*ndt,:,:,:,:],axis=0)
                    mean_conc[ii,:,:,:,:] = meantmp

            if elements_density is True:
                denstmp = H_count[:-1,:,:,:,:]
                dshape = denstmp.shape
                try:
                    mean_dens = np.sum(denstmp.reshape(odt, ndt, *dshape[1:]), axis=1)
                except:
                    mean_dens = np.zeros([odt,dshape[1],dshape[2],dshape[3],dshape[4]])
                    for ii in range(odt):
                        meantmp  = np.mean(denstmp[(ii*ndt):(ii+1)*ndt,:,:,:,:],axis=0)
                        mean_dens[ii,:,:,:,:] = meantmp

            if horizontal_smoothing is True:
                Hsmtmp = Hsm[:-1,:,:,:,:]
                Hsmshape = Hsmtmp.shape
                try:
                    mean_Hsm = np.mean(Hsmtmp.reshape(odt, ndt, *Hsmshape[1:]), axis=1)
                except:
                    mean_Hsm = np.zeros([odt,Hsmshape[1],Hsmshape[2],Hsmshape[3],Hsmshape[4]])
                    for ii in range(odt):
                        meantmp  = np.mean(Hsmtmp[(ii*ndt):(ii+1)*ndt,:,:,:,:],axis=0)
                        Hsmtmp[ii,:,:,:,:] = meantmp


        # Save outputs to netCDF Dataset
        compound = self.get_config('chemical:compound')
        species_str = ' '.join([f"{isp}:{sp}" for isp, sp in enumerate(self.name_species)])

        nc = Dataset(filename, 'w')
        nc.createDimension('x', lon_array.shape[0])
        nc.createDimension('y', lon_array.shape[1])
        nc.createDimension('depth', len(z_array)-1)
        nc.createDimension('specie', self.nspecies)
        timestr = 'seconds since 1970-01-01 00:00:00'
        if time_avg_conc is False:
            nc.createDimension('time', H.shape[0])
            nc.createVariable('time', 'f8', ('time',))
            nc.variables['time'][:] = date2num(times, timestr)
            nc.variables['time'].units = timestr
            nc.variables['time'].standard_name = 'time'
        else:
            nc.createDimension('avg_time', odt)
            nc.createVariable('avg_time', 'f8', ('avg_time',))
            nc.variables['avg_time'][:] = date2num(times2, timestr)
            nc.variables['avg_time'].units = timestr


        # Projection
        nc.createVariable('projection', 'i8')
        nc.variables['projection'].proj4 = density_proj.definition_string()


        # Cell size
        if pixelsize_m is not None:
            nc.createVariable('cell_size','f8')
            nc.variables['cell_size'][:] = pixelsize_m
            nc.variables['cell_size'].long_name = 'Length of cell'
            nc.variables['cell_size'].unit = 'm'
        else:
            nc.createVariable('lat_resol','f8')
            nc.variables['lat_resol'][:] = lat_resol
            nc.variables['lat_resol'].long_name = 'Latitude resolution'
            nc.variables['lat_resol'].unit = 'degrees_north'
            nc.createVariable('lon_resol','f8')
            nc.variables['lon_resol'][:] = lon_resol
            nc.variables['lon_resol'].long_name = 'Longitude resolution'
            nc.variables['lon_resol'].unit = 'degrees_east'

        if horizontal_smoothing:
            # Horizontal smoothing cells
            nc.createVariable('smoothing_cells','i8')
            nc.variables['smoothing_cells'][:] = smoothing_cells
            nc.variables['smoothing_cells'].long_name = 'Number of cells in each direction for horizontal smoothing'
            nc.variables['smoothing_cells'].units = '1'


        # Coordinates
        nc.createVariable('lon', 'f8', ('y','x'))
        nc.createVariable('lat', 'f8', ('y','x'))
        nc.createVariable('depth', 'f8', ('depth',))
        nc.createVariable('specie', 'i4', ('specie',))
        nc.variables['lon'][:] = lon_array.T
        nc.variables['lon'].long_name = 'longitude'
        nc.variables['lon'].short_name = 'longitude'
        nc.variables['lon'].units = 'degrees_east'
        nc.variables['lat'][:] = lat_array.T
        nc.variables['lat'].long_name = 'latitude'
        nc.variables['lat'].short_name = 'latitude'
        nc.variables['lat'].units = 'degrees_north'
        nc.variables['depth'][:] = z_array[1:]
        nc.variables['specie'][:] = np.arange(self.nspecies)
        nc.variables['specie'].long_name = ' '.join(['{}:{}'.format(isp,sp) for isp,sp in enumerate(self.name_species)])

        # Create final landmask
        if time_avg_conc is False:
            Landmask = np.tile(landmask, (len(times), self.nspecies, len(z_array)-1, 1, 1))
        else:
            Landmask = np.tile(landmask, (odt, self.nspecies, len(z_array)-1, 1, 1))
        Landmask = np.swapaxes(Landmask, 3, 4)
        landmask_depth = np.tile(landmask[np.newaxis, :, :], (len(z_array)-1, 1, 1))
        landmask_depth = np.swapaxes(landmask_depth, 1, 2)

        # Density
        if elements_density is True:
            if time_avg_conc is False:
                nc.createVariable('density', 'i4',
                                  ('time','specie','depth','y', 'x'),fill_value=99999)
                H_count = np.swapaxes(H_count, 3, 4)
                H_count = np.nan_to_num(H_count, nan=0, posinf=0, neginf=0).astype('i4')
                H_count = np.ma.masked_where(Landmask==1, H_count)
                nc.variables['density'][:] = H_count
                nc.variables['density'].long_name = 'Number of elements in grid cell'
                nc.variables['density'].grid_mapping = density_proj_str
                nc.variables['density'].units = '1'
                if sim_description is not None:
                    nc.variables['density'].sim_description = str(sim_description)
            else:
                nc.createVariable('density_avg', 'i4',
                                  ('avg_time','specie','depth','y', 'x'),fill_value=99999)
                mean_dens = np.swapaxes(mean_dens, 3, 4)
                mean_dens = np.nan_to_num(mean_dens, nan=0, posinf=0, neginf=0).astype('i4')
                mean_dens = np.ma.masked_where(Landmask==1, mean_dens)
                nc.variables['density_avg'][:] = mean_dens
                nc.variables['density_avg'].long_name = "Number of elements in grid cell at avg_time"
                nc.variables['density_avg'].grid_mapping = density_proj_str
                nc.variables['density_avg'].units = '1'
                if sim_description is not None:
                    nc.variables['density_avg'].sim_description = str(sim_description)


        # Chemical concentration
        if time_avg_conc is False:
            nc.createVariable('concentration', 'f8',
                          ('time','specie','depth','y', 'x'),fill_value=1.e36)
            H = np.swapaxes(H, 3, 4)
            H = np.ma.masked_where(Landmask==1,H)
            nc.variables['concentration'][:] = H
            nc.variables['concentration'].long_name = (f"{compound} concentration of {weight}\n"
                                                           f"specie {species_str}")
            nc.variables['concentration'].grid_mapping = density_proj_str
            nc.variables['concentration'].units = mass_unit+'/m3'+' (sed '+mass_unit+'/Kg d.w.)'
            if sim_description is not None:
                nc.variables['concentration'].sim_description = str(sim_description)
        else:
        # Chemical concentration, time averaged
            nc.createVariable('concentration_avg', 'f8',
                              ('avg_time','specie','depth','y', 'x'),fill_value=+1.e36)
            mean_conc = np.swapaxes(mean_conc, 3, 4)
            mean_conc = np.ma.masked_where(Landmask==1, mean_conc)
            nc.variables['concentration_avg'][:] = mean_conc
            nc.variables['concentration_avg'].long_name = (f"{compound} time averaged concentration of {weight}\n"
                                                           f"specie {species_str}")
            nc.variables['concentration_avg'].grid_mapping = density_proj_str
            nc.variables['concentration_avg'].units = mass_unit+'/m3'+' (sed '+mass_unit+'/Kg)'
            if sim_description is not None:
                nc.variables['concentration_avg'].sim_description = str(sim_description)


        # Chemical concentration, horizontally smoothed
        if horizontal_smoothing is True:
            if time_avg_conc is False:
                nc.createVariable('concentration_smooth', 'f8',
                                  ('time','specie','depth','y', 'x'),fill_value=1.e36)
                Hsm = np.swapaxes(Hsm, 3, 4)
                Hsm = np.ma.masked_where(Landmask==1, Hsm)
                nc.variables['concentration_smooth'][:] = Hsm
                nc.variables['concentration_smooth'].long_name = (f"{compound} horizontally smoothed concentration of {weight}\n"
                                                               f"specie {species_str}")
                nc.variables['concentration_smooth'].grid_mapping = density_proj_str
                nc.variables['concentration_smooth'].units = mass_unit+'/m3'+' (sed '+mass_unit+'/Kg)'
                nc.variables['concentration_smooth'].comment = 'Smoothed over '+str(smoothing_cells)+' grid points in all horizontal directions'
                if sim_description is not None:
                    nc.variables['concentration_smooth'].sim_description = str(sim_description)
            else:
            # Chemical concentration, horizontally smoothed, time averaged
                nc.createVariable('concentration_smooth_avg', 'f8',
                                  ('avg_time','specie','depth','y', 'x'),fill_value=+1.e36)
                mean_Hsm = np.swapaxes(mean_Hsm, 3, 4)
                mean_Hsm = np.ma.masked_where(Landmask==1, mean_Hsm)
                nc.variables['concentration_smooth_avg'][:] = mean_Hsm
                nc.variables['concentration_smooth_avg'].long_name = (f"{compound} horizontally smoothed time averaged concentration of {weight}\n"
                                                               f"specie {species_str}")
                nc.variables['concentration_smooth_avg'].grid_mapping = density_proj_str
                nc.variables['concentration_smooth_avg'].units = mass_unit+'/m3'+' (sed '+mass_unit+'/Kg)'
                nc.variables['concentration_smooth_avg'].comment = 'Smoothed over '+str(smoothing_cells)+' grid points in all horizontal directions'
                if sim_description is not None:
                    nc.variables['concentration_smooth_avg'].sim_description = str(sim_description)


        # Volume of boxes
        nc.createVariable('volume', 'f8',
                          ('depth','y', 'x'),fill_value=0)
        pixel_volume = np.swapaxes(pixel_volume, 1, 2) #.astype('i4')
        pixel_volume = np.ma.masked_where(pixel_volume==0, pixel_volume)
        # pixel_volume = np.ma.masked_where(landmask_depth==1, pixel_volume)
        nc.variables['volume'][:] = pixel_volume
        if pixelsize_m is not None:
            nc.variables['volume'].long_name = f'Volume of grid cell ({str(pixelsize_m)} x {str(pixelsize_m)} m)'
        else:
            nc.variables['volume'].long_name = f'Volume of grid cell (lat_resol: {lat_resol} degrees, lon_resol: {lon_resol} degrees)'
        nc.variables['volume'].grid_mapping = density_proj_str
        nc.variables['volume'].units = 'm3'


        # Topography
        nc.createVariable('topo', 'f8', ('y', 'x'),fill_value=0)
        pixel_mean_depth = np.ma.masked_where(landmask==1, pixel_mean_depth)
        nc.variables['topo'][:] = pixel_mean_depth.T
        nc.variables['topo'].long_name = 'Depth of grid point'
        nc.variables['topo'].grid_mapping = density_proj_str
        nc.variables['topo'].units = 'm'
        if sim_description is not None:
            nc.variables['topo'].sim_description = str(sim_description)


        # Gridcell area
        if pixelsize_m is None:
            nc.createVariable('area', 'f8', ('y', 'x'),fill_value=0)
            pixel_area = np.ma.masked_where(landmask==1, pixel_area)
            nc.variables['area'][:] = pixel_area.T
            nc.variables['area'].long_name = 'Area of grid point'
            nc.variables['area'].grid_mapping = density_proj_str
            nc.variables['area'].units = 'm2'


        # Binary mask
        nc.createVariable('land', 'i4', ('y', 'x'),fill_value=-1)
        #landmask = np.ma.masked_where(landmask==0, landmask)
        nc.variables['land'][:] = np.swapaxes(landmask,0,1).astype('i4')
        nc.variables['land'].long_name = 'Binary land mask'
        nc.variables['land'].grid_mapping = density_proj_str
        nc.variables['land'].units = 'm'

        nc.close()
        logger.info('Wrote to '+filename)

        del H, pixel_volume, pixel_mean_depth
        if time_avg_conc is True:
            del mean_conc
        if elements_density is True:
            del H_count
            if time_avg_conc is True:
                del mean_dens
        if horizontal_smoothing is True:
            if time_avg_conc is True:
                del mean_Hsm
            else:
                del Hsm

        del lon_array, lat_array, landmask, Landmask
        gc.collect()


    def get_chemical_density_array(self, pixelsize_m, z_array, z,
                                   lat_resol=None, lon_resol=None,
                                   density_proj=None, llcrnrlon=None,llcrnrlat=None,
                                   urcrnrlon=None,urcrnrlat=None,
                                   weight=None, origin_marker=None,
                                   active_status = False,
                                   elements_density = False,
                                   time_start=None, time_end=None,
                                   time_chunk_size = 50):
        '''
        compute a particle concentration map from particle positions
        Use user defined projection (density_proj=<proj4_string>)
        or create a lon/lat grid (density_proj=None)
            Arguments are described at write_netcdf_chemical_density_map
        '''

        from pyproj import Proj, Transformer
        import pandas as  pd
        import gc

        # Time window (inclusive)
        times_1d = pd.to_datetime(self.result.time.values)  # (n_time,)
        if time_start is not None: time_start = pd.to_datetime(time_start)
        if time_end   is not None: time_end   = pd.to_datetime(time_end)

        if (time_start is not None) or (time_end is not None):
            tmask = np.ones(times_1d.shape, dtype=bool)
            if time_start is not None: tmask &= (times_1d >= time_start)
            if time_end   is not None: tmask &= (times_1d <= time_end)
            if not tmask.any():
                raise ValueError("No timesteps fall within [time_start, time_end].")
        else:
            tmask = slice(None)

        lon_2d    = (self.result.lon.T).values[tmask, :]
        lat_2d    = (self.result.lat.T).values[tmask, :]
        z_2d      = (self.result.z.T).values[tmask, :]
        specie_2d = (self.result.specie.T).values[tmask, :]

        # In-place validity mask (no extra array allocations)
        valid_lon = (lon_2d >= -180) & (lon_2d <= 180)
        valid_lat = (lat_2d >= -90)  & (lat_2d <= 90)
        valid_mask = valid_lon & valid_lat
        lon_2d[~valid_mask] = np.nan
        lat_2d[~valid_mask] = np.nan
        del valid_lon, valid_lat, valid_mask
        gc.collect()

        if weight is not None:
            weight_2d = (self.result[weight].T).values[tmask, :]
        if origin_marker is not None:
            originmarker_2d = (self.result.origin_marker.T).values[tmask, :]
        if active_status:
            status_2d = (self.result.status.T).values[tmask, :]

        # Keep mask in (n_timef, n_elem)
        n_timef, n_elem = lon_2d.shape
        keep_mask = np.ones((n_timef, n_elem), dtype=bool)

        if origin_marker is not None:
            if isinstance(origin_marker, (list, tuple, np.ndarray)):
                origin_mask = np.isin(originmarker_2d, origin_marker)
            else:
                origin_mask = (originmarker_2d == origin_marker)
            keep_mask &= origin_mask
            logger.warning(f'only active elements with origin_marker: {origin_marker} were considered for concentration')
            del origin_mask

        if active_status:
            status_categories = self.status_categories
            if 'active' not in status_categories:
                raise ValueError("No active elements in simulation")
            active_index = status_categories.index('active')
            keep_mask &= (status_2d == active_index)
            logger.warning(f'only active elements were considered for concentration, status: {active_index}')

        # Create a grid in the specified projection
        if llcrnrlon is not None:
            llcrnrx,llcrnry = density_proj(llcrnrlon,llcrnrlat)
            urcrnrx,urcrnry = density_proj(urcrnrlon,urcrnrlat)
        else:
            x,y = density_proj(lon_2d, lat_2d)
            if density_proj == pyproj.Proj('+proj=moll +ellps=WGS84 +lon_0=0.0'):
                llcrnrx,llcrnry = x.min()-pixelsize_m, y.min()-pixelsize_m
                urcrnrx,urcrnry = x.max()+pixelsize_m, y.max()+pixelsize_m
            else:
                llcrnrx,llcrnry = x.min()-lon_resol, y.min()-lat_resol
                urcrnrx,urcrnry = x.max()+lon_resol, y.max()+lat_resol
            del x,y
            gc.collect()

        if density_proj == pyproj.Proj('+proj=moll +ellps=WGS84 +lon_0=0.0'):
            if pixelsize_m == None:
                raise ValueError("If density_proj is '+proj=moll +ellps=WGS84 +lon_0=0.0', pixelsize_m must be specified")
            else:
                x_array = np.arange(llcrnrx,urcrnrx, pixelsize_m)
                y_array = np.arange(llcrnry,urcrnry, pixelsize_m)
        else:
            x_array = np.arange(llcrnrx,urcrnrx, lon_resol)
            y_array = np.arange(llcrnry,urcrnry, lat_resol)

        x_array = np.asarray(x_array, dtype=np.float32)
        y_array = np.asarray(y_array, dtype=np.float32)
        z_array = np.asarray(z_array, dtype=np.float32)

        # Prepare projection once
        need_proj = (density_proj != pyproj.Proj("+proj=longlat +datum=WGS84 +no_defs"))
        if need_proj:
            source_proj = Proj("+proj=longlat +datum=WGS84 +no_defs")
            transformer = Transformer.from_proj(source_proj, density_proj)

        # Allocate outputs
        Nspecies = self.nspecies
        Tx = n_timef
        Zx = len(z_array) - 1
        Xx = len(x_array) - 1
        Yx = len(y_array) - 1

        H = np.zeros((Tx, Nspecies, Zx, Xx, Yx), dtype=np.float32)
        H_count = None
        if elements_density is True:
            logger.info('Calculating element density')
            H_count = np.zeros_like(H, dtype=np.uint32)

        # Chunk over time
        for t0i in range(0, n_timef, time_chunk_size):
            t1i = min(t0i + time_chunk_size, n_timef)
            blk_T = t1i - t0i
            logger.debug(f"Computing time_chunk {t0i} - {t1i}")

            # views (no copies) for this time block
            lon_blk    = lon_2d[t0i:t1i, :]           # (blk_T, n_elem)
            lat_blk    = lat_2d[t0i:t1i, :]
            z_blk      = z_2d[t0i:t1i, :]
            specie_blk = specie_2d[t0i:t1i, :]
            keep_blk   = keep_mask[t0i:t1i, :]

            w_blk = None
            if weight is not None:
                w_blk = weight_2d[t0i:t1i, :]

            # prefilter NaNs early
            finite_blk = np.isfinite(lon_blk) #& np.isfinite(lat_blk) & np.isfinite(z_blk)
            keep_blk &= finite_blk
            del finite_blk

            # project the entire chunk once where needed
            if need_proj:
                # Flatten → project → reshape back to (blk_T, n_elem)
                lonp, latp = transformer.transform(lon_blk.reshape(-1), lat_blk.reshape(-1))
                lon_blk_p = lonp.reshape(blk_T, n_elem)
                lat_blk_p = latp.reshape(blk_T, n_elem)
                del lonp, latp
            else:
                lon_blk_p = lon_blk
                lat_blk_p = lat_blk

            # inner loops: small discrete sets (species) and timesteps in the block
            for sp in range(Nspecies):
                # time-slice loop inside the block (≤ 50 iterations)
                for t_rel in range(blk_T):
                    ti = t0i + t_rel  # absolute time index in H

                    # select surviving samples for this (time, species)
                    mask = keep_blk[t_rel, :] & (specie_blk[t_rel, :] == sp)
                    if not mask.any():
                        continue

                    xs = lon_blk_p[t_rel, mask]
                    ys = lat_blk_p[t_rel, mask]
                    zs = z_blk[t_rel, mask]
                    ws = None if w_blk is None else w_blk[t_rel, mask]

                    # histogram over (x, y, z) only
                    if ws is None:
                        H_xyz, _ = np.histogramdd((xs, ys, zs), bins=(x_array, y_array, z_array))
                        # histogramdd returns (X, Y, Z) → transpose to (Z, X, Y)
                        H[ti, sp, :, :, :] += H_xyz.transpose(2, 0, 1)

                        if H_count is not None:
                            H_count[ti, sp, :, :, :] += H_xyz.transpose(2, 0, 1).astype(H_count.dtype, copy=False)

                    else:
                        # weighted sum in H
                        H_xyz_w, _ = np.histogramdd((xs, ys, zs), bins=(x_array, y_array, z_array), weights=ws)
                        H[ti, sp, :, :, :] += H_xyz_w.transpose(2, 0, 1)

                        if H_count is not None:
                            # counts (unweighted pass) for the same slice
                            H_xyz_c, _ = np.histogramdd((xs, ys, zs), bins=(x_array, y_array, z_array))
                            H_count[ti, sp, :, :, :] += H_xyz_c.transpose(2, 0, 1).astype(H_count.dtype, copy=False)

        # Grid lon/lat arrays for output
        if density_proj is not None:
            Y, X = np.meshgrid(y_array, x_array)
            lon_array, lat_array = density_proj(X, Y, inverse=True)

        return H, lon_array, lat_array, H_count


    def get_pixel_mean_depth(self,lons,lats,density_proj_str,lat_resol,lon_resol):
        from scipy import interpolate
        import gc
        # Ocean model depth and lat/lon
        h_grd = self.conc_topo
        h_grd[np.isnan(h_grd)] = 0.
        nx = h_grd.shape[0]
        ny = h_grd.shape[1]

        lat_grd = self.conc_lat[:nx,:ny]
        lon_grd = self.conc_lon[:nx,:ny]

        for attr in ('conc_lon', 'conc_lat', 'conc_topo'):
            if hasattr(self, attr):
                setattr(self, attr, None)
        gc.collect()

        # Interpolate topography to new grid
        h = interpolate.griddata((lon_grd.flatten(),lat_grd.flatten()), h_grd.flatten(), (lons, lats), method='linear')



        if density_proj_str != ('+proj=moll +ellps=WGS84 +lon_0=0.0'):
        # Calculate the area of each grid cell in square meters (m²)
            Radius = 6.371e6  # Earth's radius in meters
            # Convert degrees to radians
            lat_resol_rad = np.radians(lat_resol)
            lon_resol_rad = np.radians(lon_resol)
            # Convert latitude centers to radians
            lat_array_rad = np.radians(lats)
            # Compute lat edges
            lat1 = lat_array_rad - (lat_resol_rad / 2)  # Lower latitude boundary
            lat2 = lat_array_rad + (lat_resol_rad / 2)  # Upper latitude boundary
            # Calculate area using the spherical formula
            area = (Radius**2) * lon_resol_rad * (np.sin(lat2) - np.sin(lat1))
            return h, area
        else:
            area = None
            return h, area


    def horizontal_smooth(self, a, n=0):
        if n==0:
            num_coarse=a
            return num_coarse

        # if np.isnan(a).any() or np.isinf(a).any():
        #     a = np.nan_to_num(a, nan=0, posinf=0, neginf=0)

        xdm=a.shape[1]
        ydm=a.shape[0]
        #msk = self.conc_mask
        b=np.zeros([ydm+2*n,xdm+2*n],dtype=int)
        b[n:-n,n:-n]=a

        num_coarse = np.zeros([ydm,xdm],dtype=float)
        smo_tmp1=np.zeros([ydm,xdm])
        #smo_msk1=np.zeros([ydm-2*n,xdm-2*n],dtype=float)
        nlayers = 0
        for ism in np.arange(-n,n+1):
            for jsm in np.arange(-n,n+1):
                smo_tmp = b[n+jsm:ydm+n+jsm, n+ism:xdm+n+ism]
                smo_tmp1+=smo_tmp
                # Must preferrably take care of land points
                # smo_msk = msk[n+jsm:ydm-n+jsm, n+ism:xdm-n+ism]
                # smo_msk1+=smo_msk
                nlayers+=1

        if n>0:
            # num_coarse[n:-n,n:-n] = smo_tmp1 / smo_msk1
            num_coarse[:,:] = smo_tmp1 / nlayers
        else:
            num_coarse = smo_tmp1
        # num_coarse = num_coarse*msk

        return num_coarse

    def emission_factors(self, scrubber_type, chemical_compound):
        """Emission factors for heavy metals and PAHs in
            open loop and closed loop scrubbers

            Hermansson et al 2021
            https://doi.org/10.1016/j.trd.2021.102912

            bilge water, gray water, anti fouling paint,
            sewage, food waster

            from EMERGE Deliverable 2.1

            ash (atmospheric depositions)
            from EMERGE Deliverable 3.2

        """
        emission_factors_open_loop = {
            #                           mean    +/-95%
            #                           ug/L    ug/L
            "Arsenic":                  [6.8,    3.4],
            "Cadmium":                  [0.8,    0.3],
            "Chromium":                 [15.,    6.5],
            "Copper":                   [36.,    12.],
            "Iron":                     [260.,   250.],
            "Lead":                     [8.8,    4.4],
            "Mercury":                  [0.09,   0.01],
            "Nickel":                   [48.,    12.],
            "Vanadium":                 [170.,   49.],
            "Zinc":                     [110.,   59.],
            "Cobalt":                   [0.17,   0.14],
            "Selenium":                 [97.,    38],
            #
            "Naphthalene":              [2.81,   0.77],
            "Phenanthrene":             [1.51,   0.29],
            "Fluoranthene":             [0.16,   0.04],
            "Benzo-a-anthracene":       [0.12,   0.05],
            "Benzo-a-pyrene":           [0.05,   0.02],
            "Dibenzo-ah-anthracene":    [0.03,   0.01],
            #
            "Acenaphthylene":           [0.12,   0.07],
            "Acenaphthene":             [0.19,   0.07],
            "Fluorene":                 [0.46,   0.10],
            "Anthracene":               [0.08,   0.04],
            "Pyrene":                   [0.31,   0.11],
            "Chrysene":                 [0.19,   0.07],
            "Benzo-b-fluoranthene":     [0.04,   0.02],
            "Benzo-k-fluoranthene":     [0.01,   0.01],
            "Indeno-123cd-pyrene":      [0.07,   0.06],
            "Benzo-ghi-perylene":       [0.02,   0.01],
            #
            "Nitrate":                  [2830.,    2060.],
            "Nitrite":                  [760.,     680.],
            "Ammonium":                 [730.,     30.],
            "Sulphur":                  [2200000., 446000.],
            "Nitrogen":                 [1400.,    0.0],
            #
            "Alkalinity":               [142.39,   0.0], # H+ ions concentration form pH
            }

        emission_factors_closed_loop = {
            #                           mean    +/-95%
            #                           ug/L    ug/L
            "Arsenic":                  [22.,    9.4],
            "Cadmium":                  [0.55,   0.19],
            "Chromium":                 [1300.,  1700.],
            "Copper":                   [480.,   230.],
            "Iron":                     [490.,   82.],
            "Lead":                     [7.7,    3.1],
            "Mercury":                  [0.07,   0.02],
            "Nickel":                   [2700.,  860.],
            "Vanadium":                 [9100.,  3200.],
            "Zinc":                     [370.,   200.],
            "Cobalt":                   [0.,     0.],
            "Selenium":                 [0.,     0.],
            #
            "Naphthalene":              [2.08,   1.05],
            "Phenanthrene":             [5.00,   2.30],
            "Fluoranthene":             [0.63,	 0.41],
            "Benzo-a-anthracene":       [0.30,	 0.29],
            "Benzo-a-pyrene":           [0.06,	 0.05],
            "Dibenzo-ah-anthracene":    [0.03,	 0.02],
            #
            "Acenaphthylene":           [0.09,   0.06],
            "Acenaphthene":             [0.47,   0.31],
            "Fluorene":                 [1.32,   0.54],
            "Anthracene":               [1.55,   2.00],
            "Pyrene":                   [0.76,   0.59],
            "Chrysene":                 [0.50,   0.45],
            "Benzo-b-fluoranthene":     [0.14,   0.12],
            "Benzo-k-fluoranthene":     [0.02,   0.02],
            "Indeno-123-cd-pyrene":     [0.04,   0.03],
            "Benzo-ghi-perylene":       [0.07,   0.07],
            #
            "Nitrate":                  [110980.,   100000.],
            "Nitrite":                  [55760.,    55000.],
            "Ammonium":                 [0.,        0.],
            "Sulphur":                  [12280000., 10104000.],
            "Nitrogen":                 [42030.,    0.0],
            #
            "Alkalinity":               [29.07, 0.0], # H+ ions concentration form pH
            }

        emission_factors_grey_water = {
            #                           mean    +/-95%
            #                           ug/L    ug/L
            "Arsenic":                  [5.98,    3.17],
            "Cadmium":                  [0.16,    0.09],
            "Chromium":                 [7.28,    2.06],
            "Copper":                   [267.,    97.],
            "Lead":                     [25.6,    21.01],
            "Mercury":                  [0.16,    0.09],
            "Nickel":                   [25.0,    19.36],
            "Selenium":                 [16.1,    10.64],
            "Zinc":                     [517.,    112.],
            #
            "Nitrogen":                 [28900.,  0.0],
         }

        emission_factors_bilge_water = {
            #                           mean    +/-95%
            #                           ug/L    ug/L
            "Arsenic":                  [35.9,    33.2],
            "Cadmium":                  [0.32,    0.07],
            "Chromium":                 [16.3,    15.4],
            "Copper":                   [49.7,    22.9],
            "Lead":                     [3.0,     1.24],
            "Nickel":                   [71.1,    11.8],
            "Selenium":                 [2.95,    1.01],
            "Vanadium":                 [76.5,    22.4],
            "Zinc":                     [949.,    660.],
            #
            "Nitrate":                  [110980.,   100000.],
            "Nitrite":                  [55760.,    55000.],
            "Ammonium":                 [0.,        0.],
            "Sulphur":                  [12280000., 10104000.],
            "Nitrogen": 	                [42047.,    39335.],
            #
            "Naphthalene":              [50.6,   34.3],
            "Phenanthrene":             [3.67,   2.51],
            "Fluoranthene":             [0.60,   0.96],
            "Benzo(a)anthracene":       [0.10,   0.18],
            "Benzo(a)pyrene":           [0.10,   0.15],
            "Dibenzo(a,h)anthracene":   [0.02,   0.01],
            #
            "Acenaphthylene":           [0.29,   0.17],
            "Acenaphthene":             [1.42,   0.86],
            "Fluorene":                 [3.33,   2.43],
            "Anthracene":               [0.22,   0.14],
            "Pyrene":                   [1.23,   1.33],
            "Chrysene":                 [0.17,   0.25],
            "Benzo-b-fluoranthene":     [0.09,   0.13],
            "Benzo-k-fluoranthene":     [0.03,   0.00],
            "Indeno-123-cd-pyrene":     [0.05,   0.06],
            "Benzo-ghi-perylene":       [0.13,   0.16],
         }

        emission_factors_sewage_water = {
            #                           mean    +/-95%
            #                           ug/L    ug/L
            "Arsenic":                  [22.9,    7.4],
            "Cadmium":                  [0.12,   0.10],
            "Chromium":                 [11.9,    8.2],
            "Copper":                   [319,     190],
            "Lead":                     [6.5,     3.1],
            "Mercury":                  [0.22,   0.12],
            "Nickel":                   [32.3,   21.3],
            "Selenium":                 [43.7,   18.3],
            "Zinc":                     [395.,   174.],
            #
            "Nitrogen":                 [430.,  0.],
         }

        emission_factors_NOx = {
            #                           mean    +/-95%
            #                           ug/L    ug/L
            "Alkalinity": [(1.0080/46.005), 0.0], # H+ ions from NOx, MW H+/MW NOx, from kg_NOx to kg_H+
        }

        emission_factors_SOx = {
            #                           mean    +/-95%
            #                           ug/L    ug/L
            "Alkalinity": [(1.0080/64.066)* 2, 0.0], # H+ ions from SOx, MW H+/MW SOx, from kg_SOx to kg_H+
        }

        emission_factors_AFP = {
            # Copper = 63.546 g/mol
            # Zinc = 65.38 g/mol
            # CuPyr = 315.86 g/mol = Copper(II) pyrithione = 0.2112 of Cu
            # CuO = 79.55 g/mol = Copper(II) oxide = 0.7989 of Cu
            # Zineb = 275.7 g/mol = Zinc ethylenebis(dithiocarbamate) = 0.2371 of Zn
            # ZnO = 81.38 g/mol = Zinc(II) oxide = 0.8033 of Zn
            # ZPyr = 317.70 g/mol = Zinc(II) pyrithione = 0.2058 of Zn

            #                           mean    +/-95%
            #                           ug/L    ug/L
            "CuO_AFP":                  [0.7989,    0.],
            "CuPyr_AFP":                [0.2112,    0.],
            "Zineb_AFP":                [0.2371,    0.],
            "ZnO_AFP":                  [0.8033,    0.],
            "ZnPyr_AFP":                [0.2058,    0.],
         }

        emission_factors_SILAM_ash = {
            #                           g/g
            "Aresenic":                 [8.09E-5],
            "Cadmium":                  [6.30E-6],
            "Chromium":                 [2.10E-4],
            "Copper":                   [2.52E-4],
            "Iron":                     [2.52E-2],
            "Mercury":                  [6.30E-6],
            "Nickel":                   [4.10E-2],
            "Lead":                     [1.16E-4],
            "Vanadium":                 [8.30E-2],
            "Zinc":                     [2.42E-3],
         }

        if scrubber_type=="open_loop":
            Emission_factors = emission_factors_open_loop.get(chemical_compound)[0]
        elif scrubber_type=="closed_loop":
            Emission_factors = emission_factors_closed_loop.get(chemical_compound)[0]
        elif scrubber_type=="bilge_water":
            Emission_factors = emission_factors_bilge_water.get(chemical_compound)[0]
        elif scrubber_type=="grey_water":
            Emission_factors = emission_factors_grey_water.get(chemical_compound)[0]
        elif scrubber_type=="sewage_water":
            Emission_factors = emission_factors_sewage_water.get(chemical_compound)[0]
        elif scrubber_type=="AFP": # Copper and Zinc from antifouling paint
            Emission_factors = 1e6*emission_factors_AFP.get(chemical_compound)[0]  # 1g = 1e6 ug: AFP is expressed as g
        elif scrubber_type=="AFP_metals_total":
            Emission_factors = 1e6 # g to ug
        elif scrubber_type=="N_sewage": # Nitrogen from sewage
            Emission_factors = 1e6  # 1kg = 1e9 ug: N_sewage is expressed as g
        elif scrubber_type=="N_foodwaste": # Nitrogen from foodwaste
            Emission_factors = 1e6  # 1kg = 1e9 ug: N_sewage is expressed as g
        elif scrubber_type == "N_NOx":  # Nitrogen from engine's NOx emissions
            Emission_factors = 1e9 * (14.0067 / 46.005)  # 1kg = 1e9 ug: NOx is expressed in kg, then tranformed to kg of nitrogen # MW of NOx: 46.005 g/mol # https://www.epa.gov/air-emissions-inventories/how-are-oxides-nitrogen-nox-defined-nei
        elif scrubber_type == "NOx":  # Nitrogen from engine's NOx emissions
            Emission_factors = 1e9 *emission_factors_NOx.get(chemical_compound)[0]
        elif scrubber_type == "SOx":  # Nitrogen from engine's NOx emissions
            Emission_factors = 1e9 *emission_factors_SOx.get(chemical_compound)[0]
        elif scrubber_type == "emission_kg":  # Generic emission expresses as kg
        	Emission_factors = 1e9
        elif scrubber_type=="SILAM_metals":
            Emission_factors = 1e9  #+ 1kg = 1e9 ug: Lead and Cadmium depositions given in kg
        elif scrubber_type=="SILAM_metals_from_ash":
            Emission_factors = 1e9*emission_factors_SILAM_ash.get(chemical_compound)[0] # 1kg=1e9ug: Ash depositions given in kg

        return Emission_factors
        # TODO: Add emission uncertainty based on 95% confidence interval

    def seed_from_DataArray(self, steam, lowerbound=0, higherbound=np.inf, radius=0, scrubber_type="open_loop", chemical_compound="Copper", mass_element_ug=100e3, number_of_elements=None, **kwargs):
            """Seed elements based on a dataarray with STEAM emission data

            Arguments:
                steam: dataarray with steam emission data, with coordinates
                    * latitude   (latitude) float32
                    * longitude  (longitude) float32
                    * time       (time) datetime64[ns]


                radius:      scalar, unit: meters
                lowerbound:  scalar, elements with lower values are discarded
            """

            if chemical_compound is None:
                chemical_compound = self.get_config('chemical:compound')

            #mass_element_ug=1e3      # 1e3 - 1 element is 1mg chemical
            #mass_element_ug=20e3      # 100e3 - 1 element is 100mg chemical
            #mass_element_ug=100e3      # 100e3 - 1 element is 100mg chemical
            #mass_element_ug=1e6     # 1e6 - 1 element is 1g chemical

            sel=np.where((steam > lowerbound) & (steam < higherbound))
            t=steam.time[sel[0]].data
            la=steam.latitude[sel[1]].data
            lo=steam.longitude[sel[2]].data

            data=np.array(steam.data)

            if number_of_elements is not None:
                total_volume = np.sum(data[sel])
                total_mass = total_volume * self.emission_factors(scrubber_type, chemical_compound)
                mass_element_ug = total_mass / number_of_elements
                mass_element_ug_0 = total_mass / number_of_elements

            for i in range(0,t.size):
                scrubberwater_vol_l=data[sel][i]
                mass_ug=scrubberwater_vol_l * self.emission_factors(scrubber_type, chemical_compound)

                if number_of_elements is None:
                    number=np.array(mass_ug / mass_element_ug).astype('int')
                else:
                    number=np.ceil(np.array(mass_ug / mass_element_ug_0)).astype('int')
                    mass_element_ug=mass_ug/number

                time = datetime.utcfromtimestamp((t[i] - np.datetime64('1970-01-01T00:00:00')) / np.timedelta64(1, 's'))

                if number>0:
                    z = -1*np.random.uniform(0, 1, number)
                    self.seed_elements(lon=lo[i]*np.ones(number), lat=la[i]*np.ones(number),
                                radius=radius, number=number, time=time,
                                mass=mass_element_ug,mass_degraded=0,mass_volatilized=0, z=z, origin_marker=1)

                mass_residual = mass_ug - number*mass_element_ug

                if mass_residual>0 and number_of_elements is None:
                    z = -1*np.random.uniform(0, 1, 1)
                    self.seed_elements(lon=lo[i], lat=la[i],
                                radius=radius, number=1, time=time,
                                mass=mass_residual,mass_degraded=0,mass_volatilized=0, z=z, origin_marker=1)

    seed_from_STEAM = seed_from_DataArray
    ''' Alias of seed_from_DataArray method for backward compatibility
    '''

    @staticmethod
    def _get_number_of_elements(
            g_mode,
            mass_element_ug=None,
            data_point=None,
            n_elements=None):

        if g_mode == "mass" and mass_element_ug is not None and data_point is not None:
            return int(np.ceil(np.array(data_point / mass_element_ug)))
        elif g_mode == "fixed" and n_elements is not None and n_elements > 0.:
            return n_elements
        else:
            raise ValueError("Incorrect combination of mode and input - undefined inputs")


    @staticmethod
    def _get_z(mode, number, NETCDF_data_dim_names, depth_seed=None, sed_mix_depth=None,
               depth_min = None, depth_max = None):
        if mode == "water_conc" and depth_seed is not None:
            if "depth" in NETCDF_data_dim_names:
                if depth_min is not None and depth_max is not None:
                    return -1 * np.random.uniform(depth_min, depth_max, number)
                else:
                    raise ValueError("depth_min or depth_max is None when depth dimention of NETCDF_data is specified")
            else:
                return -1 * np.random.uniform(0.0001, depth_seed - 0.0001, number)
        elif mode == "sed_conc" and depth_seed is not None and sed_mix_depth is not None:
            return  -1 * np.random.uniform(depth_seed + 0.0001, depth_seed + sed_mix_depth - 0.0001, number)
        elif mode == "emission":
            return -1 * np.random.uniform(0.0001, 1 - 0.0001, number)
        else:
            raise ValueError("Incorrect mode or depth")

    def seed_from_NETCDF(
            self,
            NETCDF_data,
            Bathimetry_data,
            Bathimetry_seed_data,
            mode='water_conc',
            lon_resol=None,
            lat_resol=None,
            lowerbound=0,
            higherbound=np.inf,
            radius=50,
            mass_element_ug=100e3,
            number_of_elements=None,
            origin_marker=1,
            gen_mode="mass",
            last_depth_until_bathimetry = True
    ):
        """Seed elements based on a dataarray with water/sediment concentration or direct emissions to water

            Arguments:
                NETCDF_data:        dataarray with concentration or emission data, with coordinates
                    * latitude      (latitude) float32
                    * longitude     (longitude) float32
                    * time          (time) datetime64[ns]
                Bathimetry_data:    dataarray with bathimetry data, MUST have the same grid of NETCDF_data, no time dimension, and positive values
                    * latitude      (latitude) float32
                    * longitude     (longitude) float32
                Bathimetry_seed_data:    dataarray with bathimetry data, MUST be the same used for running the simulation, no time dimension, and positive values
                    * latitude      (latitude) float32
                    * longitude     (longitude) float32
                mode:               "water_conc" (seed from concentration in water colum, in ug/L), "sed_conc" (seed from sediment concentration, in ug/kg d.w.), "emission" (seed from direct discharge to water, in kg)
                radius:             float32, unit: meters, elements will be created in a circular area around coordinates
                lowerbound:         float32 elements with lower values are discarded
                higherbound:        float32, elements with higher values are discarded
                number_of_elements: int, number of elements created for each vertical layer at each gridpoint
                mass_element_ug:    float32, maximum mass of elements if number_of_elements is not specificed
                lon_resol:          float32, longitude resolution of the NETCDF dataset
                lat_resol:          float32, latitude resolution of the NETCDF dataset
                gen_mode:           string, "mass" (elements generated from mass), "fixed" (fixed number of elements for each data point)
                last_depth_until_bathimetry: boolean, when depth is specified in NETCDF_data using "water_conc" mode
                                            the water column below the highest depth value is considered the same as the last
                                            available layer (True) or is consedered without chemical (False)
                origin_marker:      int, or string "single", assign a marker to seeded elements. If "single" a different origin_marker will be assigned to each datapoint
            """

        # mass_element_ug=1e3     # 1e3 - 1 element is 1mg chemical
        # mass_element_ug=100e3   # 100e3 - 1 element is 100mg chemical
        # mass_element_ug=1e6     # 1e6 - 1 element is 1g chemical
        # mass_element_ug=1e9     # 1e9 - 1 element is 1kg chemical
        if mode not in ['water_conc', 'sed_conc', 'emission']:
            raise ValueError(f"Invalid mode: '{mode}', only 'water_conc', 'sed_conc', and 'emission' are permitted")

        sel = np.where((NETCDF_data > lowerbound) & (NETCDF_data < higherbound))
        time_check = (NETCDF_data.time).size
        NETCDF_data_dim_names = list(NETCDF_data.dims)

        if"latitude" in NETCDF_data_dim_names:
            la_name_index = NETCDF_data_dim_names.index("latitude")
        if"longitude" in NETCDF_data_dim_names:
            lo_name_index = NETCDF_data_dim_names.index("longitude")
        if "time" in NETCDF_data_dim_names:
            time_name_index = NETCDF_data_dim_names.index("time")
        elif time_check > 1:
            raise ValueError("Dimention [time] is not present in NETCDF_data_dim_names")
        else:
            pass

        depth_min = None
        depth_max = None

        if "depth" in NETCDF_data.dims:
            depth_name_index = NETCDF_data_dim_names.index("depth")
            all_depth_values = np.sort(np.absolute(np.unique(np.array(NETCDF_data.depth)))) # Change depth to positive values

        if (time_check) == 1:
        # fix for different encoding of single time step emissions
            try:
                t = np.datetime64(str(np.array(NETCDF_data.time.data)))
                t = np.array(t, dtype='datetime64[s]') # time truncaded to [s] to avoid datetime.utcfromtimestamp only integers error
            except:
                t = np.datetime64(str(np.array(NETCDF_data.time[0])))
                t = np.array(t, dtype='datetime64[s]')

        elif time_check > 1:
            t = NETCDF_data.time[sel[time_name_index]].data
            t = np.array(t, dtype='datetime64[s]')

        if "depth" in NETCDF_data.dims:
            depth = np.absolute(NETCDF_data.depth[sel[depth_name_index]].data) # Change depth to positive values to calculate pixel volume

        if"latitude" in NETCDF_data_dim_names:
            la = NETCDF_data.latitude[sel[la_name_index]].data
        else:
            la = np.array(NETCDF_data.latitude)
        if"longitude" in NETCDF_data_dim_names:
            lo = NETCDF_data.longitude[sel[lo_name_index]].data
        else:
            lo = np.array(NETCDF_data.longitude)

        if (lon_resol is None or lat_resol is None):
            raise ValueError("lat/lon_resol must be specified")

        lon_array = lo + lon_resol / 2  # find center of pixel for volume of water / sediments
        lat_array = la + lat_resol / 2  # find center of pixel for volume of water / sediments

        # Check bathimetry for inconsistent data
        if mode != 'emission':
            Check_bathimetry = []
            for i in range(0, max(t.size, lo.size, la.size)):
                Bathimetry_seed = np.array([(Bathimetry_seed_data.sel(latitude=lat_array[i],longitude=lon_array[i],method='nearest'))]) # m
                if np.isnan(Bathimetry_seed) or Bathimetry_seed <=0:
                    Check_bathimetry.append(i)

            if len(Check_bathimetry) > 0:
                # Remove datapoints with inconsistent bathimetry for seeding

                def remove_positions(arrays, positions):
                    '''
                    Remove positions specified in Check_bathimetry from each array of sel/la/lo/depth
                    '''
                    if len(arrays) == 1:
                        return (np.delete(arrays[0], positions))
                    else:
                        return tuple(np.delete(array, positions) for array in arrays)

                sel = remove_positions(sel, Check_bathimetry)
                la = np.array(remove_positions([la], Check_bathimetry))
                lo = np.array(remove_positions([lo], Check_bathimetry))
                lat_array = np.array(remove_positions([lat_array], Check_bathimetry))
                lon_array = np.array(remove_positions([lon_array], Check_bathimetry))
                if "depth" in NETCDF_data.dims:
                    depth = np.array(remove_positions([depth], Check_bathimetry))
                if t.size == 1:
                    pass
                elif t.size > 1:
                    t = np.array(remove_positions([t], Check_bathimetry))
                logger.info(f"{len(Check_bathimetry)} datapoints removed due to inconsistent bathimetry")
                del(Check_bathimetry)
            else:
                del(Check_bathimetry)

        data = np.array(NETCDF_data.data)
        print(f"Seeding {str(np.sum((~np.isnan(data)) & (data > 0)))} datapoints")
        list_index_print = self._print_progress_list(max(t.size, lo.size, la.size))

        sed_mixing_depth = np.array(self.get_config('chemical:sediment:mixing_depth')) # m

        if mode == 'sed_conc':
            # Compute mass of dry sediment in each pixel grid cell
            sed_mixing_depth = np.array(self.get_config('chemical:sediment:mixing_depth')) # m
            sed_density      = np.array(self.get_config('chemical:sediment:density')) # density of sediment particles, in kg/m3 d.w.
            sed_porosity     = np.array(self.get_config('chemical:sediment:porosity') ) # fraction of sediment volume made of water, adimentional (m3/m3)
            self.init_species()
            self.init_transfer_rates()

        lat_grid_m = np.array([6.371e6 * lat_resol * (2 * np.pi) / 360])

        if mode == 'emission':
            Bathimetry_seed = None

        if origin_marker == "single":
            origin_marker_np = np.arange(0, max(t.size, lo.size, la.size))

        for i in range(0, max(t.size, lo.size, la.size)):
            if i == 0:
                time_start_0 = datetime.now()
            if i == 1:
                time_start_1 = datetime.now()
                estimated_time = (time_start_1 - time_start_0)* (max(t.size, lo.size, la.size))
                print(f"Estimated time (h:min:s): {estimated_time}")
            if i in list_index_print:
            #     print(f"Seeding elem {i} out of {max(t.size, lo.size, la.size)}")
                print(".", end="")
            lon_grid_m = None
            depth_min = None
            depth_max = None

            if mode != 'emission':
                lon_grid_m =  np.array([(6.371e6 * (np.cos(2 * (np.pi) * la[i] / 360)) * lon_resol * (2 * np.pi) / 360)])  # 6.371e6: radius of Earth in m
                if "depth" in NETCDF_data.dims:
                    # depth start from 0 at surface layer, with positive values at higher depths
                    depth_datapoint = np.absolute(depth[i])
                    # depth_datapoint_index = list(all_depth_values).index(depth_datapoint)
                    Bathimetry_datapoint = np.array([(Bathimetry_data.sel(latitude=la[i],longitude=lo[i],method='nearest'))]) # m
                    # depth of seeding must be the same as the one considered for resuspention process
                    Bathimetry_seed = np.array([(Bathimetry_seed_data.sel(latitude=lat_array[i],longitude=lon_array[i],method='nearest'))]) # m
                    # array of depth values available for lat/lon position
                    depth_datapoint_np = np.sort(np.absolute(np.array(NETCDF_data.sel(latitude=la[i],longitude=lo[i],method='nearest')['depth']))) # depth is changed to positive values to calculate pixel volume
                    depth_datapoint_np_index = list(depth_datapoint_np).index(depth_datapoint)

                    if 0 in all_depth_values:
                        # use of ChemicalDrift output, where depth represents top of vertical layer
                        depth_min = depth_datapoint
                        # check if depth value of datapiont is the last avalable for lat/lon
                        if depth_datapoint == depth_datapoint_np[-1]:
                            depth_max = Bathimetry_datapoint
                        else:
                            depth_max = min(depth_datapoint_np[depth_datapoint_np_index + 1], Bathimetry_datapoint)

                        depth_layer_high = depth_max - depth_min
                        if depth_layer_high < 0:
                            Error_depth = "datapoint at lon: " + str(lo[i])[0:8] +\
                            " & lat: " + str(la[i])[0:8]+ " & depth: " + str(depth_datapoint)[0:8]+\
                            " is at depth higher than bathimetry (" + str(Bathimetry_datapoint)[1:8] + ")"
                            raise ValueError(Error_depth)
                    else:
                        # use of standard convention where depth represents bottom of vertical layer
                        if depth_datapoint_np_index > 0:
                            # datapoint is below the surface layer
                            depth_min = (depth_datapoint_np[depth_datapoint_np_index - 1])
                        else:
                            # datapoint is within the surface layer
                            depth_min = 0

                        # check if datapoint is the last depth available for lat/lon position
                        if depth_datapoint_np_index == len(depth_datapoint_np)-1 and last_depth_until_bathimetry is True:
                            depth_max = max(depth_datapoint, Bathimetry_datapoint)
                        else:
                            depth_max = depth_datapoint

                else:
                    depth_layer_high = np.array([(Bathimetry_data.sel(latitude=la[i],longitude=lo[i],method='nearest'))]) # m
                    # depth of seeding must be the same as the one considered for resuspention process
                    Bathimetry_seed = np.array([(Bathimetry_seed_data.sel(latitude=lat_array[i],longitude=lon_array[i],method='nearest'))]) # m

            if mode == 'water_conc':
                pixel_volume = depth_layer_high * lon_grid_m * lat_grid_m
                # concentration is ug/L, volume is m: m3 * 1e3 = L
                mass_ug = (data[sel][i] * (pixel_volume * 1e3))

            elif mode == 'sed_conc':
                # sed_conc_ug_kg is ug/kg d.w. (dry weight)
                pixel_volume =  sed_mixing_depth * (lon_grid_m * lat_grid_m) # m3
                pixel_sed_mass = (pixel_volume)*(1-sed_porosity)*sed_density # kg
                mass_ug = data[sel][i]*pixel_sed_mass

            elif mode == 'emission':
                mass_ug = data[sel][i]*1e9 # emissions is kg, 1 kg = 1e9 ug
            else:
                raise ValueError("Incorrect mode")

            if mass_ug == 0:
                continue

            number = self._get_number_of_elements(
                g_mode=gen_mode,
                mass_element_ug=mass_element_ug,
                data_point=mass_ug,
                n_elements=number_of_elements)

            if t.size == 1:
                time = datetime.utcfromtimestamp(int(
                    (np.array(t - np.datetime64('1970-01-01T00:00:00'))) / np.timedelta64(1, 's')))
            elif t.size > 1:
                time = datetime.utcfromtimestamp(int(
                    (np.array(t[i] - np.datetime64('1970-01-01T00:00:00'))) / np.timedelta64(1, 's')))

            # specie to be added to seed parameters for sediments and water
            if mode == 'sed_conc':
                specie_elements = 3 # 'num_srev' # Name of specie for sediment elements
                moving_emement = False # sediment particles will not move
            else:
                specie_elements = 0 # 'num_lmm' # Name of specie for dissolved elements
                moving_emement = True # dissolved particles will move

            if gen_mode == 'fixed':
                mass_element_seed_ug = mass_ug / number
            elif gen_mode == 'mass':
                mass_element_seed_ug = mass_element_ug

            if mass_element_seed_ug > 0:
                # print(i)
                z = self._get_z(mode = mode,
                                number = number,
                                NETCDF_data_dim_names = NETCDF_data_dim_names,
                                depth_min = depth_min,
                                depth_max = depth_max,
                                depth_seed = Bathimetry_seed, # depth must be the same as the one considered for resuspention process
                                sed_mix_depth = sed_mixing_depth)

                for k in range(len(z)):

                    if"latitude" in NETCDF_data_dim_names:
                        elem_lat = lat_array[i]
                    else:
                        # specify lat if all elements are seeded in the same place
                        elem_lat = lat_array
                    if"longitude" in NETCDF_data_dim_names:
                        elem_lon = lon_array[i]
                    else:
                        # specify lon if all elements are seeded in the same place
                        elem_lon = lon_array

                    if origin_marker == "single":
                        origin_marker_seed = origin_marker_np[i]
                    else:
                        origin_marker_seed = origin_marker

                    self.seed_elements(
                        lon=elem_lon,
                        lat=elem_lat,
                        radius=radius,
                        number=1,
                        time=time,
                        mass=mass_element_seed_ug,
                        mass_degraded=0,
                        mass_volatilized=0,
                        specie = specie_elements,
                        moving = moving_emement,
                        z=z[k],
                        origin_marker=origin_marker_seed)

                    if gen_mode != "fixed":
                        mass_residual = (mass_ug) - (number * mass_element_seed_ug)

                        if mass_residual > 0:
                            z = self._get_z(mode = mode,
                                            number = 1,
                                            NETCDF_data_dim_names = NETCDF_data_dim_names,
                                            depth_min = depth_min,
                                            depth_max = depth_max,
                                            depth_seed = Bathimetry_seed, # depth must be the same as the one considered for resuspention process
                                            sed_mix_depth = sed_mixing_depth)

                            self.seed_elements(
                                lon=lon_array[i],
                                lat=lat_array[i],
                                radius=radius,
                                number=1,
                                time=time,
                                mass=mass_residual,
                                mass_degraded=0,
                                mass_volatilized=0,
                                specie = specie_elements,
                                moving = moving_emement,
                                z=z,
                                origin_marker=origin_marker_seed)

    def interp_weights(self, xyz, uvw):
        """
        Calculate interpolation weights within regrid_conc function
        # https://stackoverflow.com/questions/20915502/speedup-scipy-griddata-for-multiple-interpolations-between-two-irregular-grids
        """
        import scipy.spatial as sp

        tri = sp.Delaunay(xyz)
        simplex = tri.find_simplex(uvw)
        vertices = np.take(tri.simplices, simplex, axis=0)
        temp = np.take(tri.transform, simplex, axis=0)
        d=2                                               ## CHECK
        delta = uvw - temp[:, d]
        bary = np.einsum('njk,nk->nj', temp[:, :d, :], delta)
        return vertices, np.hstack((bary, 1 - bary.sum(axis=1, keepdims=True)))

    def interpolate_regrid(self, values, vtx, wts):
        """
        Interpolate the value of each concentration gridpoint within regrid_conc function
        """
        return np.einsum('nj,nj->n', np.take(values, vtx), wts)


    def regrid_dataarray(self,
                         mode,
                         ds,
                         new_lat, new_lon,
                         lonlat_2d, lonlat_2d_new,
                         new_lon_coords, new_lat_coords,
                         variable,
                         time_name, **kwargs):
        '''
        Regrid output of "write_netcdf_chemical_density_map" or "calculate_water_sediment_conc" functions
        depending on the value of "mode"
        Used inside "regrid_conc" function

        mode:         string, "chemical_density_map" or "wat_sed_map"
        ds:           xarray DataSet containing "variable", topo (density, optional) dataarrays to be regridded
        variable:     string, name of concentration variable to be regridded within ds
        time_name:    string, name of time dimention (tiime or time_avg)

        '''
        import xarray as xr

        # create an empty arrays to store the regridded data
        if mode == "chemical_density_map":
            regridded_data = np.zeros((ds.sizes[time_name], ds.sizes['specie'], ds.sizes['depth'], new_lat.shape[1], new_lon.shape[0]))
        else:
            regridded_data = np.zeros((ds.sizes['time'], ds.sizes['depth'], new_lat.shape[1], new_lon.shape[0]))

        first=True
        if mode == "chemical_density_map":
            # loop over every value of avg_time, specie, and depth
            for t, s, d in np.ndindex(ds.sizes[time_name], ds.sizes['specie'], ds.sizes['depth']):
                # select the data for the current time, specie, and depth
                points = ds[variable][t,s,d,:,:].values.reshape(-1)

                if first:
                    # Store the weights for the interpolation
                    vtx, wts = self.interp_weights(lonlat_2d, lonlat_2d_new)
                    first=False

                # interpolate the concentration data onto the new grid using griddata
                new_concentration_2d = self.interpolate_regrid(points, vtx, wts)
                # store the interpolated data in the regridded_data array
                regridded_data[t, s, d] = np.transpose(np.reshape(new_concentration_2d,(len(new_lon_coords),len(new_lat_coords))))
        else:
            # loop over every value of time, and depth
            for t, d in np.ndindex(ds.sizes['time'], ds.sizes['depth']):
                points = ds[variable][t,d,:,:].values.reshape(-1)

                if first:
                    # Store the weights for the interpolation
                    vtx, wts = self.interp_weights(lonlat_2d, lonlat_2d_new)
                    first=False

                # interpolate the concentration data onto the new grid using griddata
                new_concentration_2d = self.interpolate_regrid(points, vtx, wts)
                # store the interpolated data in the regridded_avg_data array
                regridded_data[t, d] = np.transpose(np.reshape(new_concentration_2d,(len(new_lon_coords),len(new_lat_coords))))


        if mode == "chemical_density_map":
            # create a new xarray dataarray with the regridded data
            regridded_data = xr.DataArray(regridded_data, coords=[ds[time_name], ds['specie'], ds['depth'], new_lat_coords, new_lon_coords], dims=[time_name, 'specie', 'depth', 'latitude', 'longitude'])
        else:
            regridded_data = xr.DataArray(regridded_data, coords=[ds['time'], ds['depth'], new_lat_coords, new_lon_coords], dims=['time', 'depth', 'latitude', 'longitude'])

        regridded_data['latitude'] = regridded_data['latitude'].assign_attrs(standard_name='latitude')
        regridded_data['latitude'] = regridded_data['latitude'].assign_attrs(long_name='latitude')
        regridded_data['latitude'] = regridded_data['latitude'].assign_attrs(units='degrees_north')
        regridded_data['latitude'] = regridded_data['latitude'].assign_attrs(axis='Y')

        regridded_data['longitude'] = regridded_data['longitude'].assign_attrs(standard_name='longitude')
        regridded_data['longitude'] = regridded_data['longitude'].assign_attrs(long_name='longitude')
        regridded_data['longitude'] = regridded_data['longitude'].assign_attrs(units='degrees_east')
        regridded_data['longitude'] = regridded_data['longitude'].assign_attrs(axis='X')

        return regridded_data, vtx, wts

    def regrid_conc(self, filename, filename_regridded, latmin, latmax, latstep, lonmin, lonmax, lonstep, mode = None,
                    variables = None, concfile = None,
                    lon_2d_ncdm = None, lat_2d_ncdm = None):
        """
        Interpolate "write_netcdf_chemical_density_map" or "calculate_water_sediment_conc" output to regular lat/lon grid
            filename:               string, path or filename of "write_netcdf_chemical_density_map" output file to be regridded
            filename_regridded:     string, path or filename of regridded output
            latmin:                 float 32, min latitude of new grid
            latmax:                 float 32, max latitude of new grid
            latstep:                float 32, latitude resolution of new grid, in degrees
            lonmin:                 float 32, min longitude of new grid
            lonmax:                 float 32, max longitude of new grid
            lonstep:                float 32 longitude resolution of new grid, in degrees
            variables:              list, list of variables' name to be regridded within DataSet
            concfile:               xarray Dataset of "write_netcdf_chemical_density_map" or
                                    "calculate_water_sediment_conc" output file to be regridded
            lon_2d_ncdm:            array of float 64, flattened array of ds['lon'].values.flatten() from ncdm
            lat_2d_ncdm:            array of float 64, flattened array of ds['lat'].values.flatten() from ncdm
        """
        import numpy as np
        import xarray as xr
        from datetime import datetime as dt

        if ((concfile is None) and (filename is not None)):
            print("Loading concentration file from filename")
            ds = xr.open_dataset(filename)
        else:
            ds = concfile

        ds.load()
        start=dt.now()
        variable_ls = ['concentration', 'concentration_avg',
                       'concentration_smooth', 'concentration_smooth_avg',
                       'concentration_avg_sediments', 'concentration_avg_sediments',
                       'density', 'density_avg', 'topo']

        if variables is not None:
            variable_ls = variables

        if mode is None:
            # Define if output of "write_netcdf_chemical_density_map" or
            # of "calculate_water_sediment_conc" was given as input
            if "latitude" not in ds.dims:
                mode = "chemical_density_map"
                lat_name = "lat"
                lon_name = "lon"
            else:
                mode = "wat_sed_map"
                lat_name = "latitude"
                lon_name = "longitude"
                if ((lon_2d_ncdm is None) or (lat_2d_ncdm is None)):
                    raise ValueError("lat/lon_2d_ncdm unspecified")
        print(f"mode: {mode}, variables: {variable_ls}")

        if (latmin < min(ds[lat_name].values.flatten()) or latmax > max(ds[lat_name].values.flatten())\
        or lonmin < min(ds[lon_name].values.flatten()) or lonmax > max(ds[lon_name].values.flatten())):
            if latmin < min(ds[lat_name].values.flatten()):
                print(f"latmin ({latmin}) is not in range, should not be lower than: {min(ds[lat_name].values.flatten())}")
            if latmax > max(ds[lat_name].values.flatten()):
                print(f"latmax ({latmax}) is not in range, should not be higher than: {max(ds[lat_name].values.flatten())}")
            if lonmin < min(ds[lon_name].values.flatten()):
                print(f"lonmin ({lonmin}) is not in range: should not be lower than: {min(ds[lon_name].values.flatten())}")
            if lonmax > max(ds[lon_name].values.flatten()):
                print(f"lonmax ({lonmax}) is not in range, should not be higher than: {max(ds[lon_name].values.flatten())}")

            raise ValueError("Regrid coordinates out of bounds from input file range")
        else:
            pass

        if "time" in ds.dims:
            time_name = "time"
        else:
            time_name = "avg_time"

        new_lat_coords = np.arange(latmin,latmax,latstep)
        new_lon_coords = np.arange(lonmin,lonmax,lonstep)

        # define new grid of latitude and longitude
        new_lat, new_lon = np.meshgrid(new_lat_coords, new_lon_coords)

        # create 2D array of (y*x,) coordinates from the 2D (y,x) lat-lon grid
        if mode == "chemical_density_map":
            lon_2d = ds[lon_name].values.flatten()
            lat_2d = ds[lat_name].values.flatten()
        else:
            lat_2d = lat_2d_ncdm
            lon_2d = lon_2d_ncdm

        lonlat_2d = np.column_stack((lat_2d, lon_2d))

        # create 2D array of the new coordinates
        lonlat_2d_new=np.column_stack((new_lat.flatten(),new_lon.flatten()))

        regridded_vars_dict = {}
        for variable in variable_ls:
            if (variable in ds.data_vars) and (variable != 'topo'):
                print(variable)
                ds_attrs = ds[variable].attrs
                for key in ["lon_resol", "lat_resol", "grid_mapping"]:
                    ds_attrs.pop(key, None)

                regridded_variable, vtx, wts = self.regrid_dataarray(mode = mode,
                                                         ds = ds,
                                                         variable = variable,
                                                         new_lat = new_lat, new_lon = new_lon,
                                                         lonlat_2d = lonlat_2d,
                                                         lonlat_2d_new = lonlat_2d_new,
                                                         new_lon_coords = new_lon_coords,
                                                         new_lat_coords = new_lat_coords,
                                                         time_name = time_name)

                regridded_variable.name = variable
                regridded_variable.attrs['grid_mapping'] = "+proj=longlat +datum=WGS84 +no_defs"
                regridded_variable.attrs.update(ds_attrs)
                regridded_variable.attrs['lon_resol'] = str(np.around(abs(new_lon[0][0]-new_lon[1][0]), decimals = 8)) + " degrees E"
                regridded_variable.attrs['lat_resol'] = str(np.around(abs(new_lat[0][0]-new_lat[0][1]), decimals = 8)) + " degrees N"
                # change negative values to 0
                regridded_variable =  regridded_variable.clip(min = 0)
                regridded_vars_dict[variable] = regridded_variable

        if "topo" in list(ds.keys()):
            topo_attrs = ds["topo"].attrs
            for key in ["lon_resol", "lat_resol", "grid_mapping"]:
                topo_attrs.pop(key, None)

            regridded_topo_data = np.zeros((new_lat.shape[1], new_lon.shape[0]))
            # regrid topography
            points = ds.topo[:,:].values.reshape(-1)

            # interpolate the concentration data onto the new grid using griddata
            new_topo_2d = self.interpolate_regrid(points, vtx, wts)
            # store the interpolated data in the regridded_topo array
            regridded_topo_data = np.transpose(np.reshape(new_topo_2d,(len(new_lon_coords),len(new_lat_coords))))

            # create a new xarray dataarray with the topography regridded data
            regridded_topo = xr.DataArray(regridded_topo_data, coords=[new_lat_coords, new_lon_coords], dims=['latitude', 'longitude'])

            regridded_topo.name = "topo"
            regridded_topo.attrs['grid_mapping'] = "+proj=longlat +datum=WGS84 +no_defs"
            regridded_topo.attrs.update(topo_attrs)
            regridded_topo.attrs['lon_resol'] = str(np.around(abs(new_lon[0][0]-new_lon[1][0]), decimals = 8)) + " degrees E"
            regridded_topo.attrs['lat_resol'] = str(np.around(abs(new_lat[0][0]-new_lat[0][1]), decimals = 8)) + " degrees N"
            # change negative topography values to np.nan
            regridded_topo = xr.where(regridded_topo < 0, np.nan, regridded_topo)
            regridded_topo['latitude'] = regridded_topo['latitude'].assign_attrs(standard_name='latitude')
            regridded_topo['latitude'] = regridded_topo['latitude'].assign_attrs(long_name='latitude')
            regridded_topo['latitude'] = regridded_topo['latitude'].assign_attrs(units='degrees_north')
            regridded_topo['latitude'] = regridded_topo['latitude'].assign_attrs(axis='Y')

            regridded_topo['longitude'] = regridded_topo['longitude'].assign_attrs(standard_name='longitude')
            regridded_topo['longitude'] = regridded_topo['longitude'].assign_attrs(long_name='longitude')
            regridded_topo['longitude'] = regridded_topo['longitude'].assign_attrs(units='degrees_east')
            regridded_topo['longitude'] = regridded_topo['longitude'].assign_attrs(axis='X')
            regridded_vars_dict['topo'] = regridded_topo

        print(f"Time elapsed (hr:min:sec): {dt.now()-start}")
        print("Saving to netcdf")
        # save regridded data
        regridded_dataset = xr.Dataset(regridded_vars_dict)
        regridded_dataset.to_netcdf(filename_regridded)

        print(f"Time elapsed (hr:min:sec): {dt.now()-start}")


    @staticmethod
    def _rename_dimentions(DataArray):
        '''
        Rename latitude/longitude of xarray dataarray to standard format
        '''
        if "latitude" in DataArray.dims:
            pass
        else:
            if "lat" in DataArray.dims:
                DataArray = DataArray.rename({'lat': 'latitude','lon': 'longitude'})
            elif "x" in DataArray.dims:
                DataArray = DataArray.rename({'y': 'latitude','x': 'longitude'})
            else:
                raise ValueError("Unknown spatial lat/lon coordinates")

        DataArray['latitude'] = DataArray['latitude'].assign_attrs(standard_name='latitude')
        DataArray['latitude'] = DataArray['latitude'].assign_attrs(long_name='latitude')
        DataArray['latitude'] = DataArray['latitude'].assign_attrs(units='degrees_north')
        DataArray['latitude'] = DataArray['latitude'].assign_attrs(axis='Y')

        DataArray['longitude'] = DataArray['longitude'].assign_attrs(standard_name='longitude')
        DataArray['longitude'] = DataArray['longitude'].assign_attrs(long_name='longitude')
        DataArray['longitude'] = DataArray['longitude'].assign_attrs(units='degrees_east')
        DataArray['longitude'] = DataArray['longitude'].assign_attrs(axis='X')

        return(DataArray)


    def correct_conc_coordinates(self, DC_Conc_array, lon_coord, lat_coord, time_coord, time_name,
                                 shift_time=False):
        """
        Add longitude, latitude, and time coordinates to water and sediments concentration xarray DataArray

        DC_Conc_array:     xarray DataArray for water or sediment concetration from sum of "species"
                           from "write_netcdf_chemical_density_map" output
        lon_coord:         np array of float64, with longitude of "write_netcdf_chemical_density_map" output
        lat_coord:         np array of float64, with latitude of "write_netcdf_chemical_density_map" output
        time_coord:        np array of datetime64[ns] with avg_time of "write_netcdf_chemical_density_map" output
        shift_time:        boolean, if True shifts back time of 1 timestep so that the timestamp corresponds to
                           the beginning of the first simulation timestep, not to the next one
        """

        if "longitude" not in DC_Conc_array.dims:
            DC_Conc_array = self._rename_dimentions(DC_Conc_array)
            if all(x is not None for x in [lon_coord, lat_coord]):
                DC_Conc_array['latitude'] = ('latitude', lat_coord)
                DC_Conc_array['longitude'] = ('longitude', lon_coord)
            else:
                raise ValueError('lat/lon_coord not in DS')

        # Add latitude and longitude to the concentration dataset
        # Add attributes to latitude and longitude so that "remapcon" function from cdo can interpolate results
        DC_Conc_array = self._rename_dimentions(DC_Conc_array)

        if time_name is not None:
            if (time_name in DC_Conc_array.dims) and shift_time == True:
                # Shifts back time 1 timestep so that the timestamp corresponds to the beginning of the first simulation timestep, not the next one
                time_correction = time_coord[1] - time_coord[0]
                time_corrected = np.array(time_coord - time_correction)
                DC_Conc_array[time_name] = (time_name, time_corrected)
                print(f"Shifted {time_name} back of one timestep")

        if ("avg_time" in DC_Conc_array.dims):
            DC_Conc_array_corrected=DC_Conc_array.rename({'avg_time': 'time'})
        else:
            DC_Conc_array_corrected=DC_Conc_array

        return DC_Conc_array_corrected

    def calculate_water_sediment_conc(self,
                                      File_Path,
                                      File_Name,
                                      File_Path_out,
                                      Chemical_name,
                                      Origin_marker_name,
                                      File_Name_out = None,
                                      variables = None,
                                      Transfer_setup = "organics",
                                      Concentration_file = None,
                                      Shift_time = False,
                                      Conc_SPM = True,
                                      Sim_description=None):
        """
        Sum dissolved, DOC, and SPM concentration arrays to obtain total water concentration and save the resulting xarray as netCDF file
        Save sediment concentration DataArray as netDCF file
        Results can be used as inputs by "seed_from_NETCDF" function

        Concentration_file:    "write_netcdf_chemical_density_map" output if already loaded (original or after regrid_conc)
        File_Path:             string, path of "write_netcdf_chemical_density_map" output
        File_Name:             string, name of "write_netcdf_chemical_density_map" output
        File_Name_out:         string, suffix of wat/sed output files
        File_Path_out:         string, path where created concentration files will be saved, must end with "/"
        Chemical_name:         string, name of modelled chemical
        Transfer_setup:        string, transfer_setup used for the simulation, "organics" or "metals"
        Origin_marker_name:    string, name of source indicated by "origin_marker" parameter
        variables:             list, list of variables' name to be considered
        Shift_time:            boolean, if True shifts back time of 1 timestep so that the timestamp corresponds to
                               the beginning of the first simulation timestep, not to the next one
        Sim_description:       string, descrition of simulation to be included in netcdf attributes
        """
        from datetime import datetime
        import xarray as xr

        if ((Concentration_file is None) and (File_Path and File_Name is not None)):
            print("Loading Concentration_file from File_Path")
            DS = xr.open_dataset(File_Path + File_Name)
        elif Concentration_file is not None:
            DS = Concentration_file
        else:
            raise ValueError("Incorrect file or file/path not specified")

        if not any([var in DS.data_vars for var in  ['concentration', 'concentration_avg',
                       'concentration_smooth', 'concentration_smooth_avg',
                       'density', 'density_avg']]):
            raise ValueError("No valid variables")


        # Sum DataArray for specie 0, 1, and 2 (dissolved, DOC, and SPM) to obtain total water concentration
        print("Running sum of water concentration", datetime.now().strftime("%Y_%m_%d-%H_%M_%S"))

        if "time" in DS.dims:
            time_name = "time"
        else:
            time_name = "avg_time"

        variable_ls = ['concentration', 'concentration_avg',
                       'concentration_smooth', 'concentration_smooth_avg',
                       'density', 'density_avg']

        if variables is not None:
            variable_ls = variables

        time_array = np.array(DS[time_name])

        if ('topo' in DS.data_vars):
            topo = DS.topo

        sum_vars_wat_dict = {}
        sum_vars_sed_dict = {}
        first_var = True
        for variable in variable_ls:
            # variable = variable_ls[1]
            if (variable in DS.data_vars) and (variable != 'topo'):
                print(variable)
                var_wat_name = variable + "_wat"
                var_sed_name = variable + "_sed"

                TOT_Conc = DS[variable]
                if Transfer_setup == "organics":
                    Dissolved_conc = TOT_Conc.sel(specie = 0)
                    SPM_conc = TOT_Conc.sel(specie = 2)
                    if 1 in DS.specie:
                        DOC_conc = TOT_Conc.sel(specie = 1)
                        # print("DOC was considered for partitioning of chemical")
                        if Conc_SPM == True:
                            DA_Conc_array_wat = Dissolved_conc + SPM_conc + DOC_conc
                        else:
                            DA_Conc_array_wat = Dissolved_conc + DOC_conc
                            print("SPM was not considered for water concentration")
                    else:
                        if Conc_SPM == True:
                            DA_Conc_array_wat = Dissolved_conc + SPM_conc
                        else:
                            DA_Conc_array_wat = Dissolved_conc
                            print("SPM was not considered for water concentration")
                elif Transfer_setup == "metals":
                    Dissolved_conc = TOT_Conc.sel(specie = 0)
                    SPM_conc = TOT_Conc.sel(specie = 1)
                    SPM_conc_sr = TOT_Conc.sel(specie = 2)
                    if Conc_SPM == True:
                        DA_Conc_array_wat = Dissolved_conc + SPM_conc + SPM_conc_sr
                    else:
                        DA_Conc_array_wat = Dissolved_conc
                        print("SPM was not considered for water concentration")

                print("Running sediment concentration", datetime.now().strftime("%Y_%m_%d-%H_%M_%S"))

                DA_Conc_array_sed = DS[variable].sel(specie = 3)

                if "depth" in DA_Conc_array_sed.dims:
                    print("depth included in DA_Conc_array_sed")
                    # Mask to keep landmask when saving sediment concentration
                    mask = np.isnan(DS[variable])
                    # Sediments not buried are elements with specie = 3
                    DA_Conc_array_sed = DS[variable][:,3,:,:,:].sum(dim='depth')
                    # Add mask to DA_Conc_array_sed
                    DA_Conc_array_sed = xr.where(mask[:,0,-1,:,:],np.nan, DA_Conc_array_sed)

                print("Changing coordinates", datetime.now().strftime("%Y_%m_%d-%H_%M_%S"))

                if "latitude" not in DS[variable].dims:
                    if "lat" in DS.data_vars:
                        lat = np.array(DS.lat[:,1])
                        latitude = np.array(DS.lat[:,1])
                        print("lat data_var used")
                    else:
                        raise ValueError("Latitude information not present in DS")
                else:
                    latitude = np.array(DS[variable].latitude)
                    lat = None

                if "longitude" not in DS[variable].dims:
                    if "lon" in DS.data_vars:
                        lon = np.array(DS.lon[1,:])
                        longitude = np.array(DS.lon[1,:])
                        print("lon data_var used")
                    else:
                        raise ValueError("Incorrect dimention lon/x")
                else:
                    longitude = np.array(DS[variable].longitude)
                    lon = None

                DA_Conc_array_wat = self.correct_conc_coordinates(DC_Conc_array = DA_Conc_array_wat,
                                                              lon_coord = lon,
                                                              lat_coord = lat,
                                                              time_coord = time_array,
                                                              shift_time = Shift_time,
                                                              time_name = time_name)

                DA_Conc_array_sed = self.correct_conc_coordinates(DC_Conc_array = DA_Conc_array_sed,
                                                              lon_coord = lon,
                                                              lat_coord = lat,
                                                              time_coord = time_array,
                                                              shift_time = Shift_time,
                                                              time_name = time_name)
                if ('topo' in DS.data_vars):
                    if first_var == True:
                        DC_topo = self.correct_conc_coordinates(DC_Conc_array = topo,
                                                                      lon_coord = lon,
                                                                      lat_coord = lat,
                                                                      time_coord = time_array,
                                                                      shift_time = Shift_time,
                                                                      time_name = time_name)
                        first_var = False
                        sum_vars_wat_dict['topo'] = DC_topo
                        sum_vars_sed_dict['topo'] = DC_topo


                DA_Conc_array_wat.name = var_wat_name
                if hasattr(DS[variable], 'sim_description'):
                    DA_Conc_array_wat.attrs['sim_description'] = (DS[variable].sim_description)
                elif Sim_description is not None:
                    DA_Conc_array_wat.attrs['sim_description'] = str(Sim_description)

                if hasattr(DS[variable], 'long_name'):
                    DA_Conc_array_wat.attrs['long_name'] = (DS[variable].long_name).split('specie')[0].strip() + " in water"
                else:
                    DA_Conc_array_wat.attrs['long_name'] = (Chemical_name or "") + f" {variable} in water (assumed from mass of elements)"

                if hasattr(DS[variable], 'units'):
                    if "concentration" in variable:
                        DA_Conc_array_wat.attrs['units'] = DS[variable].units[0:5]
                    else:
                        DA_Conc_array_wat.attrs['units'] = '1'
                else:
                    DA_Conc_array_wat.attrs['units'] = 'ug/m3 (assumed default)'

                if "projection" in DS.data_vars:
                    DA_Conc_array_wat.attrs['projection'] = str(DS.projection.proj4)

                if hasattr(DS[variable], 'grid_mapping'):
                    DA_Conc_array_wat.attrs['grid_mapping'] = DS[variable].grid_mapping

                DA_Conc_array_wat.attrs['lon_resol'] = str(np.around(abs(longitude[0]-longitude[1]), decimals = 8)) + " degrees E"
                DA_Conc_array_wat.attrs['lat_resol'] = str(np.around(abs(latitude[0]-latitude[1]), decimals = 8)) + " degrees N"

                sum_vars_wat_dict[var_wat_name] = DA_Conc_array_wat

                DA_Conc_array_sed.name = var_sed_name
                if hasattr(DS[variable], 'sim_description'):
                    DA_Conc_array_sed.attrs['sim_description'] = (DS[variable].sim_description)
                elif Sim_description is not None:
                    DA_Conc_array_sed.attrs['sim_description'] = str(Sim_description)

                if hasattr(DS[variable], 'long_name'):
                    DA_Conc_array_sed.attrs['long_name'] = (DS[variable].long_name).split('specie')[0].strip() + " in sediments"
                else:
                    DA_Conc_array_sed.attrs['long_name'] = ((Chemical_name or "") + f" {variable} in sediments (assumed from mass of elements)")

                if hasattr(DS[variable], 'units'):
                    if "concentration" in variable:
                        DA_Conc_array_sed.attrs['units'] = DS[variable].units[11:20]
                    else:
                        DA_Conc_array_sed.attrs['units'] = '1'
                else:
                    DA_Conc_array_sed.attrs['units'] = 'ug/Kg d.w (assumed default)'

                if "projection" in DS.data_vars:
                    DA_Conc_array_sed.attrs['projection'] = str(DS.projection.proj4)

                if hasattr(DS[variable], 'grid_mapping'):
                    DA_Conc_array_sed.attrs['grid_mapping'] = DS[variable].grid_mapping

                DA_Conc_array_sed.attrs['lon_resol'] = str(np.around(abs(longitude[0]-longitude[1]), decimals = 8)) + " degrees E"
                DA_Conc_array_sed.attrs['lat_resol'] = str(np.around(abs(latitude[0]-latitude[1]), decimals = 8)) + " degrees N"
                sum_vars_sed_dict[var_sed_name] = DA_Conc_array_sed

        DS_wat_fin = xr.Dataset(sum_vars_wat_dict)
        DS_sed_fin = xr.Dataset(sum_vars_sed_dict)

        if File_Name_out is not None:
            wat_file = File_Path_out + "wat_" + File_Name_out
            sed_file = File_Path_out + "sed_" + File_Name_out
            if not wat_file.endswith(".nc"):
                wat_file = wat_file + ".nc"
            if not sed_file.endswith(".nc"):
                sed_file = sed_file + ".nc"
        else:
            wat_file = File_Path_out + "water_conc_" + (Chemical_name or "") + "_" + (Origin_marker_name or "") + ".nc"
            sed_file = File_Path_out + "sediments_conc_" + (Chemical_name or "") + "_" + (Origin_marker_name or "")+ ".nc"

        print("Saving water concentration file", datetime.now().strftime("%Y_%m_%d-%H_%M_%S"))
        DS_wat_fin.to_netcdf(wat_file)
        print("Saving sediment concentration file", datetime.now().strftime("%Y_%m_%d-%H_%M_%S"))
        DS_sed_fin.to_netcdf(sed_file)

    @staticmethod
    def _save_masked_DataArray(DataArray_masked,
                              file_output_path,
                              file_output_name):
        import os

        if not os.path.exists(file_output_path):
            os.makedirs(file_output_path)
            print("file_output_path did not exist and was created")
        else:
            pass
        print(f"Saving to {file_output_path}")

        if 'grid_mapping' in DataArray_masked.attrs:
            del DataArray_masked.attrs['grid_mapping'] # delete grid_mapping attribute to avoid "ValueError in safe_setitem" from xarray
        else:
            pass

        try:
            DataArray_masked.to_netcdf(file_output_path + file_output_name)
        except:
            # Change DataArray_masked to dataset if xarray.core.dataarray.DataArray
            if str(type(DataArray_masked)) == "<class 'xarray.core.dataarray.DataArray'>":
                DataArray_masked = DataArray_masked.to_dataset()
                print("Changed DataArray_masked from DataArray to DataSet")
            # Remove "_FillValue" = np.nan from data_vars and coordinates attributes
            # Change "_FillValue" to -9999, to avoid "ValueError: cannot convert float NaN to integer"
            for var_name, var in DataArray_masked.variables.items():
                if "_FillValue" in var.attrs:
                    del var.attrs["_FillValue"]
                    var.attrs["_FillValue"] = -9999
                    print(f"Changed _FillValue of {var_name} from NaN to -9999")

            for coord_name, coord in DataArray_masked.coords.items():
                if "_FillValue" in coord.attrs:
                    del coord.attrs["_FillValue"]
                    coord.attrs["_FillValue"] = -9999
                    print(f"Changed _FillValue of {coord_name} from NaN to -9999")

            DataArray_masked.to_netcdf(file_output_path + file_output_name)

    @staticmethod
    def _mask_DataArray(DataArray,
                       shp_mask,
                       shp_epsg = "epsg:4326",
                       invert_shp = False,
                       drop_data = False):
        '''
        Mask xarray DataArray using shapefile, return a masked xarray DataArray
        See mask_netcdf_map function for details
        '''

        from shapely.geometry import mapping

        if ("latitude" in DataArray.dims) and ("longitude" in DataArray.dims):
            DataArray = DataArray.rio.set_spatial_dims(x_dim="longitude", y_dim="latitude", inplace=True)
            print("latitude/longitude dimentions used")
        elif ("lat" in DataArray.dims) and ("lon" in DataArray.dims):
            DataArray = DataArray.rio.set_spatial_dims(x_dim="lon", y_dim="lat", inplace=True)
            print("lat/lon dimentions used")
        elif ("x" in DataArray.dims) and ("y" in DataArray.dims):
            DataArray = DataArray.rio.set_spatial_dims(x_dim="x", y_dim="y", inplace=True)
            print("x/y dimentions used")
        else:
            raise ValueError("Unspecified lat/lon dimentions in DataArray")

        if DataArray.rio.crs is None:
            DataArray = DataArray.rio.write_crs(shp_epsg, inplace=True)
            print(f"DataArray.rio.crs not present, shp_epsg used: {shp_epsg}")
        else:
            if DataArray.rio.crs != shp_epsg:
                # shp_mask = shp_mask.to_crs(DataArray.rio.crs)
                raise ValueError("DataArray and shp have different crs systems")

        DataArray_masked = DataArray.rio.clip(shp_mask.geometry.apply(mapping), shp_mask.crs, drop=drop_data, invert = invert_shp)

        if "lat" in DataArray_masked.dims:
            DataArray_masked = DataArray_masked.rename({'lat': 'latitude','lon': 'longitude'})
        if "x" in DataArray_masked.dims:
            DataArray_masked = DataArray_masked.rename({'y': 'latitude','x': 'longitude'})

        DataArray_masked['latitude'] = DataArray_masked['latitude'].assign_attrs(standard_name='latitude')
        DataArray_masked['latitude'] = DataArray_masked['latitude'].assign_attrs(long_name='latitude')
        DataArray_masked['latitude'] = DataArray_masked['latitude'].assign_attrs(units='degrees_north')
        DataArray_masked['latitude'] = DataArray_masked['latitude'].assign_attrs(axis='Y')

        DataArray_masked['longitude'] = DataArray_masked['longitude'].assign_attrs(standard_name='longitude')
        DataArray_masked['longitude'] = DataArray_masked['longitude'].assign_attrs(long_name='longitude')
        DataArray_masked['longitude'] = DataArray_masked['longitude'].assign_attrs(units='degrees_east')
        DataArray_masked['longitude'] = DataArray_masked['longitude'].assign_attrs(axis='X')

        return DataArray_masked

    @staticmethod
    def _check_extra_dimensions(Dataset,
                                permitted_dims):
        '''
        Check if dimentions other than lat/lon/time/depth are present.
        Other permitted_dims can be spedified as a list
        If extra dimentions are present data_var will not be masked
        '''
        acceptable_dimensions = set(['lat', 'lon', 'latitude', 'longitude', 'x', 'y',
                                     'time', 'avg_time', 'depth', 'z'] + permitted_dims)
        Dataset_dimensions = set(Dataset.dims)

        extra_dimensions = Dataset_dimensions - acceptable_dimensions
        return extra_dimensions

    @staticmethod
    def _merge_masked_dataset(DataArray_ls):
        '''
        Store DataArrays into a single DataSet
        '''
        import xarray as xr

        merged_dataset = xr.Dataset({name[0]: data_array.to_dataarray() for name, data_array in DataArray_ls})
        merged_dataset = merged_dataset.drop_vars(['variable', 'spatial_ref'])
        # Remove dimensions without coordinates
        for variable in merged_dataset.data_vars:
            dims_with_coords = set([dim for dim in merged_dataset[variable].dims if dim in merged_dataset[variable].coords])
            all_dims = set(list(merged_dataset[variable].dims))
            uncommon_dimentions = list(all_dims.symmetric_difference(dims_with_coords))

            for uncommon_dim in uncommon_dimentions:
                if uncommon_dim in merged_dataset.dims:
                    merged_dataset[variable] = merged_dataset[variable].sel({uncommon_dim: merged_dataset[uncommon_dim][0]})

        return(merged_dataset)

    def mask_netcdf_map(self,
                        shp_mask_file,
                        file_path = None,
                        file_name = None,
                        DataArray = None,
                        shp_epsg = "epsg:4326",
                        invert_shp = False,
                        drop_data = False,
                        save_masked_file = False,
                        file_output_path = None,
                        file_output_name = None,
                        permitted_dims = []
                         ):
        '''
        Mask xarray DataArray using shapefile, return a masked xarray DataArray
            Used for xarray DataArray with regular lat/lon coordinates.
            "write_netcdf_chemical_density_map" output must be regridded to regular lat/lon coordinates with "regrid_conc" function

        shp_mask_file:       string, full path to mask shapefile
        DataArray:           xarray DataArray to be masked loaded with rioxarray.open_rasterio(DataArray)
                                 *latitude/longitude, lat/lon, y/x are accepted as coordinates
        shp_epsg:            string, reference system of shp file (e.g. "epsg:4326")
        invert_shp:          boolean, select if values inside (False) or outside (True) shp are masked
        drop_data:           boolean, select if spatial extent of DataArray is mantained (False) or reduced to the extent of shp (True)
        save_masked_file:    boolean,select if DataArray_masked is saved (True) or returned (False)
        file_path:           string, path of the file to be masked. Must end with /
        file_name:           string, name of the DataArray to be masked (.nc)
        file_output_path:    string, path of the file to be saved. Must end with /
        file_output_name:    string, name of the DataArray_masked output file (.nc)
        permitted_dims:      list, name of dimentions in input file acceped for masking
        '''
        import geopandas as gpd
        import rioxarray

        shp_mask = gpd.read_file(shp_mask_file)
        if hasattr(shp_mask, "crs"):
            shp_epsg = shp_mask.crs
            print(f"shp_crs taken from shapefile: {shp_epsg} ")
        elif shp_epsg is not None:
            print(f"shp_mask.crs not present, specified shp_epsg used: {shp_epsg}")
        else:
            raise ValueError("shp_mask.crs not present and shp_epsg not specified ")

        if DataArray is not None:

            extra_dims = self._check_extra_dimensions(Dataset = DataArray,
                                                      permitted_dims = permitted_dims)
            if extra_dims:
                raise ValueError(f'Unpermitted dimentions {extra_dims} are present, check permitted_dims')

            # Mask input DataArray
            DataArray_masked = self._mask_DataArray(DataArray = DataArray,
                               shp_mask = shp_mask,
                               shp_epsg = shp_epsg,
                               invert_shp = invert_shp,
                               drop_data = drop_data)
            if save_masked_file is True:
                self._save_masked_DataArray(DataArray_masked = DataArray_masked,
                                      file_output_path = file_output_path,
                                      file_output_name = file_output_name)
            else:
                return(DataArray_masked)

        elif file_path is not None and file_name is not None:
                print("Loading DataArray from disk")
                DataArray = rioxarray.open_rasterio(file_path + file_name)

                if not isinstance(DataArray, list):
                    # File to mask contains only one variable
                    extra_dims = self._check_extra_dimensions(Dataset = DataArray,
                                                              permitted_dims = permitted_dims)
                    if extra_dims:
                        raise ValueError(f'Unpermitted dimentions {extra_dims} are present, check permitted_dims')

                    DataArray_masked = self._mask_DataArray(DataArray = DataArray,
                                           shp_mask = shp_mask,
                                           shp_epsg = shp_epsg,
                                           invert_shp = invert_shp,
                                           drop_data = drop_data)
                    if save_masked_file is True:
                        self._save_masked_DataArray(DataArray_masked = DataArray_masked,
                                              file_output_path = file_output_path,
                                              file_output_name = file_output_name)
                    else:
                        return(DataArray_masked)
                else:
                    # Masked file contains more than one variable
                    # Store masked and not masked DataArrays
                    DataArray_masked_ls = []
                    DataArray_not_masked_ls = []
                    masked_dataset = None
                    not_masked_dataset = None

                    for Dataset in DataArray:
                        extra_dims = self._check_extra_dimensions(Dataset = Dataset,
                                                                  permitted_dims = permitted_dims)
                        if extra_dims:
                            print(f"Extra dimensions found for {str(Dataset.data_vars)[20:]}")
                            print("Returning original DataArray")
                            DataArray_not_masked_ls.append([list(Dataset.data_vars), Dataset])
                        else:
                            print(f"Masking {str(Dataset.data_vars)[20:]}")
                            DataArray_masked = self._mask_DataArray(DataArray = Dataset,
                                                   shp_mask = shp_mask,
                                                   shp_epsg = shp_epsg,
                                                   invert_shp = invert_shp,
                                                   drop_data = drop_data)
                            DataArray_masked_ls.append([list(DataArray_masked.data_vars), DataArray_masked])

                    if len(DataArray_masked_ls) > 0:
                        masked_dataset = self._merge_masked_dataset(DataArray_masked_ls)
                    if len(DataArray_not_masked_ls) > 0:
                        not_masked_dataset = self._merge_masked_dataset(DataArray_not_masked_ls)

                    if save_masked_file is True:
                        if masked_dataset is not None:
                            self._save_masked_DataArray(DataArray_masked = masked_dataset,
                                                  file_output_path = file_output_path,
                                                  file_output_name = file_output_name[:-3] + "_MASKED_VARS.nc")
                        else:
                            print("No data_var was masked")
                        if not_masked_dataset is not None:
                            self._save_masked_DataArray(DataArray_masked = not_masked_dataset,
                                                  file_output_path = file_output_path,
                                                  file_output_name = file_output_name[:-3] + "_NOT_MASKED_VARS.nc")
                        else:
                            pass
                    else:
                        if masked_dataset is not None:
                            return(masked_dataset)
                        else:
                            print("No data_var was masked")
        else:
            raise ValueError("DataArray or file_path/file_name not specified")


    @staticmethod
    def _simmetrical_colormap(cmap):
        '''
        Take a colormap and create a new one, as the concatenation of itself by a symmetrical fold around 0
        from https://stackoverflow.com/questions/28439251/symmetric-colormap-matplotlib

        cmap:     matplotlib colormap that will be returned symmetrical with respect to 0
        '''
        import numpy as np
        import matplotlib.colors as mcolors

        new_cmap_name = "sym_" + cmap.name
        # Define the roughness of the colormap, default is 128
        n= 128
        # get the list of color from colormap
        colors_r = cmap(np.linspace(0, 1, n))    # take the standard colormap # 'right-part'
        colors_l = colors_r[::-1]                # take the first list of color and flip the order # "left-part"

        # combine them and build a new colormap
        colors = np.vstack((colors_l, colors_r))
        new_cmap = mcolors.LinearSegmentedColormap.from_list(new_cmap_name, colors)

        return new_cmap


    @staticmethod
    def _remove_white_borders(image, padding_r, padding_c):
        '''
        Remove white borders from an image

        image:     np.array of float32, rgb array of image with white = 1
        '''
        # Get the non-zero pixels along each axis
        rows = np.any(image != 1, axis=1)
        cols = np.any(image != 1, axis=0)
        # Get the bounding box of non-zero pixels
        rmin, rmax = np.where(rows)[0][[0, -1]]
        cmin, cmax = np.where(cols)[0][[0, -1]]

        rmin = max(rmin - padding_r, 0)
        rmax = min(rmax + padding_r, image.shape[0] - 1)
        cmin = max(cmin - padding_c, 0)
        cmax = min(cmax + padding_c, image.shape[1] - 1)
        # Crop the image to the bounding box
        cropped_image = image[rmin:rmax + 1, cmin:cmax + 1]
        return cropped_image


    @staticmethod
    def _create_animation(load_img_from_folder,
                       trim_images,
                       figure_ls,
                       file_out_path,
                       file_out_sub_folder,
                       anim_prefix,
                       figure_file_name,
                       animation_format,
                       fps,
                       width_fig, high_fig,
                       low_quality):
        '''
        Make .mp4 or .gif animation of figures created with create_images
        '''
        # https://stackoverflow.com/questions/67420158/how-do-you-make-a-matplotlib-funcanimation-animation-out-of-matplotlib-image-axe
        from matplotlib.animation import FuncAnimation
        from datetime import datetime as dt
        import matplotlib.pyplot as plt

        start = dt.now()
        def update(frame):
            # frame is rgb np.array
            # Update the image in the plot
            art = (figure_ls[frame])
            draw_image.set_array(art)
            ax.set_axis_off()
            return [draw_image]

        #Change figures from matplotlib-Figure to rgb np.array
        if load_img_from_folder == False and trim_images == False:
            for img_index in range(0, len(figure_ls)):
                fig = figure_ls[img_index]
                # Render the figure to a pixel buffer
                fig.canvas.draw()
                # Get the pixel buffer as an RGB array
                width, height = fig.canvas.get_width_height()
                rgb = (np.frombuffer(fig.canvas.tostring_rgb(), dtype=np.uint8).reshape((height, width, 3))).astype(np.float32) / 255.0
                figure_ls[img_index] = rgb
        else:
            pass

        if low_quality == True:
            fig = plt.figure()
        else:
            fig = plt.figure(figsize = (width_fig,high_fig))

        ax = plt.gca()
        draw_image = ax.imshow((figure_ls[0]),animated=True)

        # Create the animation
        print("Creating animation")
        animation = FuncAnimation(fig, update, frames=len(figure_ls), interval=1000/fps, blit = True)
        plt.show()
        output_video = file_out_path + file_out_sub_folder + anim_prefix + figure_file_name + animation_format
        print(f"Time to create animation (hr:min:sec): {dt.now()-start}")
        print(f"Saving animation to {file_out_path + file_out_sub_folder}")
        start = dt.now()
        animation.save(output_video, writer='ffmpeg')
        print(f"Time to save animation (hr:min:sec): {dt.now()-start}")


    @staticmethod
    def _flatten_list(matrix):
        flat_list = []
        for row in matrix:
            flat_list += row
        return flat_list


    @staticmethod
    def _check_nested_list(input_list):
        '''
        Check if fig_numbers is a nested list
        '''
        for element in input_list:
            if isinstance(element, list):
                return True
        return False


    @staticmethod
    def _print_progress_list(length):
        '''
        Create list of indexes to print progress of creating/saving images

        length:       float, lenght of figures array
        '''
        elem_print = []
        if length < 10:
             for index in range(0, length):
                 elem_print.append(index)
             return elem_print

        interval = length // 10  # Calculate the interval
        for i in range(1, 11):
             index = i * interval
             if index <= length:
                 elem_print.append(index)
             else:
                 break
        return elem_print


    @staticmethod
    def _check_imgs_memory_use(width_fig, high_fig,
                              fig_dpi, figures_number,
                              trim_images,
                              make_animation,
                              color_depth = 4): # Bytes per pixel (default is 4 for RGBA)
        '''
        Check if enought memory can be allocated to create/trim/animate images

        color_depth :     int, Bytes per pixel (default is 4 for RGBA)

        '''
        import psutil

        total_ram = psutil.virtual_memory().total
        total_ram_gb = (total_ram / (1024 ** 3))

        # Calculate dimensions in pixels of figure
        width_px = width_fig * fig_dpi
        height_px = high_fig * fig_dpi
        # Total pixels
        total_pixels = (width_px * height_px) * figures_number
        # Memory used in gigabytes
        fig_memory_gb = (total_pixels * color_depth)/ (1024 ** 3)
        if trim_images == True or make_animation == True:
            fig_memory_gb = fig_memory_gb * (make_animation + trim_images*0.1 + 1) # memory for trimmed images and animation

        if fig_memory_gb >= total_ram_gb*0.8:
            print("WARNING: More than 80% of available RAM will be necessary")
            if fig_memory_gb >= total_ram_gb:
                raise MemoryError(f"Memory needed to create/trim/animate figures {fig_memory_gb} GB exceeds available RAM {total_ram_gb} GB")


    def create_images(self,
                      Conc_Dataset,
                      time_start,
                      time_end,
                      long_min, long_max,
                      lat_min, lat_max,
                      file_out_path,
                      file_out_sub_folder,
                      figure_file_name,
                      shp_file_path,
                      title_caption,
                      unit_measure,
                      full_title = None,
                      vmin = None,
                      vmax = None,
                      selected_colormap = None,
                      colormap_norm = None,
                      levels_colormap = None,
                      simmetrical_cmap = False,
                      scientific_colorbar = False,
                      colorbar_title = None,
                      selected_depth = 0,
                      fig_format = ".jpg",
                      fig_dpi = 100,
                      make_animation = False,
                      concat_animation = False,
                      animation_format = ".mp4",
                      fps = 8,
                      load_img_from_folder = False,
                      fig_numbers = None,
                      add_shp_to_figure = False,
                      variable_name = None,
                      labels_font_sizes = [30,30,30,25,25,25,25],
                      shp_color = "black",
                      trim_images = True,
                      save_figures = True,
                      shading = None,
                      date_str_lenght = 10,
                      width_fig = 26, high_fig =15,
                      padding_r = 0, padding_c = 0,
                      low_quality = False):
        '''
        Create a series of .jpg or .png for each timestep of a concentration map
        from REGRIDDED "calculate_water_sediment_conc" function output

        Conc_Dataset:         xarray dataset of concentration after calculate_water_sediment_conc
                                *latitude, degrees N
                                *longitude, degrees E
                                *time, datetime64[ns]
                                *depth, meters (optional)
        time_start:           datetime64[ns], start time of figures
        time_end:             datetime64[ns], end time of figures
        long_min:             float64, min longitude of figure
        long_max              float64, max longitude of figure
        lat_min:              float64, min latitude of figure
        lat_max:              float64, max latitude of figure
        vmin:                 float64, min value of concentration in the figure, specify to keep colorscale constant
        vmax:                 float64, max value of concentration in the figure, specify to keep colorscale constant
        file_out_path:        string, main output path of figure produced, must end with /
        file_out_sub_folder:  string, subforlder of file_out_path, must end with /
        figure_file_name:     string, name of figure
        shp_file_path:        string, full path and name of shp file
        title_caption:        string, first part of figure title before date and unit_measure
        full_title:           string, full title of figure. It overwrites title_caption if specified
        unit_measure:         string, (ug/m3) or (ug/kg d.w), between parenthesis
        levels_colormap:      list of float64, levels used for colorbar (e.g., [0., 1., 15.])
        selected_colormap:    e.g. plt.cm.Blues
        colorbar_title:       string, title of colorbar
        simmetrical_cmap:     boolean,select if cmap is simmetrical to 0 (True) or not (False)
        scientific_colorbar:  boolean,select if colorbar is written in scientific notation (True) or not (False)
        selected_depth:       float32, depth selected when creating map if "depth" in Conc_Dataset.dims
                                   If no depth was selected when creating conc map, use 0
        fig_format:           string, format of produced images (e.g.,".jpg", ".png")
        fig_dpi:              int, dots per inch resolution of figure
        make_animation:       boolean,select if animation (.mp4 or .gif) is created (True) or not (False)
        concat_animation:     boolean,select if animations (.mp4 or .gif) are loaded and concatenated (True) or not (False)
        animation_format:     string, format of produced animation (".mp4" or .gif")
        fps:                  integer, frames per second of animation
        load_img_from_folder: boolean,select if images are created or loaded
        fig_numbers:          list of lists (of int) that specifyies numbers to create fig_name of figures to load and in
                              in prefix of animations to concatenate (e.g., [[0, 8], [9, 15]]))
        add_shp_to_figure:    boolean,select if shp is added to the figure (True) or not (False)
        variable_name:        string, name of Conc_Datasetdata variable to plot if not concentration_avg_water/sediments
        labels_font_sizes:    list of int, [title_font_size, x_label_font_size, y_label_font_size, x_ticks_font_size
                                           y_ticks_font_size, cbar_label_font_size, cbar_ticks_font_size]
        width_fig:              int, lenght of the figure (inches)
        high_fig:             int, height of the figure (inches)
        shp_color:            string, color of shapefile when plotted
        trim_images:          boolean,select if white borders of images is removed
        padding_r, padding_c: int, number of pixels not trimmed (_r for height, _c for width)
        shading:              string, interpolation format using plt. pcolormesh (None, 'flat', 'nearest', 'gouraud', 'auto')
        save_figures:         boolean,select if figures are saved
        date_str_lenght:      int, number date string charcters kept in title [10 for YYYY-MM-DD, 19 for hour shown]
        low_quality:          boolean, select if figures are sized down for animation
        '''

        import numpy as np
        import pandas as pd
        import matplotlib.pyplot as plt
        import matplotlib.ticker as ticker
        import os as os
        from mpl_toolkits.axes_grid1 import make_axes_locatable, axes_size
        import geopandas as gpd
        from datetime import datetime as dt
        import gc

        if all([not e for e in [save_figures, make_animation, concat_animation]]) is True:
            raise ValueError("No output (save_figures/make_animation/concat_animation) was selected ")

        if load_img_from_folder == True and fig_numbers is None:
            raise ValueError("fig_numbers must be specified when loading images or concatenating animations")

        if fig_numbers is not None:
            fig_num_ls = self._flatten_list(fig_numbers)
            if  (all(fig_num_ls[i] <= fig_num_ls[i + 1] for i in range(len(fig_num_ls) - 1))) is False:
                raise ValueError("fig_numbers are not ordered increasingly")

        if concat_animation is True and ((self._check_nested_list(fig_numbers) is False) or (fig_numbers is None)):
            raise ValueError("No fig_numbers lists were specified for concat_animation")

        if load_img_from_folder == False and Conc_Dataset is not None:
            start=dt.now()
            aspect = 15
            pad_fraction1 = -0.08
            pad_fraction2 = 0.0384
            file_output_path = file_out_path + file_out_sub_folder
            print(f"Figures saved to: {file_output_path}")

            def fmt(x, pos):
                '''
                Define scientific notation for colorbar if scientific_colorbar is True
                '''
                a, b = '{:.2e}'.format(x).split('e')
                b = int(b)
                return r'${} \times 10^{{{}}}$'.format(a, b)

            title_font_size = labels_font_sizes[0]
            x_label_font_size = labels_font_sizes[1]
            y_label_font_size = labels_font_sizes[2]
            x_ticks_font_size = labels_font_sizes[3]
            # y_ticks_font_size = labels_font_sizes[4]
            cbar_label_font_size = labels_font_sizes[5]
            # cbar_ticks_font_size = labels_font_sizes[6]

            if simmetrical_cmap == True:
                if selected_colormap == None:
                    selected_colormap = plt.colormaps["viridis"]
                selected_colormap = self._simmetrical_colormap(cmap = selected_colormap)

            if not os.path.exists(file_output_path):
                os.makedirs(file_output_path)
                print("file_output_path did not exist and was created")
            else:
                pass

            if add_shp_to_figure:
                print("shp was added over the figures")
                shp = gpd.read_file(shp_file_path)
                cax_pad= pad_fraction1 * width_fig
            else:
                print("shp was not added over the figures")
                # Create an empty GeoDataFrame (shp) to plot
                from shapely.geometry import Point
                crs = 'epsg:4326'
                # Create an empty GeoDataFrame
                columns = ['geometry']
                shp =  gpd.GeoDataFrame(columns=columns, crs=crs)
                point = Point(0, 0)
                shp.loc[0, 'geometry'] = point
                cax_pad= pad_fraction2 * width_fig

            if "longitude" not in Conc_Dataset.dims:
                if 'lat' in Conc_Dataset.dims:
                    Conc_Dataset = Conc_Dataset.rename({'lat': 'latitude','lon': 'longitude'})
                elif 'x' in Conc_Dataset.dims:
                    Conc_Dataset = Conc_Dataset.rename({'y': 'latitude','x': 'longitude'})
                else:
                    raise ValueError("Unknown spatial coordinates")

            if "depth" not in Conc_Dataset.dims:
                if 'z' in Conc_Dataset.dims:
                    Conc_Dataset = Conc_Dataset.rename({'z': 'depth'})
            if 'avg_time' in Conc_Dataset.dims:
                Conc_Dataset = Conc_Dataset.rename({'avg_time': 'time'})

            if "concentration_avg_water" in Conc_Dataset.keys():
                Conc_DataArray = Conc_Dataset.concentration_avg_water
            elif "concentration_avg_sediments" in Conc_Dataset.keys():
                Conc_DataArray = Conc_Dataset.concentration_avg_sediments
            elif variable_name is not None:
                Conc_DataArray = Conc_Dataset[variable_name]
            else:
                raise ValueError("specified variable_name is not present in Conc_Dataset")

            if colorbar_title is None:
                if "concentration_avg_water" in Conc_Dataset.keys():
                    colorbar_title = "concentration_avg_water"
                elif "concentration_avg_sediments" in Conc_Dataset.keys():
                    colorbar_title = "concentration_avg_sediments"
                elif variable_name is not None:
                    colorbar_title = variable_name
                else:
                    raise ValueError("colorbar_title or variable_name are not specified")

            if colormap_norm is not None:
                vmax = colormap_norm.boundaries[-1]

            if 'time' not in Conc_DataArray.dims:
                if "year" in Conc_DataArray.dims:
                    # Change "year" dimention to "time", at the January, 1st
                    Conc_DataArray['year'] = pd.to_datetime(np.char.add(np.array(Conc_DataArray['year']).astype(str), '-01-01'))
                    Conc_DataArray = Conc_DataArray.rename({'year': 'time'})
                    Conc_DataArray = Conc_DataArray.assign_coords(time=Conc_DataArray['time'])
                elif "season" in Conc_DataArray.dims and time_start is not None:
                    # Change "season" dimention to "time", at the first day of each season
                    time_start_year = time_start.astype('datetime64[Y]').astype(int) + 1970
                    time_season_dict = {"DJF":"-12-21", "JJA":"-06-21", "MAM":"-03-21", "SON":"-09-23"}
                    time_season = [time_season_dict.get(season) for season in list(Conc_DataArray.season.values)]
                    Conc_DataArray["season"] = pd.to_datetime(np.char.add(str(time_start_year), time_season))
                    Conc_DataArray = Conc_DataArray.rename({'season': 'time'})
                    Conc_DataArray = Conc_DataArray.assign_coords(time=Conc_DataArray['time'])
                else:
                    # Check if other dimentions than the ones to be allowed are present and add time_start as time
                    acceptable_dimensions = set(['latitude', 'longitude', 'time', 'depth'])
                    Dataset_dimensions = set(Conc_DataArray.dims)
                    extra_dimentions = (Dataset_dimensions - acceptable_dimensions)
                    if len(extra_dimentions) > 0:
                        raise ValueError(f"Dimentions other than {acceptable_dimensions} are present: f{extra_dimentions}")
                    else:
                        if time_start is not None:
                            Conc_DataArray['time'] = time_start
                        else:
                            raise ValueError("Conc_DataArray.time is missing, time_start must be specified")
            else:
                # Check if other dimentions than the ones to be loaded are present
                acceptable_dimensions = set(['latitude', 'longitude', 'time', 'depth'])
                Dataset_dimensions = set(Conc_DataArray.dims)
                extra_dimentions = (Dataset_dimensions - acceptable_dimensions)
                if len(extra_dimentions) > 0:
                    raise ValueError(f"Dimentions other than {acceptable_dimensions} are present: f{extra_dimentions}")

            # Remove timesteps before time_start and after time_end
            if time_start is not None:
                Conc_DataArray = Conc_DataArray.where((Conc_DataArray.time >= time_start), drop=True)
            if time_end is not None:
                Conc_DataArray = Conc_DataArray.where((Conc_DataArray.time <= time_end), drop=True)

            if Conc_DataArray.time.size == 0:
                raise ValueError("Conc_DataArray.time is out of time_start/end interval")

            attribute_list = list(Conc_DataArray.attrs)
            for attr in attribute_list:
                del Conc_DataArray.attrs[attr]

            fig_num = []
            figure_ls = []
            figure_name_ls = []
            Conc_DataArray_time_size = (Conc_DataArray.time.to_numpy()).size
            figures_number = (Conc_DataArray_time_size)
            if fig_numbers is not None:
                if fig_numbers[-1][1] > figures_number:
                    raise ValueError(f"fig_numbers selects more figures ({fig_numbers[-1][1] + 1}) that were created ({figures_number})")

            self._check_imgs_memory_use(width_fig = width_fig,
                                        high_fig = high_fig,
                                        fig_dpi = fig_dpi,
                                        figures_number = figures_number,
                                        trim_images = trim_images,
                                        make_animation = make_animation)

            for num in [0, figures_number]:
                fig_num.append(str(f"{num:03d}"))
            anim_prefix = fig_num[0] + "_" + fig_num[1] + "_"

            for timestep in range(0, figures_number):
                figure_name_ls.append(str(f"{timestep:03d}")+"_"+figure_file_name+fig_format)

            list_index_print = self._print_progress_list(figures_number)

            if "depth" in Conc_DataArray.dims and selected_depth is None:
                raise ValueError("selected_depth must be specified")
            elif "depth" in Conc_DataArray.dims:
                all_depth_values = np.sort((np.unique(np.array(Conc_DataArray.depth)))) # Change depth to positive values
                selected_depth_index = int(np.where(all_depth_values == selected_depth)[0])
            else:
                pass

            start = dt.now()

            for timestep in range(0, figures_number):
                if timestep in list_index_print:
                     print(f"creating image n° {str(timestep+1)} out of {str(figures_number)}")

                if Conc_DataArray_time_size > 1 and "depth" in Conc_DataArray.dims:
                    Conc_DataArray_selected = Conc_DataArray.isel(time = timestep, depth = selected_depth_index)
                elif Conc_DataArray_time_size > 1 and "depth" not in Conc_DataArray.dims:
                    Conc_DataArray_selected = Conc_DataArray.isel(time = timestep)
                elif Conc_DataArray_time_size <= 1 and "depth" in Conc_DataArray.dims:
                    Conc_DataArray_selected = Conc_DataArray.isel(depth = selected_depth_index)
                elif Conc_DataArray_time_size <= 1 and "depth" not in Conc_DataArray.dims:
                    Conc_DataArray_selected = Conc_DataArray

                fig, ax = plt.subplots(figsize = (width_fig, high_fig), dpi=fig_dpi)
                shp.plot(ax = ax, zorder = 10, edgecolor = 'black', facecolor = shp_color)

                if shading in [None, "flat", "auto"]:
                    ax2 = Conc_DataArray_selected.plot.pcolormesh(
                                                x = 'longitude',
                                                y = 'latitude',
                                                cmap = selected_colormap,
                                                norm = colormap_norm,
                                                vmin = vmin, vmax = vmax,
                                                levels = levels_colormap,
                                                shading = shading,
                                                add_colorbar = False, # colorbar is added ex-post
                                                zorder = 0)
                else:
                    if shading not in ["gouraud", "nearest", "flat", "auto"]:
                        raise ValueError("Incorrect shading specified")
                    if shading in ["gouraud", "nearest"]:
                        X = Conc_DataArray_selected.coords['longitude'].to_numpy()
                        Y = Conc_DataArray_selected.coords['latitude'].to_numpy()
                        Conc_DataArray_selected = Conc_DataArray_selected.to_numpy()

                        ax2 = plt.pcolormesh(X,
                                             Y,
                                             Conc_DataArray_selected,
                                             cmap = selected_colormap,
                                             vmin = vmin, vmax = vmax,
                                             shading = shading,
                                             zorder = 0)
                        del X, Y
                ax.set_xlim(long_min, long_max)
                ax.set_ylim(lat_min, lat_max)
                ax.set_xlabel("Longitude", fontsize = x_label_font_size, labelpad = high_fig*2) # Change here size of ax labels
                ax.set_ylabel("Latitude", fontsize = y_label_font_size, labelpad = high_fig*2) # Change here size of ax labels
                ax.tick_params(labelsize=x_ticks_font_size) # Change here size of ax ticks
                if full_title is not None:
                    fig_title = full_title
                else:
                    if Conc_DataArray_time_size > 1:
                        fig_title = (title_caption + " " + str((np.array(Conc_DataArray.time[timestep])))[0:date_str_lenght] +\
                                     " " + unit_measure)
                    else:
                        fig_title = (title_caption + " " + unit_measure)

                ax.set_title(fig_title, pad=high_fig*1.5, fontsize = title_font_size, weight = "bold", wrap= True)
                # from https://stackoverflow.com/questions/18195758/set-matplotlib-colorbar-size-to-match-graph
                divider = make_axes_locatable(ax)
                width = axes_size.AxesY(ax, aspect=1./aspect)
                cax = divider.append_axes("right", size=width, pad = cax_pad)
                cax.yaxis.offsetText.set_fontsize(24)
                cax.tick_params(labelsize=cbar_label_font_size)
                y_formatter = ticker.ScalarFormatter(useMathText=True)
                cax.yaxis.set_major_formatter(y_formatter)

                if scientific_colorbar is True:
                    cbar = plt.colorbar(ax2, cax=cax, format=ticker.FuncFormatter(fmt), label=colorbar_title)
                else:
                    cbar = plt.colorbar(ax2, cax=cax, label=colorbar_title)

                cbar.set_label(colorbar_title, fontsize=cbar_label_font_size, labelpad = 20, fontweight ="bold")

                fig_path = file_out_path + file_out_sub_folder + figure_name_ls[timestep]
                if trim_images:
                    fig.canvas.draw()
                    width, height = fig.canvas.get_width_height()
                    rgba = np.frombuffer(fig.canvas.buffer_rgba(), dtype=np.uint8).reshape((height, width, 4))
                    # Convert RGBA to RGB by removing the alpha channel
                    rgb = rgba[..., :3].astype(np.float32) / 255.0
                    # rgb = np.frombuffer(fig.canvas.tostring_rgb(), dtype=np.uint8).reshape((height, width, 3)).astype(np.float32) / 255.0
                    rgb = self._remove_white_borders(rgb, padding_r=padding_r, padding_c=padding_c)
                    fig_trim, ax_trim = plt.subplots(figsize=(width_fig, high_fig))
                    ax_trim.set_axis_off()
                    if save_figures:
                        plt.imsave(fig_path, rgb, cmap=selected_colormap)
                        plt.close(fig_trim)
                        plt.close(fig)
                        # Explicitly delete and garbage collect
                        del fig, fig_trim, ax, ax_trim, cax, cbar, ax2, Conc_DataArray_selected, rgba, rgb
                        gc.collect()
                    elif make_animation is True:
                        figure_ls.append(rgb)
                        del fig, fig_trim, ax, ax_trim, cax, cbar, ax2, Conc_DataArray_selected, rgba, rgb
                else:
                    if save_figures:
                        fig, ax = plt.subplots(figsize = (width_fig,high_fig))
                        ax.set_axis_off()
                        plt.savefig(file_out_path + file_out_sub_folder + figure_name_ls[timestep])
                        plt.close('all')
                        # Explicitly delete and garbage collect
                        del fig, ax, cax, cbar, ax2, Conc_DataArray_selected
                        gc.collect()
                    elif make_animation is True:
                        figure_ls.append(fig)
                        # Explicitly delete and garbage collect
                        del fig, ax, cax, cbar, ax2, Conc_DataArray_selected
                        gc.collect()

            print(f"Time to create figures (hr:min:sec): {dt.now()-start}")

            if make_animation is True:
                if fig_numbers is None:

                    self._create_animation(load_img_from_folder = load_img_from_folder,
                                       trim_images = trim_images,
                                       figure_ls = figure_ls,
                                       file_out_path = file_out_path,
                                       file_out_sub_folder = file_out_sub_folder,
                                       anim_prefix = anim_prefix,
                                       figure_file_name = figure_file_name,
                                       animation_format = animation_format,
                                       fps = fps,
                                       width_fig = width_fig,
                                       high_fig = high_fig,
                                       low_quality = low_quality
                                       )
                else:
                    for num_list in fig_numbers:
                        # Create prefix for animation name
                        fig_num = []
                        for num in num_list:
                            fig_num.append(str(f"{num:03d}"))
                        anim_prefix = fig_num[0] + "_" + fig_num[1] + "_"

                        print(f"Creating animation {anim_prefix}")
                        figure_ls_split = figure_ls[num_list[0]:num_list[1]]
                        self._create_animation(load_img_from_folder = load_img_from_folder,
                                           trim_images = trim_images,
                                           figure_ls = figure_ls_split,
                                           file_out_path = file_out_path,
                                           file_out_sub_folder = file_out_sub_folder,
                                           anim_prefix = anim_prefix,
                                           figure_file_name = figure_file_name,
                                           animation_format = animation_format,
                                           fps = fps,
                                           width_fig = width_fig,
                                           high_fig = high_fig,
                                           low_quality = low_quality
                                           )
                        del figure_ls_split

        elif load_img_from_folder == True and fig_numbers is not None:

            for num_list in fig_numbers:
                # Create prefix for animation name
                fig_num = []
                for num in num_list:
                    fig_num.append(str(f"{num:03d}"))
                anim_prefix = fig_num[0] + "_" + fig_num[1] + "_"

                # Prepare progress messages
                figures_number = (num_list[1] - num_list[0]) + 1

                self._check_imgs_memory_use(width_fig = width_fig,
                                            high_fig = high_fig,
                                            fig_dpi = fig_dpi,
                                            figures_number = figures_number,
                                            trim_images = trim_images,
                                            make_animation = make_animation)

                list_index_print = self._print_progress_list(figures_number)

                # Create figures names
                figure_name_ls = []
                for timestep in range(num_list[0], num_list[1] +1):
                    figure_name_ls.append(str(f"{timestep:03d}")+"_"+figure_file_name+fig_format)

                # Load figures
                figure_ls = []
                print(f"Loading images {anim_prefix}")
                for fig_name in figure_name_ls:
                    fig_path = (file_out_path + file_out_sub_folder + fig_name)
                    image = plt.imread(fig_path)
                    # fig, ax = plt.subplots(figsize = (width_fig,high_fig))
                    # ax.set_axis_off()
                    figure_ls.append(image)
                    plt.close('all')
                if trim_images == True:
                    for img_index in range(0, len(figure_ls)):
                        if img_index in list_index_print:
                            print(f"trim image n° {str(img_index+1)} out of {str(figures_number)}")
                        rgb = self._remove_white_borders(figure_ls[img_index], padding_r = padding_r, padding_c = padding_c)
                        figure_ls[img_index] = rgb

                    if save_figures == True:
                        for img_index in range(0, len(figure_ls)):
                            if img_index in list_index_print:
                                print(f"saving image n° {str(img_index+1)} out of {str(figures_number)}")
                            fig_path = (file_out_path + file_out_sub_folder + figure_name_ls[img_index][:-4]+"_trim"+fig_format)
                            fig, ax = plt.subplots(figsize = (width_fig,high_fig))
                            ax.set_axis_off()
                            plt.imsave(fig_path, figure_ls[img_index], cmap=selected_colormap)
                            plt.close('all')
                    else:
                        pass

                if make_animation is True:
                    self._create_animation(load_img_from_folder = load_img_from_folder,
                                           trim_images = trim_images,
                                           figure_ls = figure_ls,
                                           file_out_path = file_out_path,
                                           file_out_sub_folder = file_out_sub_folder,
                                           anim_prefix = anim_prefix,
                                           figure_file_name = figure_file_name,
                                           animation_format = animation_format,
                                           width_fig = width_fig,
                                           high_fig = high_fig,
                                           low_quality = low_quality
                                           )
                else:
                    pass

        elif concat_animation is True:
            pass
        else:
            raise ValueError("No image was set to be created/loaded, and no animation was set to be concatenated")

        if concat_animation is True and fig_numbers is not None:
            from moviepy.editor import VideoFileClip, concatenate_videoclips
            from natsort import natsorted
            # Prepare animation names to load
            anim_name_ls = []
            for num_list in fig_numbers:

                fig_num = []
                for num in num_list:
                    fig_num.append(str(f"{num:03d}"))
                anim_prefix = fig_num[0] + "_" + fig_num[1] + "_"
                anim_name_ls.append(anim_prefix+figure_file_name+animation_format)

            # Order names and load animations
            print("Loading animations")
            L_anim = []
            files = natsorted(anim_name_ls)
            for file in files:
                    video = VideoFileClip(file_out_path + file_out_sub_folder + file)
                    L_anim.append(video)

            final_clip = concatenate_videoclips(L_anim)
            if animation_format == ".gif":
                video_codec ='gif'
            elif  animation_format == ".mp4":
                video_codec ='libx264'
            else:
                raise ValueError("Unsupported animation_format")

            merged_prefix = "Merged_" + (str(f"{fig_numbers[0][0]:03d}")) + "_" + (str(f"{fig_numbers[-1][1]:03d}")) + "_"
            print("Saving concatenated animation")
            output_video = file_out_path + file_out_sub_folder + merged_prefix + figure_file_name + animation_format

            final_clip.to_videofile(output_video, fps=12, remove_temp=False, codec = video_codec)

    @staticmethod
    def _plot_emission_data_frequency(emissions, title, n_bins = 100, zoom_max = 100, zoom_min = 0):
        '''
        Plot distribuion of emissions dataset values, mass, and cumulative mass

        emissions:  masked array of float32 with selected data points to plot
        title:      string, title of main plot
        n_bins:     int, number of bins to group datapoints
        zoom_max:   int, % of dataset lenght where the zoomed area stops
        zoom_min:   int, % of dataset lenght where the zoomed area starts
        '''
        import matplotlib.pyplot as plt
        import numpy as np

        values,base=np.histogram(emissions,n_bins)
        cumulative = np.cumsum(values*base[0:-1])
        fig,(ax1,ax2)=plt.subplots(nrows=2, ncols=1)
        fig.tight_layout(pad=1.5)
        ax1.plot(base[:-1], 100*values*base[0:-1]/max(values*base[0:-1]), c='red')
        ax1.plot(base[:-1], 100*cumulative/cumulative[-1], c='blue')
        ax1.plot(base[:-1], 100*values/max(values), c='black')
        ax1.set_title(title)
        ax1.set_ylabel("Frequency (%)")
        ax1.legend(['Mass','Cumulative mass','Data points'])
        ax2.plot(base[zoom_min:zoom_max], 100*values[zoom_min:zoom_max]*base[zoom_min:zoom_max]/max(values*base[0:-1]), c='red')
        ax2.plot(base[zoom_min:zoom_max], 100*cumulative[zoom_min:zoom_max]/cumulative[-1], c='blue')
        ax2.plot(base[zoom_min:zoom_max], 100*values[zoom_min:zoom_max]/max(values), c='black')
        ax2.set_title("Zoom from " + str(zoom_min) +" to "+str(zoom_max)+"% of dataset")
        ax2.set_ylabel("Frequency (%)")
        ax2.set_xlabel("Value")
        plt.show()

    def summary_created_elements(self,
                                 file_folder,
                                 file_name,
                                 variable_name,
                                 emiss_factor,
                                 upper_limit,
                                 lower_limit,
                                 name_dataset,
                                 long_min, long_max,
                                 lat_min, lat_max,
                                 time_start, time_end,
                                 range_max = None,
                                 range_min = None,
                                 n_bins = 100,
                                 zoom_max=100,
                                 zoom_min=0,
                                 print_results = False
                                 ):
        '''
        Calculate the maxium number of elements in a simulation created by seed_from_NETCDF from xarray DataArray.
        Produce histographs with frequency of datapoints values within the specified limits
        ----------
        file_folder:    string, path to file, must end with /
        file_name:      string, name of file, must end with .nc
        variable_name:  string, name of xarray DataArray variable
        emiss_factor:   float32, conversion factor between data and mass expressed as ug (e.g. ug/L, ug/kg), 1e9 if DataArray is in Kg
        upper_limit:    float32, limit under which datapoints in DataArray wll be ignored by seed_from_NETCDF
        lower_limit:    float32, limit over which datapoints in DataArray wll be ignored by seed_from_NETCDF
        name_dataset:   string, name of data to be reported in the title of figures
        time_start:     datetime64[ns], start time of dataset considered
        time_end:       datetime64[ns],  end time of dataset considered
        long_min:       float32, min longitude of dataset considered
        long_max:       float32, max longitude of dataset considered
        lat_min:        float32, min latitude of dataset considered
        lat_max:        float32, max latitude of dataset considered
        range_max:      float32, max value shown in the figure on data frequency for the whole dataset
        range_min:      float32, min value shown in the figure on data frequency for the whole dataset
        n_bins:         int, number of bins used for histograms
        zoom_max:       int, % of dataset lenght where the zoomed area stops
        zoom_min:       int, % of dataset lenght where the zoomed area starts
        print_results:  boolean, select if results are printed or returned as dictionaty
        '''
        import xarray as xr
        import matplotlib.pyplot as plt
        import numpy as np

        DS = xr.open_dataset(file_folder + file_name)
        if "lat" in DS.dims:
            DS = DS.rename({'lat': 'latitude','lon': 'longitude'})
        if "x" in DS.dims:
            DS = DS.rename({'y': 'latitude','x': 'longitude'})

        DS = DS[variable_name]
        if "time" in DS.dims:
            DS = DS.where((DS.longitude > long_min) & (DS.longitude < long_max) &
                                            (DS.latitude > lat_min) & (DS.latitude < lat_max) &
                                            (DS.time >= time_start) &
                                            (DS.time <= time_end), drop=True)
        else:
            DS = DS.where((DS.longitude > long_min) & (DS.longitude < long_max) &
                                            (DS.latitude > lat_min) & (DS.latitude < lat_max), drop=True)

        DS_ma = DS.to_masked_array() # Remove 0 and NA from dataArray, then change to np.array
        emissions = DS_ma[DS_ma>0]
        selected =np.all((emissions<upper_limit,emissions>lower_limit),axis=0)
        print ("##START "+ name_dataset + " ##")

        DS_max = np.array(emissions.max())
        DS_min = np.array(emissions.min())

        emissions_sum = np.sum(emissions)
        total_mass = (emissions_sum* emiss_factor)/1e9 # (L*ug/L)/10^9 -> Kg
        selected_mass = (sum((emissions[selected])* emiss_factor))/1e9

        Num_tot = len(emissions)
        Num_selected = len(emissions[selected])

        Perc_num_selected = (Num_selected/Num_tot)*100
        Perc_mass_selected = (selected_mass/total_mass)*100

        if print_results is False:
            results_dict = {}
            results_dict["name_dataset"] = name_dataset
            results_dict["upper_limit"] = upper_limit
            results_dict["lower_limit"] = lower_limit
            results_dict["DS_max"] = DS_max
            results_dict["DS_min"] = DS_min
            results_dict["Num_tot"] = Num_tot
            results_dict["Num_selected"] = Num_selected
            results_dict["Mass_tot"] = total_mass
            results_dict["Mass_selected"] = selected_mass
            results_dict["Perc_num_selected"] = Perc_num_selected
            results_dict["Perc_mass_selected"] = Perc_mass_selected
            return results_dict
        else:
            print(f"DS_max: {DS_max}")
            print(f"DS_min: {DS_min}", "\n")
            print(f"number of data-points without limits: {len(emissions)}")
            print(f"upper limit: {upper_limit}")
            print(f"lower limit: {lower_limit}", "\n")

            print(f"number of data-points selected within the limits: {Num_selected}", "\n")
            print(f'total mass of chemical: {total_mass} kg')
            print(f'selected mass of chemical: {selected_mass} kg')
            print(f'% of total mass selected: {Perc_mass_selected} %')

            # Print number and percentage of elements over upper limit
            num_upper_lim = np.count_nonzero(emissions > upper_limit)
            print(f"n° of data-points over upper limit: {num_upper_lim}")
            print(f"% of data-points over upper limit: \
                  {(num_upper_lim/np.prod(emissions.shape))*100} %")
            mass_over_limit = (sum((emissions[emissions > upper_limit])* emiss_factor))/1e9
            print(f'mass of chemical over upper limit: {mass_over_limit} kg')
                  # e.g. (L*ug/L)/10^9 -> kg
            print(f"% of total volume or mass of the elements over upper limit:\
                  {(mass_over_limit/emissions_sum)*100} %", "\n")

            # Print number and percentage of elements under lower limit
            num_lower_lim = np.count_nonzero(emissions < lower_limit)
            print(f"n° of data-points under lower limit: {num_lower_lim}")
            print(f"% of data-points under lower limit: \
                  {(num_lower_lim/np.prod(emissions.shape))*100} %")
            mass_below_limit = (sum((emissions[emissions < lower_limit])* emiss_factor))/1e9
            print(f'mass of chemical under limit: {mass_below_limit} kg')
                  # e.g. (L*ug/L)/10^9 -> Kg
            print(f"% of total volume or mass of the elements under lower limit: \
                  {(mass_below_limit/(emissions_sum))*100} %", "\n")

            print(f"% of total volume or mass of elements under lower limit considering also upper limit \
                  {((mass_below_limit)/(np.sum(emissions[emissions < upper_limit])))*100}", "\n")

            # Plot histograms for frequency of values

            self._plot_emission_data_frequency(emissions= emissions,
                                title = "Complete dataset",
                                n_bins = n_bins,
                                zoom_max = zoom_max,
                                zoom_min = zoom_min)

            self._plot_emission_data_frequency(emissions= emissions[selected],
                                title = "Selected dataset between lower and upper limit",
                                n_bins = n_bins,
                                zoom_max = zoom_max,
                                zoom_min = zoom_min)

            if range_max is not None and range_min is not None:
                zoom_max = (range_max/DS_max)*100
                zoom_min = (range_min/DS_max)*100

                self.plot_emission_data_frequency(emissions= emissions[selected],
                                                  title = "Selected dataset between range_min and range_max",
                                                  n_bins = n_bins,
                                                  zoom_max = zoom_max,
                                                  zoom_min = zoom_min)

            plt.hist(x=emissions, bins=n_bins, range=(0,lower_limit))
            plt.title("Datapoints between 0 and lower limit for "+ name_dataset)
            plt.xlabel("Value")
            plt.ylabel("Frequency")
            plt.show()
            print ("##END##")

    def init_chemical_compound(self, chemical_compound = None):
        ''' Chemical parameters for a selection of PAHs:
            Naphthalene, Phenanthrene, Fluorene,
            Benzo-a-anthracene, Benzo-a-pyrene, Dibenzo-ah-anthracene

            Data collected from literature by
            Isabel Hanstein (University of Heidelberg / Norwegian Meteorological Insitute)
            Mattia Boscherini, Loris Calgaro (University Ca' Foscari, Venezia)
            Manuel Aghito (Norwegian Meteorological Institute / University of Bergen)
        '''

        if chemical_compound is not None:
            self.set_config('chemical:compound',chemical_compound)

        if self.get_config('chemical:compound') is None:
            raise ValueError("Chemical compound not defined")

        if  self.get_config('chemical:compound') in ["Naphthalene",'C1-Naphthalene','Acenaphthene','Acenaphthylene','Fluorene']:

            #partitioning
            self.set_config('chemical:transfer_setup','organics')
            self.set_config('chemical:transformations:dissociation','nondiss')
            self.set_config('chemical:transformations:LogKOW',3.361)
            self.set_config('chemical:transformations:TrefKOW',25)
            self.set_config('chemical:transformations:KOC_sed',959)
            self.set_config('chemical:transformations:KOC_DOM',1798)
            self.set_config('chemical:transformations:DeltaH_KOC_Sed',-21036)
            self.set_config('chemical:transformations:DeltaH_KOC_DOM',-25900)                 ### Phenanthrene value
            self.set_config('chemical:transformations:Setchenow', 0.2503)

            #degradation
            self.set_config('chemical:transformations:t12_W_tot', 224.08)
            self.set_config('chemical:transformations:Tref_kWt', 25)
            self.set_config('chemical:transformations:DeltaH_kWt', 50000)                     ### generic
            self.set_config('chemical:transformations:t12_S_tot', 5012.4)
            self.set_config('chemical:transformations:Tref_kSt', 25)
            self.set_config('chemical:transformations:DeltaH_kSt', 50000)                     ### generic

            #volatilization
            self.set_config('chemical:transformations:MolWt', 128.1705)
            self.set_config('chemical:transformations:Henry', 4.551e-4)

            self.set_config('chemical:transformations:Vpress', 11.2)
            self.set_config('chemical:transformations:Tref_Vpress', 25)
            self.set_config('chemical:transformations:DeltaH_Vpress', 55925)

            self.set_config('chemical:transformations:Solub', 31.4)
            self.set_config('chemical:transformations:Tref_Solub', 25)
            self.set_config('chemical:transformations:DeltaH_Solub', 25300)

        elif self.get_config('chemical:compound') in ["Phenanthrene",'Dibenzothiophene','C2-Naphthalene','Anthracene','C3-Naphthalene','C1-Dibenzothiophene']:

            #partitioning
            self.set_config('chemical:transfer_setup','organics')
            self.set_config('chemical:transformations:dissociation','nondiss')
            self.set_config('chemical:transformations:LogKOW',4.505)
            self.set_config('chemical:transformations:TrefKOW',25)
            self.set_config('chemical:transformations:KOC_sed',25936)
            self.set_config('chemical:transformations:KOC_DOM',39355)
            self.set_config('chemical:transformations:DeltaH_KOC_Sed',-24900)
            self.set_config('chemical:transformations:DeltaH_KOC_DOM',-25900)
            self.set_config('chemical:transformations:Setchenow', 0.3026)

            #degradation
            self.set_config('chemical:transformations:t12_W_tot', 1125.79)
            self.set_config('chemical:transformations:Tref_kWt', 25)
            self.set_config('chemical:transformations:DeltaH_kWt', 50000)                     ### generic
            self.set_config('chemical:transformations:t12_S_tot', 29124.96)
            self.set_config('chemical:transformations:Tref_kSt', 25)
            self.set_config('chemical:transformations:DeltaH_kSt', 50000)                     ### generic

            #volatilization
            self.set_config('chemical:transformations:MolWt', 178.226)
            self.set_config('chemical:transformations:Henry', 4.294e-5)

            self.set_config('chemical:transformations:Vpress', 0.0222)
            self.set_config('chemical:transformations:Tref_Vpress', 25)
            self.set_config('chemical:transformations:DeltaH_Vpress', 71733)

            self.set_config('chemical:transformations:Solub', 1.09)
            self.set_config('chemical:transformations:Tref_Solub', 25)
            self.set_config('chemical:transformations:DeltaH_Solub', 34800)

        elif self.get_config('chemical:compound') in ["Fluoranthene",'Pyrene','C1-Phenanthrene','C2-Dibenzothiophene']:

            #partitioning
            self.set_config('chemical:transfer_setup','organics')
            self.set_config('chemical:transformations:dissociation','nondiss')
            self.set_config('chemical:transformations:LogKOW',5.089)
            self.set_config('chemical:transformations:TrefKOW',25)
            self.set_config('chemical:transformations:KOC_sed',170850)
            self.set_config('chemical:transformations:KOC_DOM',53700)
            self.set_config('chemical:transformations:DeltaH_KOC_Sed',-47413)
            self.set_config('chemical:transformations:DeltaH_KOC_DOM',-27900)
            self.set_config('chemical:transformations:Setchenow', 0.2885)

            #degradation
            self.set_config('chemical:transformations:t12_W_tot', 1705.02)
            self.set_config('chemical:transformations:Tref_kWt', 25)
            self.set_config('chemical:transformations:DeltaH_kWt', 50000)                     ### generic
            self.set_config('chemical:transformations:t12_S_tot', 55000)
            self.set_config('chemical:transformations:Tref_kSt', 25)
            self.set_config('chemical:transformations:DeltaH_kSt', 50000)                     ### generic

            #volatilization
            self.set_config('chemical:transformations:MolWt', 202.26)
            self.set_config('chemical:transformations:Henry', 1.439e-5)

            self.set_config('chemical:transformations:Vpress', 0.00167)
            self.set_config('chemical:transformations:Tref_Vpress', 25)
            self.set_config('chemical:transformations:DeltaH_Vpress', 79581)

            self.set_config('chemical:transformations:Solub', 0.231)
            self.set_config('chemical:transformations:Tref_Solub', 25)
            self.set_config('chemical:transformations:DeltaH_Solub', 30315)

        elif self.get_config('chemical:compound') in ["Benzo-a-anthracene",'C2-Phenanthrene','Benzo-b-fluoranthene','Chrysene']:

            #partitioning
            self.set_config('chemical:transfer_setup','organics')
            self.set_config('chemical:transformations:dissociation','nondiss')
            self.set_config('chemical:transformations:LogKOW',5.724)
            self.set_config('chemical:transformations:TrefKOW',20)
            self.set_config('chemical:transformations:KOC_sed',732824)
            self.set_config('chemical:transformations:KOC_DOM',309029)
            self.set_config('chemical:transformations:DeltaH_KOC_Sed', -38000)                ### Pyrene value
            self.set_config('chemical:transformations:DeltaH_KOC_DOM', -25400)                ### Pyrene value
            self.set_config('chemical:transformations:Setchenow', 0.3605)

            #degradation
            self.set_config('chemical:transformations:t12_W_tot', 1467.62)
            self.set_config('chemical:transformations:Tref_kWt', 25)
            self.set_config('chemical:transformations:DeltaH_kWt', 50000)                     ### generic
            self.set_config('chemical:transformations:t12_S_tot', 46600)
            self.set_config('chemical:transformations:Tref_kSt', 25)
            self.set_config('chemical:transformations:DeltaH_kSt', 50000)                     ### generic

            #volatilization
            self.set_config('chemical:transformations:MolWt', 228.29)
            self.set_config('chemical:transformations:Henry', 6.149e-6)

            self.set_config('chemical:transformations:Vpress', 0.0000204)
            self.set_config('chemical:transformations:Tref_Vpress', 25)
            self.set_config('chemical:transformations:DeltaH_Vpress', 100680)

            self.set_config('chemical:transformations:Solub', 0.011)
            self.set_config('chemical:transformations:Tref_Solub', 25)
            self.set_config('chemical:transformations:DeltaH_Solub', 46200)

        elif self.get_config('chemical:compound') in ["Benzo-a-pyrene",'C3-Dibenzothiophene','C3-Phenanthrene']:

            #partitioning
            self.set_config('chemical:transfer_setup','organics')
            self.set_config('chemical:transformations:dissociation','nondiss')
            self.set_config('chemical:transformations:LogKOW', 6.124)
            self.set_config('chemical:transformations:TrefKOW',25)
            self.set_config('chemical:transformations:KOC_sed',1658700)
            self.set_config('chemical:transformations:KOC_DOM',172499)
            self.set_config('chemical:transformations:DeltaH_KOC_Sed', -43700)                ### mean value 16 PAHs
            self.set_config('chemical:transformations:DeltaH_KOC_DOM', -31280)
            self.set_config('chemical:transformations:Setchenow', 0.171)

            #degradation
            self.set_config('chemical:transformations:t12_W_tot', 1491.42)
            self.set_config('chemical:transformations:Tref_kWt', 25)
            self.set_config('chemical:transformations:DeltaH_kWt', 50000)                     ### generic
            self.set_config('chemical:transformations:t12_S_tot', 44934.76)
            self.set_config('chemical:transformations:Tref_kSt', 25)
            self.set_config('chemical:transformations:DeltaH_kSt', 50000)                     ### generic

            #volatilization
            self.set_config('chemical:transformations:MolWt', 252.32)
            self.set_config('chemical:transformations:Henry', 6.634e-7)

            self.set_config('chemical:transformations:Vpress', 0.00000136)
            self.set_config('chemical:transformations:Tref_Vpress', 25)
            self.set_config('chemical:transformations:DeltaH_Vpress', 107887)

            self.set_config('chemical:transformations:Solub', 0.00229)
            self.set_config('chemical:transformations:Tref_Solub', 25)
            self.set_config('chemical:transformations:DeltaH_Solub', 38000)

        elif self.get_config('chemical:compound') in ["Dibenzo-ah-anthracene",'Benzo-k-fluoranthene','Benzo-ghi-perylene','Indeno-123cd-pyrene']:

            #partitioning
            self.set_config('chemical:transfer_setup','organics')
            self.set_config('chemical:transformations:dissociation','nondiss')
            self.set_config('chemical:transformations:LogKOW', 6.618)
            self.set_config('chemical:transformations:TrefKOW',20)
            self.set_config('chemical:transformations:KOC_sed',5991009)
            self.set_config('chemical:transformations:KOC_DOM',4120975)
            self.set_config('chemical:transformations:DeltaH_KOC_Sed', -43700)                ### mean value 16 PAHs
            self.set_config('chemical:transformations:DeltaH_KOC_DOM', -30900)
            self.set_config('chemical:transformations:Setchenow', 0.338)

            #degradation
            self.set_config('chemical:transformations:t12_W_tot', 1464.67)
            self.set_config('chemical:transformations:Tref_kWt', 25)
            self.set_config('chemical:transformations:DeltaH_kWt', 50000)                     ### generic
            self.set_config('chemical:transformations:t12_S_tot', 40890.08)
            self.set_config('chemical:transformations:Tref_kSt', 25)
            self.set_config('chemical:transformations:DeltaH_kSt', 50000)                     ### generic

            #volatilization
            self.set_config('chemical:transformations:MolWt', 278.35)
            self.set_config('chemical:transformations:Henry', 4.894e-8)

            self.set_config('chemical:transformations:Vpress', 0.0000000427)
            self.set_config('chemical:transformations:Tref_Vpress', 25)
            self.set_config('chemical:transformations:DeltaH_Vpress', 112220)

            self.set_config('chemical:transformations:Solub', 0.00142)
            self.set_config('chemical:transformations:Tref_Solub', 25)
            self.set_config('chemical:transformations:DeltaH_Solub', 38000)                   ### Benzo-a-pyrene value

        elif self.get_config('chemical:compound') in ["Tralopyril",'Econea']:

            # https://downloads.regulations.gov/EPA-HQ-OPP-2013-0217-0017/content.pdf
            # https://downloads.regulations.gov/EPA-HQ-OPP-2013-0217-0005/content.pdf
            # https://www.chemicalbook.com/ChemicalProductProperty_EN_CB81210138.htm

            #partitioning
            self.set_config('chemical:transfer_setup','organics')
            self.set_config('chemical:transformations:dissociation','nondiss')  # weak base
            #self.set_config('chemical:transformations:pKa_base', 7.08)         # EPA (pka 10.24 chemicalbook.com ?!?!)
            #self.set_config('chemical:transformations:pKa_acid', -1)           # ?
            self.set_config('chemical:transformations:LogKOW', 3.5)             # EPA-HQ-OPP-2013-0217-0005/17 experimental  ( Chemspider > 5 ?!? predicted )
            self.set_config('chemical:transformations:TrefKOW',25)              # ?
            self.set_config('chemical:transformations:DeltaH_KOC_Sed',-21036)   # Naphthalene (similar KOW)
            self.set_config('chemical:transformations:DeltaH_KOC_DOM',-25900)   # Naphthalene (similar KOW)
            self.set_config('chemical:transformations:Setchenow', -1.17)        # Artificial value to match KOC 4585 in sea water Tralopyril E-fate data review (freshwater)
            self.set_config('chemical:transformations:KOC_sed', 18586.5)        # Tralopyril E-fate data review (freshwater)

            #degradation
            self.set_config('chemical:transformations:t12_W_tot', 16)           # (9-16 hours)
            self.set_config('chemical:transformations:Tref_kWt', 10)            # ?
            self.set_config('chemical:transformations:DeltaH_kWt', 50000)       # PAH generic
            self.set_config('chemical:transformations:t12_S_tot', 16*30)        # ? for PAHs degradation in sediments is typically 20-30 times slower than in water
            self.set_config('chemical:transformations:Tref_kSt', 10)            # ?
            self.set_config('chemical:transformations:DeltaH_kSt', 50000)       # PAH generic

            #volatilization
            self.set_config('chemical:transformations:MolWt', 349.53)           # EPA-HQ-OPP-2013-0217-0005/17
            self.set_config('chemical:transformations:Henry', 9.3e-10)          # EPA-HQ-OPP-2013-0217-0005/17
            self.set_config('chemical:transformations:Vpress', 4.60e-8)         # Pa = 3.45e-10 mmHg EPA-HQ-OPP-2013-0217-0017
            self.set_config('chemical:transformations:Tref_Vpress', 25)         # EPA-HQ-OPP-2013-0217-005/17
            self.set_config('chemical:transformations:DeltaH_Vpress', 70000)    # https://www.chemspider.com/Chemical-Structure.159609.html

            self.set_config('chemical:transformations:Solub', 0.16)             # EPA-HQ-OPP-2013-0217-005/17 (sea water)
            self.set_config('chemical:transformations:Tref_Solub', 25)          # ?
            self.set_config('chemical:transformations:DeltaH_Solub', 30315)     # Fluoranthene (similar solubility)

        elif self.get_config('chemical:compound') == "Copper":
            self.set_config('chemical:transfer_setup','metals')
            self.set_config('chemical:transformations:Kd', 60.1)            # Tomczak et Al 2019
            #self.set_config('chemical:transformations:Kd', 50)             # Merlin Expo, high confidence
            self.set_config('chemical:transformations:S0', 17.0)            # note below

        elif self.get_config('chemical:compound') == "Zinc":
            self.set_config('chemical:transfer_setup','metals')
            self.set_config('chemical:transformations:Kd', 173)             # Tomczak et Al 2019
            #self.set_config('chemical:transformations:Kd', 100)            # Merlin Expo, high confidence
            self.set_config('chemical:transformations:S0', 17.0)            # note below

        elif self.get_config('chemical:compound') == "Lead":
            self.set_config('chemical:transfer_setup','metals')
            self.set_config('chemical:transformations:Kd', 369)             # Tomczak et Al 2019
            #self.set_config('chemical:transformations:Kd', 500)            # Merlin Expo, strong confidence
            self.set_config('chemical:transformations:S0', 17.0)            # note below

        elif self.get_config('chemical:compound') == "Vanadium":
            self.set_config('chemical:transfer_setup','metals')
            self.set_config('chemical:transformations:Kd', 42.9)            # Tomczak et Al 2019
            #self.set_config('chemical:transformations:Kd', 5)              # Merlin Expo, weak confidence
            self.set_config('chemical:transformations:S0', 17.0)            # note below

        elif self.get_config('chemical:compound') == "Cadmium":
            self.set_config('chemical:transfer_setup','metals')
            self.set_config('chemical:transformations:Kd', 134)             # Tomczak et Al 2019
            #self.set_config('chemical:transformations:Kd', 79)             # Merlin Expo, strong confidence
            #self.set_config('chemical:transformations:Kd', 6.6)            # Turner Millward 2002
            self.set_config('chemical:transformations:S0', 17.0)            # note below

        elif self.get_config('chemical:compound') == "Chromium":
            self.set_config('chemical:transfer_setup','metals')
            self.set_config('chemical:transformations:Kd', 124)             # Tomczak et Al 2019
            #self.set_config('chemical:transformations:Kd', 130)            # Cr(III) Merlin Expo, moderate confidence
            #self.set_config('chemical:transformations:Kd', 180)            # Turner Millward 2002
            self.set_config('chemical:transformations:S0', 17.0)            # note below

        elif self.get_config('chemical:compound') == "Nickel":
            self.set_config('chemical:transfer_setup','metals')
            self.set_config('chemical:transformations:Kd', 31.1)            # Tomczak et Al 2019
            #self.set_config('chemical:transformations:Kd', 25)             # Merlin Expo, strong confidence
            #self.set_config('chemical:transformations:Kd', 5.3)            # Turner Millward 2002
            self.set_config('chemical:transformations:S0', 17.0)            # note below

# Default value for S0 is set to 17.0. This correspond to a Kd at salinity 35 being 32.7%
# of the fresh water value, which was the average reduction obtained comparing the values
# in Tomczak et Al 2019 to the "ocean margins" recommended values in IAEA TRS no.422, for a
# selection of metals (Cd, Cr, Hg, Ni, Pb, Zn). This gives very similar results the value
# 15.8, suggested in Perianez 2018.
# https://doi.org/10.1016/j.apgeochem.2019.04.003
# https://www-pub.iaea.org/MTCD/Publications/PDF/TRS422_web.pdf
# https://doi.org/10.1016/j.jenvrad.2018.02.014
#
# Merlin Expo Kd values are mean values from Allison and Allison 2005
# https://cfpub.epa.gov/si/si_public_record_report.cfm?dirEntryId=135783

        elif self.get_config('chemical:compound') == "Nitrogen":
            self.set_config('chemical:transfer_setup', 'metals')
            self.set_config('chemical:transformations:Kd', 0.)  # Nitrogen does not interact with particulate matter or sediments
            self.set_config('chemical:transformations:S0', 17.0)

        elif self.get_config('chemical:compound') == "Alkalinity":
            self.set_config('chemical:transfer_setup', 'metals')
            self.set_config('chemical:transformations:Kd', 0.)  # Alkalinity does not interact with particulate matter or sediments
            self.set_config('chemical:transformations:S0', 17.0)

    def plot_mass(self,
                  legend=['dissolved','SPM','sediment'],
                  mass_unit='g',
                  time_unit='hours',
                  title=None,
                  filename=None,
                  start_date=None):
        """Plot chemical mass distribution between the different species
            legend      list of specie labels, for example ['dissolved','SPM','sediment']
            mass_unit   'g','mg','ug'
            time_unit   'seconds', 'minutes', 'hours' , 'days'
            title       figure title string
        """

        import matplotlib.pyplot as plt

        fig, ax = plt.subplots()

        if not title == []:
            fig.suptitle(title)

        mass=self.result.mass
        sp=self.result.specie

        steps=len(self.result.time)

        bars=np.zeros((steps,5))

        mass_conversion_factor=1e-6
        if mass_unit=='g' and self.elements.variables['mass']['units']=='ug':
            mass_conversion_factor=1e-6
        if mass_unit=='mg' and self.elements.variables['mass']['units']=='ug':
            mass_conversion_factor=1e-3
        if mass_unit=='ug' and self.elements.variables['mass']['units']=='ug':
            mass_conversion_factor=1
        if mass_unit=='kg' and self.elements.variables['mass']['units']=='ug':
            mass_conversion_factor=1e-9

        time_conversion_factor = self.time_step_output.total_seconds() / (60*60)
        if time_unit=='seconds':
            time_conversion_factor = self.time_step_output.total_seconds()
        if time_unit=='minutes':
            time_conversion_factor = self.time_step_output.total_seconds() / 60
        if time_unit=='hours':
            time_conversion_factor = self.time_step_output.total_seconds() / (60*60)
        if time_unit=='days':
            time_conversion_factor = self.time_step_output.total_seconds() / (24*60*60)

        for i in range(steps):

            bars[i]=[np.sum(mass[:,i]*(sp[:,i]==0))*mass_conversion_factor,
                     np.sum(mass[:,i]*(sp[:,i]==1))*mass_conversion_factor,
                     np.sum(mass[:,i]*(sp[:,i]==2))*mass_conversion_factor,
                     np.sum(mass[:,i]*(sp[:,i]==3))*mass_conversion_factor,
                     np.sum(mass[:,i]*(sp[:,i]==4))*mass_conversion_factor]
        bottom=np.zeros_like(bars[:,0])
        if 'dissolved' in legend:
            ax.bar(np.arange(steps),bars[:,self.result.num_lmm],width=1.01,color='midnightblue')
            bottom=bars[:,self.result.num_lmm]
            print(f'dissolved: {str(bars[-1,self.result.num_lmm])} {mass_unit} ({str(100*bars[-1,self.result.num_lmm]/np.sum(bars[-1,:]))} %)')
        if 'DOC' in legend:
            ax.bar(np.arange(steps),bars[:,self.num_humcol],bottom=bottom,width=1.25,color='royalblue')
            bottom=bottom+bars[:,self.num_humcol]
            print(f'DOC: {str(bars[-1,self.result.num_humcol])} {mass_unit} ({str(100*bars[-1,self.result.num_humcol]/np.sum(bars[-1,:]))} %)')
        if 'SPM' in legend:
            ax.bar(np.arange(steps),bars[:,self.num_prev],bottom=bottom,width=1.25,color='palegreen')
            bottom=bottom+bars[:,self.num_prev]
            print(f'SPM: {str(bars[-1,self.result.num_prev])} {mass_unit} ({str(100*bars[-1,self.result.num_prev]/np.sum(bars[-1,:]))} %)')
        if 'sediment' in legend:
            ax.bar(np.arange(steps),bars[:,self.num_srev],bottom=bottom,width=1.25,color='orange')
            bottom=bottom+bars[:,self.num_srev]
            print(f'sediment: {str(bars[-1,self.result.num_srev])} {mass_unit} ({str(100*bars[-1,self.result.num_srev]/np.sum(bars[-1,:]))} %)')

        ax.legend(list(filter(None, legend)))
        ax.set_ylabel('mass (' + mass_unit + ')')
        ax.set_xlim(-.49,steps-1+0.49)
        if start_date is None:
            # Get current tick positions
            xticks = ax.get_xticks()
            # Set the ticks explicitly before setting labels
            ax.set_xticks(xticks)
            ax.set_xticklabels(np.round(xticks * time_conversion_factor))
            ax.set_xlabel('time (' + time_unit + ')')
        else:
            date_values = [datetime.strptime(start_date,"%Y-%m-%d") + i*self.time_step for i in range(steps)]

            # Set a fraction of datetime values as labels for the x-axis
            fraction = 24*7  # Show every second datetime value
            ax.set_xticks(np.arange(0, steps, fraction))
            ax.set_xticklabels([date.strftime('%m-%d') for date in date_values[::fraction]])
            ax.set_xlabel('time (month-day)')
        fig.show()

        if filename is not None:
            plt.savefig(filename, format=filename[-3:], transparent=True, bbox_inches="tight", dpi=300)

    @staticmethod
    def _change_datetime_format(datetime_str, new_format):
        '''
        Change format of datetime string to a specified format

        Parameters
        ----------
        datetime_str: str, datetime string to be reformatted
        new_format:  str, specified datetime format
        '''
        possible_formats = ["%Y/%m/%d %H:%M:%S", "%Y/%m/%d %H:%M", "%Y/%m/%d %H", "%Y/%m/%d",
                            "%Y-%m-%d %H:%M:%S", "%Y-%m-%d %H:%M", "%Y-%m-%d %H", "%Y-%m-%d",
                            "%d-%m-%Y %H:%M:%S", "%d-%m-%Y %H:%M", "%d-%m-%Y %H", "%d-%m-%Y",
                            "%d/%m/%Y %H:%M:%S", "%d/%m/%Y %H:%M", "%d/%m/%Y %H", "%d/%m/%Y",
                            "%m-%d-%Y %H:%M:%S", "%m-%d-%Y %H:%M", "%m-%d-%Y %H", "%m-%d%Y",
                            "%m/%d/%Y %H:%M:%S", "%m/%d/%Y %H:%M", "%m/%d/%Y %H", "%m/%d/%Y"
                            ]
        for fmt in possible_formats:
            try:
                # Attempt to parse the datetime string
                dt = datetime.strptime(datetime_str, fmt)
                # If parsing is successful, format the datetime object
                formatted_datetime = dt.strftime(new_format)
                # Return the formatted datetime string
                return formatted_datetime
            except ValueError:
                pass  # Continue to the next format if parsing fails
        # Return None if parsing fails for all formats
        raise ValueError("Unknown format of date_of_timestep")



    @staticmethod
    def _select_df_column(col_name, dataframe):
        '''
        Select a column of mass_fin_df based on name
        '''
        return dataframe[dataframe.columns[dataframe.columns.str.contains(col_name)]]



    def filter_dataframe(self, df, time_unit, start_date=None, end_date=None):
        '''
        Filter dataframe based on start and end date

        df:                     Pandas dataframe, mass_fin_df
        start_date:                   pd.Datetime, start of plotted timeserie
                                      (e.g., pd.to_datetime("2018-01-01 00:00:00", format = '%Y-%m-%d %H:%M:%S'))
        end_date:                     pd.Datetime, end of plotted timeserie
        '''
        import pandas as pd

        # Check if both start_date and end_date are None
        if start_date is None and end_date is None:
            return df

        date_of_timestep_ls = []
        for element in df['date_of_timestep']:
            if isinstance(element, pd.Timestamp):
                element = element.strftime('%Y-%m-%d %H:%M:%S')

            date_of_timestep_ls.append(self._change_datetime_format(datetime_str = element,
                                        new_format = "%Y-%m-%d %H:%M:%S"))
        df['date_of_timestep'] = date_of_timestep_ls
        del date_of_timestep_ls

        date_column = pd.to_datetime(df['date_of_timestep'], format='%Y-%m-%d %H:%M:%S')

        # Filter based on start_date and/or end_date
        if start_date is not None and end_date is not None:
            filtered_df = df[( date_column >= start_date) & (date_column <= end_date)]
        elif start_date is not None:
            filtered_df = df[(date_column >= start_date)]
        else:  # end_date is not None
            filtered_df = df[(date_column <= end_date)]
        # Correct 'time'+"-["+ time_unit +"]" column to start at new start_date
        time_delta_filter = filtered_df['time'+"-["+ time_unit +"]"].iloc[0] - df['time'+"-["+ time_unit +"]"].iloc[0]
        filtered_df['time'+"-["+ time_unit +"]"] = np.array(filtered_df['time'+"-["+ time_unit +"]"]) - time_delta_filter
        return filtered_df


    def extract_summary_timeseries(self,
            file_out_path,
            sim_name,
            chemical_compound= None,
            mass_unit='g',
            time_unit='hours',
            shp_file_path = None,
            load_timeseries_from_file = False,
            timeseries_file_path = None,
            plot_figures = False,
            title_fig_tserie = None,
            title_fig_mass = None,
            title_fig_deg = None,
            subplot_width = 4,
            subplot_height = 3,
            lon_min = None,
            lon_max = None,
            lat_min = None,
            lat_max = None,
            start_date = None,
            end_date = None,
            check_mass = False):
        '''
        Extract, plot to .png, and export to a .csv file aggregated mass of all elements at each timestep of the simulation
        Plot directly data from a produced .cvs file.
        Use deactivate_north_of/south_of/_east_of/_west_of parameters to define simulation domain and avoid double counting
        advection out of the system for elements that are not deactivated when crossing the simulation border

        Parameters
        ----------
        chemical_compound:            string, name of chemical to be included into plot titles
        file_out_path:                string, file path where .csv and .png files will be saved. Must end with /
        sim_name:                     string, name of simulation that will be included in .csv and .png file names
        mass_unit:                    string, 'kg' 'g','mg','ug'
        time_unit:                    string, 'seconds', 'minutes', 'hours' , 'days'
        shp_file_path:                string, file path of shapefile. Must end with /
        load_timeseries_from_file:    boolean,select if timeseries are loaded from .csv (True) or not (False)
        timeseries_file_path:         string, file path of timeseries .csv file. Must end with /
        plot_figures:                 boolean,select if data is plotted (True) or not (False)
        title_fig_tserie:             string, title of timeseries figure
        title_fig_mass:               string, title of mass among dissolved/DOC/SPM/sed figure
        title_fig_deg:                string, title of removal mechanisms figure
        subplot_width:                float32, width (inches) of each subplot in timeseries figure
        subplot_height                float32, height (inches) of each subplot in timeseries figure
        lon_min:                      float32, min longitude of domain to consider advection out of the simulation domain
        lon_max:                      float32, max longitude of domain to consider advection out of the simulation domain
        lat_min:                      float32, min latitude of domain to consider advection out of the simulation domain
        lat_max:                      float32, max latitude of domain to consider advection out of the simulation domain
        deactivate_coords:            boolean, indicate if deactivate_north_of/south_of/_east_of/_west_of were used in simulation when plotting from .csv file
        start_date:                   pd.Datetime, start of plotted timeserie
                                      (e.g., pd.to_datetime("2018-01-01 00:00:00", format = '%Y-%m-%d %H:%M:%S'))
        end_date:                     pd.Datetime, end of plotted timeserie

        Returns a Pandas Dataframe:
            ----
        date_of_timestep:       calendar date of timestep as datetime.datetime object
        time:                   time from start of simulation expressed as time_unit
        time_conversion_factor
        mass_conversion_factor
            ---
        [considers only active elements inside the simulation domain]
        dissolved:              mass associated to dissolved elements for each timestep
        DOC:                    mass associated to DOC elements for each timestep
        SPM:                    mass associated to SPM elements for each timestep
        sed_rev:                mass associated to superficial sediments elements for each timestep
        sed_buried:             mass associated to buried sediments elements for each timestep
        mass_current:           mass present in the simulation at each timestep
        mass_wat:               mass present in the water column at each timestep
        mass_sed:               mass present in the active sediments at each timestep
            ---
        mass_emitted:           mass emitted into the simulation until the end of each timestep (ONLY ACTIVE ELEMENTS)
            ---
        mass_removed:           mass removed from the system until the end of each timestep
            ---
        [does not consider the specie of each element at each timestep]
        mass_degr:              mass that has been degraded up to the end of each timestep
        mass_degr_sed:          mass that has been degraded in sediments up to the end of each timestep
        mass_degr_wat:          mass that has been degraded in water up to the end of each timestep
        mass_vol:               mass that has been volatilized in water up to the end of each timestep
        mass_sed_buried:        mass that has been buried in sediments up to the end of each timestep
            ---
        adv_out_cumul:          mass that has been advected out up to the end of each timestep
        adv_out_ts:             mass that has been advected at each timestep
        --- IF deactivate_north_of/south_of/_east_of/_west_of ARE NOT USED IN SIMULATION
            An element is considered advected out only if it is outside the domain of
            the ou and vo velocity fields (i.e. deactivated) AND out of the shp/ lat-lon specified.
            Comment "adv_out = out_of_bounds & missing_var" to consider only shp/ lat-lon limits
            but this  will double count elements moving along the border at different timesteps.
            IF shp/lat-lon limits are not the same area covered by ou and vo velocity fields mass
            advected may be overestimated.
        --- IF deactivate_north_of/south_of/_east_of/_west_of ARE USED IN SIMULATION only elements
            deactivated with "outside" as reason will be counted
        '''
        import opendrift
        import matplotlib.pyplot as plt
        import pandas as pd
        import xarray as xr

        if shp_file_path is not None:
            import geopandas as gpd
            from shapely.geometry import Point

        if timeseries_file_path is not None:
            if timeseries_file_path.endswith(".csv"):
                csv_file_name = ""
        else:
            csv_file_name = sim_name + "_extracted_timeseries.csv"

        if load_timeseries_from_file is False:
            # Initialize init_species() and init_transfer_rates() if they were not stored in self.result
            if not np.all([(hasattr(self.result, attr)) for attr in ['nspecies', 'name_species', 'transfer_rates', 'ntransformations']]):
                # Init species and transfer rates
                if self.mode != opendrift.models.basemodel.Mode.Config:
                    self.mode = opendrift.models.basemodel.Mode.Config
                self.init_species()
                self.init_transfer_rates()
                if self.mode != opendrift.models.basemodel.Mode.Result:
                    self.mode = opendrift.models.basemodel.Mode.Result

            # Check if deactivate_N/S/E/W_of where specified
            deactivate_coords = []
            deactivate_coords.append(self.get_config('drift:deactivate_north_of'))
            deactivate_coords.append(self.get_config('drift:deactivate_south_of'))
            deactivate_coords.append(self.get_config('drift:deactivate_east_of'))
            deactivate_coords.append(self.get_config('drift:deactivate_west_of'))
            deactivate_coords = any(bool(dic) for dic in deactivate_coords)

            # Define elimination processes
            status_categories = self.status_categories
            active_index = status_categories.index('active') if 'active' in status_categories else None
            removed_index = status_categories.index('removed') if 'removed' in status_categories else None
            missing_data_index = status_categories.index('missing_data') if 'missing_data' in status_categories else None
            out_of_bounds_index = status_categories.index('outside') if 'outside' in status_categories else None
            stranded_index = status_categories.index('stranded') if 'stranded' in status_categories else None
            # Define time and mass convertions
            steps=len(self.result.time)
            # age_seconds = np.arange(self.time_step.total_seconds(), self.steps_calculation * self.time_step.total_seconds(), self.time_step.total_seconds())
            age_seconds_output = np.array(((self.result.time - self.result.time[0]) / np.timedelta64(1, 's')) + (self.result.time[1] - self.result.time[0]) / np.timedelta64(1, 's'))

            mass_conversion_factor=1e-6
            if mass_unit=='g' and self.elements.variables['mass']['units']=='ug':
                mass_conversion_factor=1e-6
            if mass_unit=='mg' and self.elements.variables['mass']['units']=='ug':
                mass_conversion_factor=1e-3
            if mass_unit=='ug' and self.elements.variables['mass']['units']=='ug':
                mass_conversion_factor=1
            if mass_unit=='kg' and self.elements.variables['mass']['units']=='ug':
                mass_conversion_factor=1e-9

            time_conversion_factor = self.time_step_output.total_seconds() / (60*60)
            if time_unit=='seconds':
                time_conversion_factor = self.time_step_output.total_seconds()
            if time_unit=='minutes':
                time_conversion_factor = self.time_step_output.total_seconds() / 60
            if time_unit=='hours':
                time_conversion_factor = self.time_step_output.total_seconds() / (60*60)
            if time_unit=='days':
                time_conversion_factor = self.time_step_output.total_seconds() / (24*60*60)
            print("Extracting data from simulation")
            # Extract properties from simulation

            ds = self.result
            vars_time = [v for v in ds.data_vars if ds[v].dims == ("trajectory", "time")]
            if not vars_time:
                raise ValueError("No (trajectory, time) variables found.")

            # Check all variables
            # stack them on a new dim so we can test all at once
            # stacked = xr.concat([ds[v] for v in vars_time], dim="var")   # dims: var, trajectory, time
            # valid_traj = stacked.notnull().any(dim="time").any(dim="var")   # dim: trajectory (bool)

            # Check only lat/lon
            valid_traj = (
                ds["lon"].notnull().any("time") | ds["lat"].notnull().any("time")
                )
            removed = ds.trajectory.where(~valid_traj, drop=True).values
            if len(removed) > 0:
                print(f"Removed IDs {removed} from self.result  as lat/lon were NaN")

            # keep only valid trajectories
            ds_clean = ds.isel(trajectory=valid_traj)
            self.result = ds_clean
            del ds_clean
            del ds

            # vars_time = [v for v in ds.data_vars if ds[v].dims == ("trajectory", "time")]
            # tr = ds[vars_time].sel(trajectory=141)   # xarray DataSet for trajectory 141
            # tr = self.result[["lon","lat","z","status","specie"]].sel(trajectory=141)
            # df = tr.to_dataframe().reset_index().drop(columns=["trajectory"])

            status = self.result.status.T.values
            sp = self.result.specie.T.values
            attrs_ls = ['lat', 'lon', 'mass',
                        'mass_degraded','mass_degraded_water', 'mass_degraded_sediment',
                        'mass_volatilized', 'mass_photodegraded', 'mass_biodegraded',
                        'mass_biodegraded_water', 'mass_biodegraded_sediment',
                        'mass_hydrolyzed', 'mass_hydrolyzed_water', 'mass_hydrolyzed_sediment'
                        ]
            # Dynamically create variables and assign values
            extracted_attrs_dict = {}
            for attr in attrs_ls:
                extracted_attrs_dict[attr] = (np.nan_to_num(getattr(self.result, attr).T.values)#, nan=0)
                                   if hasattr(self.result, attr) else None)


            elements_deactivated_dict = { "ID": self.elements_deactivated.ID} # Use ID as index
            for attr in ['status', 'age_seconds'] + attrs_ls:
                if hasattr(self.elements, attr):  # Check if attribute exists
                    elements_deactivated_dict[attr] = getattr(self.elements_deactivated, attr)
                else:
                    elements_deactivated_dict[attr] = [0] * len(self.elements_deactivated.ID)  # Fill missing attributes with zeros
            elements_deactivated_df = pd.DataFrame(elements_deactivated_dict).set_index("ID")
            elements_deactivated_df['output_step'] = np.digitize(elements_deactivated_df['age_seconds'], age_seconds_output, right = False)
            if 'stranded' in status_categories:
                elements_deactivated_df['stranded'] = elements_deactivated_df['status'] == stranded_index
            else:
                elements_deactivated_df['stranded'] = [False] * len(self.elements_deactivated.ID)
            del elements_deactivated_dict

            # Remove rows with NaN from elements_deactivated_df
            rows_with_nan = elements_deactivated_df[elements_deactivated_df.isna().any(axis=1)]
            if len(rows_with_nan) > 0:
                removed_indexes = rows_with_nan.index.tolist()
                elements_deactivated_df = elements_deactivated_df.dropna()
                print("Removed IDs from elements_deactivated_df due to NaN presence:", removed_indexes)


            # range(0, steps)
            # elements_deactivated_df.groupby('output_step').sum()

            # Get mask for elements in water column and sedments for each timestep
            in_water_column_ls = []
            if hasattr(self, 'num_lmm'):
                in_water_column_ls.append(self.num_lmm)
            if hasattr(self, 'num_humcol'):
                in_water_column_ls.append(self.num_humcol)
            if hasattr(self, 'num_prev'):
                in_water_column_ls.append(self.num_prev)

            in_water_column = np.any([sp == value for value in in_water_column_ls], axis=0)

            in_sediment_layer = (sp==self.num_srev)
            in_buried_sed = (sp==self.num_ssrev)
            active_elements = (status==0)
            # elements: mask for elements active until the end of each timestep
            elements = ~(extracted_attrs_dict['mass'] == 0)


            # Find which elements are advected out of the domain
            print("Calculating mass advected out of the simulation")
            shp_adv_out = True
            if shp_file_path is not None:
                # Calculate mass of elemements outside of shapefile at each timestep.
                # Cumulative advection will double count elements that are not deactivated
                # when they exit the domain
                print("shp used to define simulation domain")
                gdf_shapefile = gpd.read_file(shp_file_path)
                out_of_bounds = []
                for t_step in range(0, steps):
                    lon_ = extracted_attrs_dict['lon'][t_step]
                    lat_ = extracted_attrs_dict['lat'][t_step]
                    # Create Point objects from latitude and longitude
                    geometry = [Point(long, latit) for long, latit in zip(lon_, lat_)]
                    gdf_points = gpd.GeoDataFrame(geometry=geometry, crs=gdf_shapefile.crs)
                    # Spatial join to check if points are within the shapefile geometry
                    # Use 'within' operation to check if points are within the shapefile
                    joined = gpd.sjoin(gdf_points, gdf_shapefile, predicate='within')
                    # Extract the indices of points that are within the shapefile
                    indices_within = joined.index
                    # Create a boolean array indicating whether each point is within the shapefile
                    out_of_bounds.append([index in indices_within for index in range(len(geometry))])
                # Convert the list of boolean arrays to a NumPy array
                out_of_bounds = np.array([np.array(arr) for arr in out_of_bounds])
                adv_out = out_of_bounds & elements
                ### Calculate if deactivated elements are outside shp domain
                elements_deactivated_df["geometry"] = gpd.points_from_xy(elements_deactivated_df["lon"], elements_deactivated_df["lat"])
                # Convert to GeoDataFrame
                gdf_points = gpd.GeoDataFrame(elements_deactivated_df, geometry="geometry", crs=gdf_shapefile.crs)
                # Perform spatial join
                joined = gpd.sjoin(gdf_points, gdf_shapefile, predicate="within", how="left")
                elements_deactivated_df['adv_out'] = ~joined.index_right.isna()
                elements_deactivated_df = elements_deactivated_df.drop(["geometry"], axis = 1)
            elif deactivate_coords is True:
                shp_adv_out = False
                print("deactivate_north_of/south_of/_east_of/_west_of parameters used: adv_out elements taken from self.elements_deactivated")
                if ('outside' in status_categories):
                    elements_deactivated_df['adv_out'] = elements_deactivated_df['status'] == out_of_bounds_index
                else:
                    elements_deactivated_df["adv_out"] = [False] * len(self.elements_deactivated.ID)
                    print("No elements advected out of domain")
            elif any([element is None for element in [lat_min, lat_max, lon_max, lon_min]]) is False:
                shp_adv_out = False
                # advection out of the domain is determined by the extent of uo/vo velocity field
                if ('missing_data' in status_categories):
                    print("missing_data used: : adv_out elements taken from self.elements_deactivated")
                    elements_deactivated_df["adv_out"] = (~((elements_deactivated_df["lat"].between(lat_min, lat_max)) &\
                                                           (elements_deactivated_df["lon"].between(lon_min, lon_max))) & elements_deactivated_df["status"] == missing_data_index)
                else:
                    elements_deactivated_df["adv_out"] = [False] * len(self.elements_deactivated.ID)
                    print("No elements advected out of domain")
            else:
                error = ("shp_file_path and lat/lon limits not specified when " +
                         "deactivate_north_of/south_of/_east_of/_west_of parameters " +
                         "were not used")
                raise ValueError(error)

            # Get mass associated to each specie for each timestep, considering only active elements that are inside
            # the simulation domain (not stranded or advected out)
            print("Calculating timeseries from simulation")
            mass_by_specie=np.zeros((steps,5))
            if shp_adv_out == True:
                # All active elements until the end of each timestep adv_out based on shp
                for i in range(steps):
                    mass_by_specie[i] = [
                            np.sum(extracted_attrs_dict['mass'][i, :] * (sp[i, :] == j) * (~adv_out[i, :])) * mass_conversion_factor
                            for j in range(5)
                            ]
            else:
                # All active elements until the end of each timestep
                for i in range(steps):
                    mass_by_specie[i] = [
                            np.sum(extracted_attrs_dict['mass'][i, :] * (sp[i, :] == j)) * mass_conversion_factor
                            for j in range(5)
                            ]

            time_steps =np.array(range(0, steps))*time_conversion_factor
            mass_by_specie_df = pd.DataFrame(mass_by_specie)

            for chem_specie in range(0,5):
                if (chem_specie not in mass_by_specie_df.columns):
                    mass_by_specie_df[chem_specie] = np.zeros_like(time_steps)

            # Insert time as new columns
            mass_by_specie_df.insert(0,('time'+"-["+ time_unit +"]"), time_steps)
            start_date = pd.Timestamp(self.start_time.year,
                                      self.start_time.month,
                                      self.start_time.day)
            time_date_serie = pd.date_range(start=start_date, periods=steps, freq=self.time_step_output)
            mass_by_specie_df.insert(0,('date_of_timestep'), time_date_serie)
            del mass_by_specie

            # Change name of dataframe columns
            Col_names_res = list(mass_by_specie_df.columns)
            names_to_replace = ({0: "dissolved" + "-["+ mass_unit +"]",
                                1: "DOC" + "-["+ mass_unit +"]",
                                2: "SPM" + "-["+ mass_unit +"]",
                                3: "sed_rev" + "-["+ mass_unit +"]",
                                4: "sed_buried" + "-["+ mass_unit +"]"
                                })
            Col_names_res = [names_to_replace.get(e, e) for e in Col_names_res]
            mass_by_specie_df.columns = Col_names_res

            # Mass present in the system at each timestep considering only active elements
            # that are inside the simulation domain
            if shp_adv_out == True:
                mass_water = (np.sum(extracted_attrs_dict['mass']*in_water_column * (~adv_out),1) * mass_conversion_factor)
                mass_sed = (np.sum(extracted_attrs_dict['mass']*in_sediment_layer * (~adv_out),1) * mass_conversion_factor)
                # mass_sed_buried is outside the domain
                mass_sed_buried = (np.sum(extracted_attrs_dict['mass']*in_buried_sed * (~adv_out),1) * mass_conversion_factor)
                mass_actual = mass_water + mass_sed
            else:
                mass_water = (np.sum(extracted_attrs_dict['mass']*in_water_column,1) * mass_conversion_factor)
                mass_sed = (np.sum(extracted_attrs_dict['mass']*in_sediment_layer,1) * mass_conversion_factor)
                # mass_sed_buried is outside the domain
                mass_sed_buried = (np.sum(extracted_attrs_dict['mass']*in_buried_sed,1) * mass_conversion_factor)
                mass_actual = mass_water + mass_sed


            mass_deact_stranded_df = elements_deactivated_df[elements_deactivated_df['stranded'] == True]

            mass_deact_adv_out_df = elements_deactivated_df[(elements_deactivated_df['stranded'] == False) &
                                                         (elements_deactivated_df['adv_out'] == True)]

            mass_deact_other_df = elements_deactivated_df[(elements_deactivated_df['stranded'] == False) &
                                                         (elements_deactivated_df['adv_out'] == False)]

            excluded_columns = ['status', 'lat', 'lon', 'stranded', 'adv_out', 'age_seconds']
            full_index_range = np.arange(0, len(age_seconds_output)-1)
            mass_deact_stranded_df = (mass_deact_stranded_df
                                      .drop(columns=excluded_columns)  # Drop unwanted columns
                                      .groupby('output_step', as_index=True)
                                      .sum()
                                    ).reindex(full_index_range, fill_value=0)

            mass_deact_adv_out_df = (mass_deact_adv_out_df
                                     .drop(columns=excluded_columns)  # Drop unwanted columns
                                     .groupby('output_step', as_index=True)
                                     .sum()
                                     ).reindex(full_index_range, fill_value=0)

            mass_deact_other_df = (mass_deact_other_df
                                   .drop(columns=excluded_columns)  # Drop unwanted columns
                                   .groupby('output_step', as_index=True)
                                   .sum()
                                   ).reindex(full_index_range, fill_value=0)


            # Mass of all elements present in simulation during each timestep
            mass_results_timestep = {}
            timestep_attributes = ['mass', 'mass_degraded','mass_degraded_water', 'mass_degraded_sediment',
                    'mass_volatilized', 'mass_photodegraded', 'mass_biodegraded',
                    'mass_biodegraded_water', 'mass_biodegraded_sediment',
                    'mass_hydrolyzed', 'mass_hydrolyzed_water', 'mass_hydrolyzed_sediment'
                ]

            for attr in timestep_attributes:
                if extracted_attrs_dict[attr] is not None:
                    mass_results_timestep[attr] = np.sum(extracted_attrs_dict[attr] * elements, axis=1) * mass_conversion_factor
                else:
                    mass_results_timestep[attr] = np.zeros_like(mass_actual)



            # mass_tot_timestep = (np.sum(extracted_attrs_dict['mass'] * elements,1)*mass_conversion_factor)
            # # Mass that has been degraded up to the end of each timestep considering all elements
            # mass_degraded = (np.sum(extracted_attrs_dict['mass_degraded']*elements,1)*mass_conversion_factor)
            # # Mass that has been degraded (wat and sed) and volatilized up to the end of each timestep
            # # considering considering all elements
            # mass_volatilized = (np.sum((extracted_attrs_dict['mass_volatilized'])*elements,1)*mass_conversion_factor)
            # mass_degraded_w = (np.sum(extracted_attrs_dict['mass_degraded_water']*elements,1)*mass_conversion_factor)
            # mass_degraded_s = (np.sum(extracted_attrs_dict['mass_degraded_sediment']*elements,1)*mass_conversion_factor)

            # 'mass'
            # 'mass_degraded','mass_degraded_water', 'mass_degraded_sediment',
            # 'mass_volatilized', 'mass_photodegraded', 'mass_biodegraded',
            # 'mass_biodegraded_water', 'mass_biodegraded_sediments',
            # 'mass_hydrolyzed', 'mass_hydrolyzed_water', 'mass_hydrolyzed_sediments'

            # controllo = (active_elements * (~adv_out) * (~stranded_elements)) == elements


            # Calculate mass of  elements that are advected out of the domain
            if shp_adv_out == False:
                if ('missing_data' in status_categories) or ('outside' in status_categories):
                    # adv_out = out_of_bounds
                    # Mass advected out of the system during each time step
                    mass_adv_out = (np.sum((extracted_attrs_dict['mass']*adv_out),1)*mass_conversion_factor)
                    # Mass advected out of the system from start of simulation, until that time step
                    mass_adv_out_cumulative = np.cumsum(mass_adv_out)
                else:
                    mass_adv_out = np.zeros_like(mass_water)
                    mass_adv_out_cumulative = np.zeros_like(mass_water)

                # Mass emitted into the system up to the end of each timestep
                mass_emitted = (mass_results_timestep['mass'] + mass_results_timestep['mass_degraded'] + mass_results_timestep['mass_volatilized'])

                # Mass that has been degraded (wat and sed) and volatilized of elements
                # advected out of the system
                mass_volatilized_adv = (np.sum((extracted_attrs_dict['mass_volatilized'])* adv_out,1)*mass_conversion_factor)
                mass_degraded_w_adv = (np.sum(extracted_attrs_dict['mass_degraded_water']* adv_out,1)*mass_conversion_factor)
                mass_degraded_s_adv = (np.sum(extracted_attrs_dict['mass_degraded_sediment']* adv_out,1)*mass_conversion_factor)
                mass_photodegr_adv = (np.sum(extracted_attrs_dict['mass_photodegraded']* adv_out,1)*mass_conversion_factor) if extracted_attrs_dict['mass_photodegraded'] is not None else np.zeros_like(mass_emitted)
                mass_degraded_bio_adv = (np.sum(extracted_attrs_dict['mass_biodegraded']* adv_out,1)*mass_conversion_factor) if extracted_attrs_dict['mass_biodegraded'] is not None else np.zeros_like(mass_emitted)
                mass_degraded_bio_w_adv = (np.sum(extracted_attrs_dict['mass_biodegraded_water']* adv_out,1)*mass_conversion_factor) if extracted_attrs_dict['mass_biodegraded_water'] is not None else np.zeros_like(mass_emitted)
                mass_degraded_bio_s_adv = (np.sum(extracted_attrs_dict['mass_biodegraded_sediments']* adv_out,1)*mass_conversion_factor) if extracted_attrs_dict['mass_biodegraded_sediments'] is not None else np.zeros_like(mass_emitted)
                mass_degraded_hydro_adv = (np.sum(extracted_attrs_dict['mass_hydrolyzed']* adv_out,1)*mass_conversion_factor) if extracted_attrs_dict['mass_hydrolyzed'] is not None else np.zeros_like(mass_emitted)
                mass_degraded_hydro_w_adv = (np.sum(extracted_attrs_dict['mass_hydrolyzed_water']* adv_out,1)*mass_conversion_factor) if extracted_attrs_dict['mass_hydrolyzed_water'] is not None else np.zeros_like(mass_emitted)
                mass_degraded_hydro_s_adv = (np.sum(extracted_attrs_dict['mass_hydrolyzed_sediments']* adv_out,1)*mass_conversion_factor) if extracted_attrs_dict['mass_hydrolyzed_sediments'] is not None else np.zeros_like(mass_emitted)


                # Mass removed from the system until the end of each timestep
                mass_removed = (mass_results_timestep['mass_volatilized'] - mass_volatilized_adv) + \
                               (mass_results_timestep['mass_degraded_water'] - mass_degraded_w_adv) +\
                               (mass_results_timestep['mass_degraded_sediment'] - mass_degraded_s_adv) + \
                               (mass_adv_out_cumulative + mass_sed_buried)
                # Contribtion of each mechanism to the elimination of the chemical in the simulation
                perc_volatilized = ((mass_results_timestep['mass_volatilized'] - mass_volatilized_adv)/mass_removed)*100
                perc_degraded_w = ((mass_results_timestep['mass_degraded_water'] - mass_degraded_w_adv)/mass_removed)*100
                perc_degraded_s = ((mass_results_timestep['mass_degraded_sediment'] - mass_degraded_s_adv)/mass_removed)*100
                perc_photodegr = ((mass_results_timestep['mass_photodegraded'] - mass_photodegr_adv)/mass_removed)*100
                perc_degraded_bio = ((mass_results_timestep['mass_biodegraded'] - mass_degraded_bio_adv)/mass_removed)*100
                perc_degraded_bio_w = ((mass_results_timestep['mass_biodegraded_water'] - mass_degraded_bio_w_adv)/mass_removed)*100
                perc_degraded_bio_s = ((mass_results_timestep['mass_biodegraded_sediments'] - mass_degraded_bio_s_adv)/mass_removed)*100
                perc_mass_degraded_hydro = ((mass_results_timestep['mass_hydrolyzed'] - mass_degraded_hydro_adv)/mass_removed)*100
                perc_mass_degraded_hydro_w = ((mass_results_timestep['mass_hydrolyzed_water'] - mass_degraded_hydro_w_adv)/mass_removed)*100
                perc_mass_degraded_hydro_s = ((mass_results_timestep['mass_hydrolyzed_sediments'] - mass_degraded_hydro_s_adv)/mass_removed)*100
                perc_adv = ((mass_adv_out_cumulative)/mass_removed)*100
                perc_sed_buried = ((mass_sed_buried)/mass_removed)*100

            mass_df = pd.DataFrame({
                'mass_wat'+ "-["+ mass_unit +"]": mass_water,
                'mass_sed_rev'+ "-["+ mass_unit +"]": mass_sed,
                'mass_sed_buried'+ "-["+ mass_unit +"]": mass_sed_buried,
                'mass_current'+ "-["+ mass_unit +"]": mass_actual,
                'mass_emitted'+ "-["+ mass_unit +"]": mass_emitted,
                'mass_degr_tot'+ "-["+ mass_unit +"]": mass_results_timestep['mass_degraded'],
                'mass_degr_wat'+ "-["+ mass_unit +"]": mass_results_timestep['mass_degraded_water'],
                'mass_degr_sed'+ "-["+ mass_unit +"]": mass_results_timestep['mass_degraded_sediment'],
                'mass_vol'+ "-["+ mass_unit +"]": mass_results_timestep['mass_volatilized'],
                'adv_out_ts'+"-["+ mass_unit +"]": mass_adv_out,
                'adv_out_cumul'+"-["+ mass_unit +"]": mass_adv_out_cumulative,
                'perc_vol-["%"]': perc_volatilized,
                'perc_deg_w-["%"]': perc_degraded_w,
                'perc_deg_s-["%"]': perc_degraded_s,
                'perc_adv-["%"]': perc_adv,
                'perc_sed_buried-["%"]': perc_sed_buried,
                'mass_removed'+ "-["+ mass_unit +"]": mass_removed,
                'mass_vol_adv'+ "-["+ mass_unit +"]": mass_volatilized_adv,
                'mass_degr_wat_adv'+ "-["+ mass_unit +"]": mass_degraded_w_adv,
                'mass_degr_sed_adv'+ "-["+ mass_unit +"]": mass_degraded_s_adv
                }).astype(np.float64)

            mass_fin_df = pd.concat([mass_by_specie_df, mass_df], axis=1)
            mass_fin_df[('convertion_factors-[time_mass]')] = np.zeros_like(mass_emitted)
            mass_fin_df.loc[0, ('convertion_factors-[time_mass]')]= time_conversion_factor
            mass_fin_df.loc[1, ('convertion_factors-[time_mass]')]= np.float32(mass_conversion_factor)
            print(f"save .csv file to {file_out_path + csv_file_name}")
            mass_fin_df.to_csv(file_out_path + csv_file_name)

        elif load_timeseries_from_file is True and timeseries_file_path is not None:
            mass_fin_df = pd.read_csv(timeseries_file_path + csv_file_name)
            # Specify mass_unit and time_unit from loaded dataframe
            mass_col_ind = int(np.where(mass_fin_df.columns.str.contains("dissolved-"))[0])
            mass_unit = mass_fin_df.columns[mass_col_ind][11:-1]
            time_col_ind = int(np.where(mass_fin_df.columns.str.contains("time-"))[0])
            time_unit = mass_fin_df.columns[time_col_ind][6:-1]
            mass_fin_df = mass_fin_df.dropna(subset = ['date_of_timestep'])

        else:
            raise ValueError("timeseries_file_path must be specified")

        time_conversion_factor = np.float32(mass_fin_df.loc[0, ('convertion_factors-[time_mass]')])
        mass_conversion_factor = np.float32(mass_fin_df.loc[1, ('convertion_factors-[time_mass]')])

        # Filter dataframe based on date
        mass_fin_df = self.filter_dataframe(df = mass_fin_df,
                                       time_unit = time_unit,
                                       start_date = start_date, end_date = end_date)

        # Create timeseries to plot
        time_steps = self._select_df_column(col_name = "time-", dataframe = mass_fin_df)
        mass_emitted = self._select_df_column(col_name = 'mass_emitted-', dataframe = mass_fin_df)
        mass_actual = self._select_df_column(col_name = 'mass_current-', dataframe = mass_fin_df)
        mass_water = self._select_df_column(col_name = 'mass_wat-', dataframe = mass_fin_df)
        mass_sed = self._select_df_column(col_name = 'mass_sed_rev-', dataframe = mass_fin_df)
        mass_degraded = self._select_df_column(col_name = 'mass_degr_tot-', dataframe = mass_fin_df)
        mass_degraded_s = self._select_df_column(col_name = 'mass_degr_sed-', dataframe = mass_fin_df)
        mass_degraded_w = self._select_df_column(col_name = 'mass_degr_wat-', dataframe = mass_fin_df)
        mass_adv_out_cumulative = self._select_df_column(col_name = 'adv_out_cumul-', dataframe = mass_fin_df)
        mass_adv_out = self._select_df_column(col_name = 'adv_out_ts-', dataframe = mass_fin_df)
        mass_volatilized = self._select_df_column(col_name = 'mass_vol-', dataframe = mass_fin_df)
        mass_sed_buried = self._select_df_column(col_name = 'mass_sed_buried-', dataframe = mass_fin_df)

        perc_adv = self._select_df_column(col_name = 'perc_adv-', dataframe = mass_fin_df)
        perc_degraded_s = self._select_df_column(col_name = 'perc_deg_s-', dataframe = mass_fin_df)
        perc_degraded_w = self._select_df_column(col_name = 'perc_deg_w-', dataframe = mass_fin_df)
        perc_volatilized = self._select_df_column(col_name = 'perc_vol-', dataframe = mass_fin_df)
        perc_sed_buried = self._select_df_column(col_name ='perc_sed_buried-', dataframe = mass_fin_df)

        if plot_figures is True:
            print("Plotting figures")
            if title_fig_tserie is None and chemical_compound is not None:
                title_fig_tserie = (chemical_compound + ' mass')
            if title_fig_mass is None and chemical_compound is not None:
                title_fig_mass = (chemical_compound + ' mass')
            if title_fig_deg is None and chemical_compound is not None:
                title_fig_deg = (chemical_compound + ' removal')

            mass_dissolved = (mass_fin_df[mass_fin_df.columns[mass_fin_df.columns.str.contains("dissolved-")]])
            mass_DOC = (mass_fin_df[mass_fin_df.columns[mass_fin_df.columns.str.contains("DOC-")]])
            mass_SPM = (mass_fin_df[mass_fin_df.columns[mass_fin_df.columns.str.contains("SPM-")]])
            mass_sed_rev = (mass_fin_df[mass_fin_df.columns[mass_fin_df.columns.str.contains("mass_sed_rev-")]])
            mass_sed_buried = (mass_fin_df[mass_fin_df.columns[mass_fin_df.columns.str.contains("mass_sed_buried-")]])

            # Plot mass present/degraded/volatilized in the system
            xlabel = "time" + " ["+ time_unit +"]"
            fig_width = 2.5 * subplot_width
            fig_height = 3.7 * subplot_height

            fig1,((ax1,ax2),(ax3,ax4), (ax5, ax6), (ax7, ax8))=plt.subplots(nrows=4, ncols=2, figsize=(fig_width, fig_height))
            fig1.suptitle(title_fig_tserie)

            ax1.plot(time_steps, mass_emitted)
            ax1.set_xlabel(xlabel)
            ax1.set_ylabel('emitted mass'+ " ["+ mass_unit +"]")

            ax2.plot(time_steps, mass_actual, 'k',
                     time_steps, mass_water, 'b',
                     time_steps, mass_sed, 'y')
            ax2.set_xlabel(xlabel)
            ax2.set_ylabel('current mass'+ " ["+ mass_unit +"]")
            ax2.legend(['total mass','mass in wat','mass in sed'],prop={'size': 8})

            ax3.plot(time_steps, mass_degraded,'k',
                     time_steps, mass_degraded_s,'y',
                     time_steps, mass_degraded_w,'b')

            ax3.set_xlabel(xlabel)
            ax3.set_ylabel('degraded mass'+ " ["+ mass_unit +"]")
            ax3.legend(['degr. total','degr. in sed','degr. in wat'],prop={'size': 8})

            ax4.plot(time_steps, mass_adv_out_cumulative, 'lime')
            if deactivate_coords is False:
                ax4.plot(time_steps, mass_adv_out, 'm')
                ax4.legend(['adv. out cumulative','adv. out timestep'],prop={'size': 8})
            else:
                ax4.legend(['adv. out'],prop={'size': 8})
            ax4.set_xlabel(xlabel)
            ax4.set_ylabel('advected out mass' + " ["+ mass_unit +"]")

            ax5.plot(time_steps, mass_volatilized, 'orange')
            ax5.set_xlabel(xlabel)
            ax5.set_ylabel('volatilized mass' + " ["+ mass_unit +"]")

            ax6.plot(time_steps, mass_sed_buried, 'purple')
            ax6.set_xlabel(xlabel)
            ax6.set_ylabel('buried in sed mass' + " ["+ mass_unit +"]")

            mass_dissolved_arr = mass_dissolved.to_numpy().flatten()
            mass_DOC_arr = mass_DOC.to_numpy().flatten()
            mass_SPM_arr = mass_SPM.to_numpy().flatten()
            mass_sed_rev_arr = mass_sed_rev.to_numpy().flatten()
            mass_actual_arr = mass_actual.to_numpy().flatten()

            ax7.plot(time_steps, (mass_dissolved_arr/mass_actual_arr)*100, 'midnightblue',
                     time_steps, (mass_DOC_arr/mass_actual_arr)*100, 'royalblue',
                     time_steps, (mass_SPM_arr/mass_actual_arr)*100, 'palegreen',
                     time_steps,(mass_sed_rev_arr/mass_actual_arr)*100, 'orange')
            ax7.set_xlabel(xlabel)
            ax7.set_ylabel('mass distribution [%]')
            ax7.legend(['dissolved','DOC', 'SPM', 'sed'],prop={'size': 8})

            ax8.plot(time_steps, perc_volatilized, 'orange',
                     time_steps, perc_degraded_w, 'b',
                     time_steps, perc_degraded_s, 'y',
                     time_steps, perc_adv, 'm',
                     time_steps, perc_sed_buried, 'saddlebrown',
                     )
            ax8.set_xlabel(xlabel)
            ax8.set_ylabel('contribution to elimination [%]')
            ax8.legend(['vol','deg_w', 'deg_s', 'adv', 'sed_burial'],prop={'size': 8})

            fig1.tight_layout()
            fig1.savefig(file_out_path+"/"+sim_name+"-time_series"+".png")

            # Plot mass distribution among environmental media
            bars=np.zeros((len(time_steps),5))

            for i in range(0, len(time_steps)):
                bars[i]=[mass_dissolved.iloc[i, 0],
                         mass_DOC.iloc[i, 0],
                         mass_SPM.iloc[i, 0],
                         mass_sed_rev.iloc[i, 0],
                         mass_sed_buried.iloc[i, 0]]

            bottom=np.zeros_like(bars[:,0])

            fig2, ax = plt.subplots()
            fig2.suptitle(title_fig_mass)
            ax.bar(np.arange((len(time_steps))),bars[:,0],width=1.25,color='midnightblue')
            bottom=bars[:,0]
            ax.bar(np.arange((len(time_steps))),bars[:,1],bottom=bottom,width=1.25,color='royalblue')
            bottom=bottom+bars[:,1]
            ax.bar(np.arange((len(time_steps))),bars[:,2],bottom=bottom,width=1.25,color='palegreen')
            bottom=bottom+bars[:,2]
            ax.bar(np.arange((len(time_steps))),bars[:,3],bottom=bottom,width=1.25,color='orange')
            bottom=bottom+bars[:,3]

            print(f'dissolved: {str(bars[-1,0])} {mass_unit} ({str(100*bars[-1,0]/np.sum(bars[-1,:]))} %)')
            print(f'DOC: {str(bars[-1,1])} {mass_unit} ({str(100*bars[-1,1]/np.sum(bars[-1,:]))} %)')
            print(f'SPM: {str(bars[-1,2])} {mass_unit} ({str(100*bars[-1,2]/np.sum(bars[-1,:]))} %)')
            print(f'sediment: {str(bars[-1,3])} {mass_unit} ({str(100*bars[-1,3]/np.sum(bars[-1,:]))} %)')


            ax.legend(['dissolved', 'DOC', 'SPM','sediment'])
            ax.set_ylabel('mass (' + mass_unit + ')')
            # Get current tick positions
            xticks = ax.get_xticks()
            # Set the ticks explicitly before setting labels
            ax.set_xticks(xticks)
            ax.set_xticklabels(np.round(xticks * time_conversion_factor))
            ax.set_xlabel('time (' + time_unit + ')')

            plt.savefig(file_out_path+"/"+sim_name+"-mass_specie"+".png", bbox_inches="tight", dpi=300)

            # Plot degradatin mecanisms during simulations
            bars_deg=np.zeros((len(time_steps),5))
            for i in range(0, len(time_steps)):
                bars_deg[i]=[perc_volatilized.iloc[i, 0],
                         perc_degraded_w.iloc[i, 0],
                         perc_degraded_s.iloc[i, 0],
                         perc_adv.iloc[i, 0],
                         perc_sed_buried.iloc[i, 0]]

            bottom_deg=np.zeros_like(bars_deg[:,0])

            fig3, ax = plt.subplots()
            fig3.suptitle(title_fig_deg)
            ax.bar(np.arange((len(time_steps))),bars_deg[:,0],width=1.25,color='orange')
            bottom_deg=bars_deg[:,0]
            ax.bar(np.arange((len(time_steps))),bars_deg[:,1],bottom=bottom_deg,width=1.25,color='b')
            bottom_deg = bottom_deg+bars_deg[:,1]
            ax.bar(np.arange((len(time_steps))),bars_deg[:,2],bottom=bottom_deg,width=1.25,color='y')
            bottom_deg = bottom_deg + bars_deg[:,2]
            ax.bar(np.arange((len(time_steps))),bars_deg[:,3],bottom=bottom_deg,width=1.25,color='royalblue')
            bottom_deg = bottom_deg+bars_deg[:,3]
            ax.bar(np.arange((len(time_steps))),bars_deg[:,4],bottom=bottom_deg,width=1.25,color='saddlebrown')

            ax.legend(['vol','deg_w', 'deg_s', 'adv', 'sed_burial'])
            ax.set_ylabel('percentage (%)')
            # Get current tick positions
            xticks = ax.get_xticks()
            # Set the ticks explicitly before setting labels
            ax.set_xticks(xticks)
            ax.set_xticklabels(np.round(xticks * time_conversion_factor))
            ax.set_xlabel('time (' + time_unit + ')')

            plt.savefig(file_out_path+"/"+sim_name+"-degrad"+".png", bbox_inches="tight", dpi=300)
            print("save figures to ", file_out_path)

            if check_mass is True:
                print(f"mass_vol extracted: {mass_volatilized.to_numpy()[-1]}")
                vol_active = (sum(self.elements.mass_volatilized)*mass_conversion_factor)
                vol_inactive = (sum(self.elements_deactivated.mass_volatilized)*mass_conversion_factor)
                print(f"mass_vol active: {vol_active}")
                print(f"mass_vol inactive: {vol_inactive}")
                print(f"mass_vol active + inactive : {vol_inactive + vol_active}")
                print("####")

                print(f"mass_degraded extracted {mass_degraded.to_numpy()[-1]}")
                degraded_active = (sum(self.elements.mass_degraded)*mass_conversion_factor)
                degraded_inactive = (sum(self.elements_deactivated.mass_degraded)*mass_conversion_factor)
                print(f"mass_degraded active: {degraded_active}")
                print(f"mass_degraded inactive: {degraded_inactive}")
                print(f"mass_degraded active + inactive: {degraded_active + degraded_inactive}")
                print("####")

                print(f"mass_tot_ts extracted: {np.array(mass_tot_timestep[-1]).sum()}")
                print("####")
                mass_active = (sum(self.elements.mass)*mass_conversion_factor)
                mass_inactive = (sum(self.elements_deactivated.mass)*mass_conversion_factor)
                print(f"mass_tot_ts active: {mass_active}")
                print(f"mass_tot_ts inactive: {mass_inactive}")
                print(f"mass_tot_ts active + inactive: {mass_active + mass_inactive}")
                print("####")

                print(f"mass emitted extracted: {mass_emitted.to_numpy()[-1]}")
                print("mass emitted check: ",
                      f"{(mass_active + mass_inactive)+ (degraded_active + degraded_inactive)+ (vol_inactive + vol_active)}")
                print("####")

    @staticmethod
    def _find_date_row(data_frame,
                      specified_date):
        '''
        Select the row of each dataframe nearest to the specified date. If the date is before the first
        date in the dataframe returns a row of 0

        Parameters
        ----------
        data_frame:            pandas dataframe
        specified_date:        Timestamp('%Y-%m-%d %H:%M:%S')
        '''
        import pandas as pd

        date_column = pd.to_datetime(data_frame['date_of_timestep'], format='%Y-%m-%d %H:%M:%S')
        # 'date_of_timestep' column must be ordered increasingly
        if specified_date < date_column.min():
            date_row = pd.DataFrame([[0] * len(data_frame.columns)], columns=data_frame.columns)
        else:
            row_index = (date_column <= specified_date)[::-1].idxmax()
            date_row =data_frame.loc[[row_index]]
        return date_row

    @staticmethod
    def _correct_percentages_ts(merged_df):
        '''
        Recalculate percentages of chemical eliminated by each precess considered

        Parameters
        ----------
        merged_df : pandas dataframe within sum_summary_timeseries function

        '''

        def find_col_name(col_name, data_frame = merged_df):
            return [col for col in data_frame.columns if col.startswith(col_name)]

        col_index_dict = {
            "dissolved": find_col_name(col_name = "dissolved-["),
            "DOC": find_col_name(col_name = "DOC-["),
            "SPM": find_col_name(col_name = "SPM-["),
            "sed_rev": find_col_name(col_name = "sed_rev-["),
            "sed_buried": find_col_name(col_name = "sed_buried-["),
            "mass_wat": find_col_name(col_name = "mass_wat-["),
            "mass_sed_rev": find_col_name(col_name = "mass_sed_rev-["),
            "mass_sed_buried": find_col_name(col_name = "mass_sed_buried-["),
            "mass_current": find_col_name(col_name = "mass_current-["),
            "mass_emitted": find_col_name(col_name = "mass_emitted-["),
            "mass_degr_tot": find_col_name(col_name = "mass_degr_tot-["),
            "mass_degr_wat": find_col_name(col_name = "mass_degr_wat-["),
            "mass_degr_sed": find_col_name(col_name = "mass_degr_sed-["),
            "mass_vol": find_col_name(col_name = "mass_vol-["),
            "adv_out_ts": find_col_name(col_name = "adv_out_ts-["),
            "adv_out_cumul": find_col_name(col_name = "adv_out_cumul-["),
            "perc_vol": find_col_name(col_name = "perc_vol-["),
            "perc_deg_w": find_col_name(col_name = "perc_deg_w-["),
            "perc_deg_s": find_col_name(col_name = "perc_deg_s-["),
            "perc_adv": find_col_name(col_name = "perc_adv-["),
            "perc_sed_buried": find_col_name(col_name = "perc_sed_buried-["),
            "mass_removed": find_col_name(col_name = "mass_removed-["),
            "mass_vol_adv": find_col_name(col_name = "mass_vol_adv-["),
            "mass_degr_wat_adv": find_col_name(col_name = "mass_degr_wat_adv-["),
            "mass_degr_sed_adv": find_col_name(col_name = "mass_degr_sed_adv-[")}

        mass_removed = np.array(merged_df.loc[:, col_index_dict["mass_removed"]])
        mass_volatilized = np.array(merged_df.loc[:, col_index_dict["mass_vol"]])
        mass_volatilized_adv = np.array(merged_df.loc[:, col_index_dict["mass_vol_adv"]])
        mass_degraded_w = np.array(merged_df.loc[:, col_index_dict["mass_degr_wat"]])
        mass_degraded_w_adv = np.array(merged_df.loc[:, col_index_dict["mass_degr_wat_adv"]])
        mass_degraded_s = np.array(merged_df.loc[:, col_index_dict["mass_degr_sed"]])
        mass_degraded_s_adv = np.array(merged_df.loc[:, col_index_dict["mass_degr_sed_adv"]])
        mass_adv_out_cumulative = np.array(merged_df.loc[:, col_index_dict["adv_out_cumul"]])
        mass_sed_buried = np.array(merged_df.loc[:, col_index_dict["mass_sed_buried"]])

        # Contribtion of each mechanism to the elimination of the chemical in the simulation
        perc_volatilized = ((mass_volatilized - mass_volatilized_adv)/mass_removed)*100
        perc_degraded_w = ((mass_degraded_w - mass_degraded_w_adv)/mass_removed)*100
        perc_degraded_s = ((mass_degraded_s - mass_degraded_s_adv)/mass_removed)*100
        perc_adv = ((mass_adv_out_cumulative)/mass_removed)*100
        perc_sed_buried = ((mass_sed_buried)/mass_removed)*100

        merged_df[col_index_dict["perc_vol"]] = perc_volatilized
        merged_df[col_index_dict["perc_deg_w"]] = perc_degraded_w
        merged_df[col_index_dict["perc_deg_s"]] = perc_degraded_s
        merged_df[col_index_dict["perc_adv"]] = perc_adv
        merged_df[col_index_dict["perc_sed_buried"]] = perc_sed_buried
        merged_df = merged_df.fillna(0)
        return merged_df


    def sum_summary_timeseries(self,
                               ts_file_path,
                               sim_name = None,
                               csv_suffix = None,
                               start_date = None,
                               end_date = None,
                               freq_time = None,
                               mass_unit_out = "g"):
        '''
        Sum all .csv files produced by extract_summary_timeseries with the same suffix present in a folder and return a
        .csv file

        Parameters
        ----------
        timeseries_file_path:         string, folder path .csv files produced by extract_summary_timeseries. Must end with /
        sim_name:                     string, name of simulation that will be included in sum .csv file name
        csv_suffix:                   string, suffix of .csv file names that will be summed
        start_date:                   pd.Datetime, start of reconstructed timeseries when .csv have different timesteps
                                      (e.g., ("2018-01-01 00:00:00", format = '%Y-%m-%d %H:%M:%S'))
        end_date:                     pd.Datetime, end of reconstructed timeseries when .csv have different timesteps
        freq_time:                    string, frequency of reconstructed timeseries when .csv have different timesteps expressed as hours (e.g., "6H")
        mass_unit_out:                string, mass unit of uotput .csv file ('kg' 'g','mg','ug')

        Returns a Pandas Dataframe equal to extract_summary_timeseries
        '''

        import pandas as pd
        from datetime import datetime
        import os

        if csv_suffix is None:
            csv_suffix = "_extracted_timeseries.csv"

        # list of timeseries filenames
        ts_file_name_ls = []
        for filename in os.listdir(ts_file_path):
            if filename.endswith(csv_suffix):
                ts_file_name_ls.append(filename)

        if len(ts_file_name_ls) == 0:
            raise ValueError("No .csv files were loaded, check csv_suffix")

        if sim_name is None:
            sim_name = ts_file_name_ls[0][:-3]
        csv_file_name_fin = sim_name + "_extracted_sum_timeseries.csv"

        # list of timeseries Pandas Dataframe imported
        mass_fin_df_ls = []
        for csv_file_name in ts_file_name_ls:
            df = pd.read_csv(ts_file_path + csv_file_name).fillna(0)
            # Correction for naming mistake. to be removed
            if any(name == "mass_degr_sed" for name in df.columns):
                df = df.rename(columns={"mass_degr_sed":"mass_degr_sed_adv-[g]"})
            if any("Unnamed" in column_name for column_name in df.columns):
                df = df.filter(regex='^(?!Unnamed).*$')
            mass_fin_df_ls.append(df)

        check_time_conv_factor = []
        check_mass_conv_factor = []
        check_time_step = []
        for df_mass in mass_fin_df_ls:
            check_time_conv_factor.append(df_mass.loc[0, ('convertion_factors-[time_mass]')])
            check_mass_conv_factor.append(df_mass.loc[1, ('convertion_factors-[time_mass]')])
            time_col_ind = int(np.where(df_mass.columns.str.contains("time-"))[0])
            check_time_step.append(df_mass.iloc[1, time_col_ind] - df_mass.iloc[0, time_col_ind])

        check_time_convertion_factor = all(element == check_time_conv_factor[0] for element in check_time_conv_factor)
        check_mass_convertion_factor = all(element == check_mass_conv_factor[0] for element in check_mass_conv_factor)
        check_time_step = all(element == check_time_step[0] for element in check_time_step)

        if check_time_step is True:
            if (check_time_convertion_factor and check_mass_convertion_factor) is False:
                raise ValueError("time/mass_conversion_factor is not equal for all extracted timeseries")
            time_conv_factor = mass_fin_df_ls[0].loc[0, ('convertion_factors-[time_mass]')]
            mass_conv_factor = mass_fin_df_ls[0].loc[1, ('convertion_factors-[time_mass]')]

            # Merge pd.Dataframes and sort by time
            merged_df = pd.concat(mass_fin_df_ls, axis = 0)
            merged_df.reset_index(drop = True, inplace = True)
            merged_df["date_of_timestep"] = pd.to_datetime(merged_df["date_of_timestep"])
            merged_df = merged_df.sort_values(by = ["date_of_timestep"])
            # Sum rows of the same timestep
            merged_df = pd.DataFrame(merged_df.groupby("date_of_timestep").sum())
            merged_df.insert(0,('date_of_timestep'), merged_df.index)
            merged_df["date_of_timestep"] = merged_df.index

            # Reconstruct ["date_of_timestep"] column
            time_start = (pd.to_datetime(merged_df["date_of_timestep"][0])).to_pydatetime()
            time_delta_ls = []
            for time_ind in range(1, len(merged_df["date_of_timestep"])):
                time_delta_ls.append(merged_df["date_of_timestep"][time_ind] - time_start)

            list_dates_fin = []
            list_dates_fin.append(time_start)
            for time_ind in time_delta_ls:
                list_dates_fin.append((time_start) + time_ind)
            merged_df["date_of_timestep"] = (list_dates_fin)

            # Reconstruct ["time-[]"] column
            new_time  = time_conv_factor * (range(0, len(merged_df["date_of_timestep"])))
            time_col = [col for col in merged_df.columns if "time-[" in col]
            merged_df.loc[:, time_col] = new_time
            merged_df.reset_index(drop = True, inplace = True)

            # Correct time/mass convertion factors
            merged_df.loc[0, ('convertion_factors-[time_mass]')] = time_conv_factor
            merged_df.loc[1, ('convertion_factors-[time_mass]')] = mass_conv_factor
            # Recalculate percentages
            merged_df_fin = self._correct_percentages_ts(merged_df)

        elif ((check_time_step is False) and (start_date is not None) and\
            (end_date is not None) and (freq_time is not None)):

            # Set mass_conv_factor to NaN if df have different mass units
            if all (element == check_mass_conv_factor[0] for element in check_mass_conv_factor):
                mass_conv_factor = check_mass_conv_factor[0]
            else:
                mass_conv_factor = np.nan

            # final row for each timestep that will be concatenated
            ts_sum_ls = []
            time_date_serie = pd.date_range(start=start_date, end = end_date, freq=freq_time)

            for df_index in range(0, len(mass_fin_df_ls)):
                df_mass = mass_fin_df_ls[df_index]

                # Check format of ['date_of_timestep']
                date_of_timestep_ls = []
                for element in df_mass['date_of_timestep']:
                    date_of_timestep_ls.append(self._change_datetime_format(datetime_str = element,
                                                new_format = "%Y-%m-%d %H:%M:%S"))
                df_mass['date_of_timestep'] = date_of_timestep_ls

                # Remove mass degraded or removed before start_date
                df_mass_date_column = pd.to_datetime(df_mass['date_of_timestep'], format='%Y-%m-%d %H:%M:%S')
                # 'date_of_timestep' column must be ordered increasingly
                df_mass_date_column = df_mass_date_column.sort_values(ascending=True)
                if start_date < df_mass_date_column.min():
                    start_date_index = df_mass.index[0]
                else:
                    start_date_index = (df_mass_date_column <= start_date)[::-1].idxmax()

                filtered_df = df_mass[df_mass.index >= start_date_index]
                # Select mass to remove
                first_ts_to_remove = pd.DataFrame(filtered_df.iloc[0]).T
                mass_col_ind = int(np.where(filtered_df.columns.str.contains("dissolved-"))[0])
                mass_unit =  filtered_df.columns[mass_col_ind][11:-1]

                degr_columns_names_ls = ['mass_sed_buried'+ "-["+ mass_unit +"]", 'mass_degr_tot'+ "-["+ mass_unit +"]",
                'mass_degr_wat'+ "-["+ mass_unit +"]", 'mass_degr_sed'+ "-["+ mass_unit +"]", 'mass_vol'+ "-["+ mass_unit +"]",
                'adv_out_ts'+"-["+ mass_unit +"]", 'adv_out_cumul'+"-["+ mass_unit +"]", 'mass_removed'+ "-["+ mass_unit +"]",
                'mass_vol_adv'+ "-["+ mass_unit +"]", 'mass_degr_wat_adv'+ "-["+ mass_unit +"]",'mass_degr_sed_adv'+ "-["+ mass_unit +"]"]

                for degr_columns_name in degr_columns_names_ls:
                    filtered_df[degr_columns_name] = np.array(filtered_df[degr_columns_name]) - np.array(first_ts_to_remove[degr_columns_name])

                mass_emitted_delta = (filtered_df["mass_emitted"+ "-["+ mass_unit +"]"].iloc[0] -
                                      filtered_df["mass_current" + "-["+ mass_unit +"]"].iloc[0])
                filtered_df["mass_emitted"+ "-["+ mass_unit +"]"] = np.array(filtered_df["mass_emitted"+ "-["+ mass_unit +"]"]) - mass_emitted_delta

                time_col_ind = int(np.where(filtered_df.columns.str.contains("time-"))[0])
                time_unit = filtered_df.columns[time_col_ind][6:-1]
                time_delta = (filtered_df["time"+ "-["+ time_unit +"]"].iloc[0])
                filtered_df["time"+ "-["+ time_unit +"]"] = np.array(filtered_df["time"+ "-["+ time_unit +"]"]) - time_delta

                if mass_unit_out != mass_unit:
                    print(f"converted mass from {mass_unit} to {mass_unit_out}")
                    if mass_unit_out == "ug":
                        if mass_unit=='kg':
                            mass_conversion_factor= 1e-9
                        if mass_unit=='g':
                            mass_conversion_factor= 1e-6
                        if mass_unit=='mg':
                            mass_conversion_factor= 1e-3
                        if mass_unit=='ug':
                            mass_conversion_factor= 1
                    elif mass_unit_out == "mg":
                        if mass_unit=='kg':
                            mass_conversion_factor= 1e-6
                        if mass_unit=='g':
                            mass_conversion_factor= 1e3
                        if mass_unit=='mg':
                            mass_conversion_factor= 1
                        if mass_unit=='ug':
                            mass_conversion_factor= 1e-3
                    elif mass_unit_out == "g":
                        if mass_unit=='kg':
                            mass_conversion_factor= 1e3
                        if mass_unit=='g':
                            mass_conversion_factor= 1
                        if mass_unit=='mg':
                            mass_conversion_factor=1e-3
                        if mass_unit=='ug':
                            mass_conversion_factor= 1e-6
                    elif mass_unit_out == "kg":
                        if mass_unit=='kg':
                            mass_conversion_factor= 1
                        if mass_unit=='g':
                            mass_conversion_factor= 1e-3
                        if mass_unit=='mg':
                            mass_conversion_factor=1e-6
                        if mass_unit=='ug':
                            mass_conversion_factor= 1e-9
                    else:
                        raise ValueError("wrong mass_unit_out specified")

                    # Update column names with mass_unit_out
                    new_column_names = list(filtered_df.columns)
                    for i in range(len(new_column_names)):
                       new_column_names[i] = new_column_names[i].replace(("-["+ mass_unit +"]"), "-["+ mass_unit_out +"]")
                    filtered_df.columns =  new_column_names

                    for col_name in list(filtered_df.columns):
                        if col_name.endswith ("-["+ mass_unit_out +"]"):
                            # Multiply mass columns by mass_conversion_factor
                            filtered_df[col_name] = np.array(filtered_df[col_name]) * mass_conversion_factor
                        else:
                            pass
                else:
                    pass

                # Update df in mass_fin_df_ls
                # print(df_index)
                mass_fin_df_ls[df_index] = filtered_df

            for time_step in time_date_serie:
                # rows for each timestep
                mass_row_ls = []
                for df_mass in mass_fin_df_ls:
                    # df_mass = mass_fin_df_ls[2]
                    date_row = self._find_date_row(data_frame=df_mass,
                                                specified_date = pd.to_datetime(time_step))
                    mass_row_ls.append(date_row)
                # Concatenate the row of each df and sum
                concat_df = pd.concat(mass_row_ls)
                concat_df['date_of_timestep'] = 0
                concat_df['convertion_factors-[time_mass]'] = np.nan
                concat_df_sum = concat_df.sum(axis=0)
                concat_df_sum = pd.DataFrame(np.array(concat_df_sum)).T
                concat_df_sum.columns = concat_df.columns
                concat_df_sum.loc[0, 'date_of_timestep'] = time_step

                ts_sum_ls.append(concat_df_sum)

            # Concatenate all timesteps
            mass_df_fin = pd.concat(ts_sum_ls)
            # Correct time-[] column
            time_col_ind = int(np.where(mass_df_fin.columns.str.contains("time-"))[0])
            time_unit = mass_df_fin.columns[time_col_ind][6:-1]

            if time_unit=='seconds':
                time_conversion_factor_ls = [(60*60*24), (1)]
                time_conv_factor = pd.Timedelta(freq_time).seconds
            if time_unit=='minutes':
                time_conversion_factor_ls = [(60*24), (60)]
                time_conv_factor = pd.Timedelta(freq_time).seconds / (60)
            if time_unit=='hours':
                time_conversion_factor_ls = [(24), (60*60)]
                time_conv_factor = pd.Timedelta(freq_time).seconds / (60*60)
            if time_unit=='days':
                time_conversion_factor_ls = [(1), (60*60*24)]
                time_conv_factor = pd.Timedelta(freq_time).seconds / (60*60*24)

            time_series = mass_df_fin['date_of_timestep']
            time_series_diff = np.array(time_series) - np.array(time_series.iloc[0])

            time_unit_col_ls = []
            for time_d in time_series_diff:
                n_days = time_d.days*time_conversion_factor_ls[0]
                n_seconds = time_d.seconds/time_conversion_factor_ls[1]
                time_unit_col_ls.append(n_days + n_seconds)

            time_unit_col = np.array(time_unit_col_ls)

            mass_df_fin.iloc[:, time_col_ind] = time_unit_col
            # Recalculate percentages
            merged_df_fin = self._correct_percentages_ts(mass_df_fin)
            merged_df_fin.loc[0, ('convertion_factors-[time_mass]')] = time_conv_factor
            merged_df_fin.loc[1, ('convertion_factors-[time_mass]')] = mass_conv_factor
        else:
            raise ValueError("start_date, end_date, and freq_time must be specified")

        merged_df_fin.to_csv(ts_file_path + csv_file_name_fin)
        print(f"saved sum file to {ts_file_path + csv_file_name_fin}")


    @staticmethod
    def _check_dims_values(dims_values):
        '''
        Check if each dimention within DataArrays_ls has the same values for all DataArrays in the list

        dims_values:        list of dict, [{dimention name:dimention values}, ...]
        '''
        # Get the intersection of keys from all dictionaries
        common_keys = set.intersection(*(set(d.keys()) for d in dims_values))
        if len(common_keys) == 0:
            raise ValueError('No common dimentions are present in DataArray_ls')
        else:
            pass

        for key in common_keys:
            # Get the value associated with the key in the first dictionary
            value = dims_values[0][key]
            # Check if all dictionaries have the same value for this key
            if not all(np.array_equal(d[key], value) for d in dims_values):
                raise ValueError(f' Dimention "{key}" has different values across DataArray_ls')
            else:
                pass


    @staticmethod
    def _select_DataArray_ts(DataArray, time_step, time_name):
        '''
        Select the slice along "time_name" dimentions corresponding to time_step (or the one immediatly before)
        If time_step is outside DataArray[time_name] returns None

        DataArray:        xarray DataArray
        time_step:        np.timedelta64, frequency of reconstructed time dimention
        time_name:           string, name of time dimention of all DataArray present in DataArray_ls

        '''
        # import xarray as xr

        if time_step >= DataArray[time_name].min() and time_step <= DataArray[time_name].max():
            selected_ts = DataArray.sel(**{time_name: time_step}, method = "pad")
            return selected_ts
        else:
            # ts_ref = DataArray[time_name].min()
            # return xr.zeros_like(DataArray.sel(**{time_name: ts_ref}))
            return None


    def sum_DataArray_list(self,
                           DataArray_ls,
                           start_date = None,
                           end_date = None,
                           freq_time = None,
                           time_name = "time",
                           sim_description = None
                           ):
        '''
        Sum a list of xarray DataArrays, with the same or different time step
        If start_date, end_date, or freq_time are specified time dimention is reconstructed

        DataArray_ls:        list of xarray DataArray
        start_date:          np.datetime64, start of reconstructed time dimention
        end_date:            np.datetime64, start of reconstructed time dimention
        time_step:           np.timedelta64, frequency of reconstructed time dimention
        time_name:           string, name of time dimention of all DataArray present in DataArray_ls
        sim_description:     string, descrition of simulation to be included in netcdf attributes
        '''
        import xarray as xr
        from datetime import datetime

        if len(DataArray_ls) < 2:
            if len(DataArray_ls) == 1:
                print("len(DataArray_ls) is 1, returning DataArray_ls[0]")
                return DataArray_ls[0]
            else:
                raise ValueError("Empty DataArray_ls")

        print("Checking input DataArray dimentions")
        ### Check if uncommon dimentions are present
        all_dims = [set(DataArray.dims) for DataArray in DataArray_ls]
        extra_dims = set().union(*all_dims) - set.intersection(*all_dims)
        if extra_dims:
            for dim in extra_dims:
                for index, DataArray in enumerate(DataArray_ls):
                    if dim in DataArray.dims:
                        print(f'Extra dimention "{dim}" in array {index}')

            raise ValueError("Uncommon dimentions are present in DataArray_ls")

        all_dims = set.union(*all_dims)

        ### Remove time dimention from check if all dimentions are equal
        if not isinstance(time_name, set):
            time_name = set(time_name.split())
        all_dims = all_dims - time_name
        if "time" in all_dims:
            raise ValueError(f'time dimention has another name than "{time_name}" in at least one DataArray')

        ### Check if common dimentions (except time) have the same values
        dims_values = []
        for DataArray in DataArray_ls:
            # Initialize dict to store dimension values for this DataArray
            DataArray_dims_values = {}
            # Iterate through each dimension in all_dims
            for dim in list(all_dims):
                # Get the dimension values if the dimension exists in the DataArray
                if dim in DataArray.dims:
                    DataArray_dims_values[dim] = DataArray[dim].values
                else:
                    raise ValueError("Uncommon dimentions are present in DataArray_ls")
            # Append the dimension values for this DataArray to the list
            dims_values.append(DataArray_dims_values)

        self._check_dims_values(dims_values)
        ### Find common attributes to be added in Final_sum
        common_attrs = DataArray_ls[0].attrs.copy()
        for da in DataArray_ls[1:]:
            common_attrs = {key: value for key, value in common_attrs.items() if da.attrs.get(key) == value}

        ### Convert time_name to string to allow indexing
        if not isinstance(time_name, str):
            if isinstance(time_name, set):
                time_name = time_name.pop()

        ### Check if time dimentions have the same values
        time_dim_values = []
        for DataArray in DataArray_ls:
            time_dim_values.append(DataArray[time_name].values)

        time_check = time_dim_values[0]
        if (all(np.array_equal(time_dim_values[index], time_check) for index in range(1, len(time_dim_values)))\
            and start_date is None and end_date is None and freq_time is None):

            print("Time dimentions are all equal in DataArray_ls, set up of time_date_serie was skipped")
            print("Running sum of DataArray_ls")
            Final_sum = DataArray_ls[0].fillna(0)
            mask = ~DataArray_ls[0].isnull()

            for da in DataArray_ls[1:]:
                da_filled = da.fillna(0)
                Final_sum += da_filled
            # Preserve landmask at different depth
            Final_sum = Final_sum.where(mask)
        else:
            print("Time dimentions are not equal in DataArray_ls, set up time_date_serie")
            ### Set up time_date_serie array from input or from DataArray_ls
            if start_date is None:
                start_date = np.array([DataArray[time_name].min().to_numpy() for DataArray in DataArray_ls]).min()
                print("start_date set-up from DataArray_ls")

            if end_date is None:
                end_date = np.array([DataArray[time_name].max().to_numpy() for DataArray in DataArray_ls]).max()
                print("end_date set-up from DataArray_ls")

            if freq_time is None:
                freq_time = []
                for DataArray in DataArray_ls:
                    if DataArray[time_name].size > 1:
                        freq_time.append((DataArray[time_name][1] - DataArray[time_name][0]).to_numpy())
                freq_time = np.array(freq_time).min()
                print("freq_time set-up from DataArray_ls")

            time_date_serie = np.arange(start_date, (end_date + freq_time), freq_time)

            if start_date is not None:
                print(f"start_date: {start_date}")
            if end_date is not None:
                print(f"end_date: {end_date}")
            if freq_time is not None:
                if int(np.array(freq_time)) >= 3.6e+12: # freq_time in hours
                    print(f"freq_time: {int(np.array(freq_time)) / 3.6e+12} hours")
                else: # freq_time in minutes
                    print(f"freq_time: {int(np.array(freq_time)) / 6e+10} min")

            print("Running sum of time_steps")
            Final_ts_sum_ls = []
            list_index_print = self._print_progress_list(len(time_date_serie))
            for time_step in time_date_serie:
                index_print = np.where(time_date_serie == time_step)[0]
                if index_print == 0:
                    time_start_0 = datetime.now()
                if index_print == 1:
                    time_start_1 = datetime.now()
                    estimated_time = (time_start_1 - time_start_0)*(len(time_date_serie))
                    print(f"Estimated time (h:min:s): {estimated_time}")
                if index_print == (len(time_date_serie)-1):
                    time_end = datetime.now()
                # print(index_print)
                if index_print in list_index_print:
                    print(".", end="")

                sum_tstep_ls = []
                for DataArray in DataArray_ls:
                    selected_ts = self._select_DataArray_ts(DataArray = DataArray,
                                        time_step = time_step,
                                        time_name = time_name)
                    if selected_ts is not None:
                        sum_tstep_ls.append(selected_ts)

                if len(sum_tstep_ls) == 0:
                    pass
                else:
                    if len(sum_tstep_ls) > 1:
                        sum_tstep = sum_tstep_ls[0].fillna(0)
                        mask = ~sum_tstep_ls[0].isnull()

                        for da in sum_tstep_ls[1:]:
                            da_filled = da.fillna(0)
                            sum_tstep += da_filled
                        # Preserve landmask at different depth
                        sum_tstep = sum_tstep.where(mask)
                    elif len(sum_tstep_ls) == 1:
                        sum_tstep = sum_tstep_ls[0]

                    # sum_tstep.__setitem__(time_name, time_step)
                    sum_tstep = sum_tstep.expand_dims(dim={time_name: [time_step]})
                    Final_ts_sum_ls.append(sum_tstep)
                    del sum_tstep
            sum_time = (time_end - time_start_0)
            print(f"Sum_time (h:min:s): {sum_time}")
            print("Concatenating Final_ts_sum_ls")
            Concat_time_start = datetime.now()
            Final_sum = xr.concat(Final_ts_sum_ls, dim = time_name)
            Concat_time_end = datetime.now()
            print(f"Concat_time (h:min:s): {Concat_time_end - Concat_time_start}")

        Final_sum.attrs.update(common_attrs)
        if not hasattr(Final_sum, 'sim_description') and sim_description is not None:
            Final_sum.attrs['sim_description'] = str(sim_description)

        return Final_sum


    def vertical_depth_mean(self,
                            Dataset,
                            Topograpy_DA = None,
                            time_name = "time",
                            variable_name = None,
                            topograpy_name = None,
                            save_file = True,
                            file_output_path = None,
                            file_output_name = None
                            ):
        '''
        Calculate the weighted average over "depth" for a concentration dataarray using the bathimerty to calculate average weights.
        Use with outputs of "calculate_water_sediment_conc" and " write_netcdf_chemical_density_map" functions
        Depth must contain 0, and its value indicate the upper limit of the vertical level

        Dataset:           xarray DataSet, containing concentration (and topography) dataarray
            * latitude      (latitude) float32
            * longitude     (longitude) float32
            * time          (time) datetime64[ns]
            * depth         (depth) float32
            * other dims
        Topograpy_DA :     xarray DataArray, with topograpy corresponding to Dataset
            * latitude      (latitude) float32
            * longitude     (longitude) float32
        time_name:         string, name of time dimention of Dataset
        variable_name:     string, name of variable in DataSet to be averaged
        topograpy_name:    string, name of topograpy variable in Dataset
        save_file:         boolean, select if averege file is saved
        file_output_path:  string, path of the file to be saved. Must end with /
        file_output_name:  string, name of the average DataArray output file (.nc)
        '''

        import xarray as xr

        if "depth" not in Dataset.dims:
            raise ValueError("depth not in Dataset.dims")

        if save_file is True:
            if not ((file_output_path is not None) & (file_output_name is not None)):
                raise ValueError("file_output_path or file_output_name not specified")

        # Specify bathimetry if not included in Dataset
        if topograpy_name not in Dataset.data_vars:
            if (Topograpy_DA is not None) and isinstance(Topograpy_DA, xr.DataArray):
                Bathymetry_DA = Topograpy_DA
            else:
                raise ValueError("topograpy array not in Dataset and not specified")
        else:
            Bathymetry_DA = Dataset[topograpy_name]

        if (Bathymetry_DA >= 0).any():
            print("Changed <= 0 to np.nan in bathimetry")
            Bathymetry_DA = xr.where(Bathymetry_DA <= 0,
                                     np.nan,
                                     Bathymetry_DA)

        Conc_DA = Dataset[variable_name]
        Conc_DA = self._rename_dimentions(Conc_DA)
        Bathymetry_DA = self._rename_dimentions(Bathymetry_DA)

        # Check if ["latitude", "longitude"] have the same values
        dims_values = []
        for DataArray in [Conc_DA, Bathymetry_DA]:
            # Initialize dict to store dimension values for this DataArray
            DataArray_dims_values = {}
            # Iterate through ["latitude", "longitude"]
            for dim in ["latitude", "longitude"]:
                # Get the dimension values if the dimension exists in the DataArray
                if dim in DataArray.dims:
                    DataArray_dims_values[dim] = DataArray[dim].values
                else:
                    raise ValueError("Uncommon dimentions are present in DataArray_ls")
            # Append the dimension values for this DataArray to the list
            dims_values.append(DataArray_dims_values)

        self._check_dims_values(dims_values)

        # Create array to store weights for average
        if time_name in Conc_DA.dims:
            ts_ref = Conc_DA[time_name].min()

        Bathimetry_mask = ((Bathymetry_DA == 0) | np.isnan(Bathymetry_DA))
        Landmask = (Conc_DA.sel(**{"depth": 0})).isnull()
        # Prepare weights for avarage
        depth_levels = np.array(Conc_DA.depth)
        depth_levels = depth_levels[np.argsort(-depth_levels)]
        weights_array_ls = []

        for depth_index in range(0, len(depth_levels)):
            if time_name in Conc_DA.dims:
                weights_array = xr.zeros_like(Conc_DA.sel(**{time_name: ts_ref, "depth": depth_levels[depth_index]}))
            else:
                weights_array = xr.zeros_like(Conc_DA.sel(**{"depth": depth_levels[depth_index]}))

            if depth_levels[depth_index] == 0:
                print(f"depth: {depth_levels[depth_index]}")
                depth_range = (abs(depth_levels[depth_index + 1]))
                weights_array = xr.where(Bathymetry_DA <= depth_range,
                                1, # if bathimetry is lower than the surface layer, consider only surface layer in average
                                depth_range/Bathymetry_DA)
                weights_array = xr.where(Bathimetry_mask,
                                0, # if bathimetry is 0 or np.nan change weight to 0
                                weights_array)
                # Change landmask gridcells to weight = 0 to avoid operations with NaN during average
                weights_array = weights_array.fillna(0)
                weights_array['depth'] =  float(depth_levels[depth_index])
                weights_array_ls.append(weights_array)

            else:
                if depth_index < (len(depth_levels) - 1):
                    print(f"depth: {depth_levels[depth_index]}")
                    depth_range = (abs(depth_levels[depth_index + 1]) - abs(depth_levels[depth_index]))
                    # if bathimetry is within this layer
                    Mask_1 = (Bathymetry_DA <= abs(depth_levels[depth_index + 1])) & (Bathymetry_DA > abs(depth_levels[depth_index]))
                    #if bathimetry is higher than this level
                    Mask_2 = (Bathymetry_DA > abs(depth_levels[depth_index + 1]))

                    weights_array = xr.where(Mask_1,
                                            ((Bathymetry_DA - abs(depth_levels[depth_index]))/Bathymetry_DA),
                                            # if bathimetry is within this layer, consider partial contribution of vertical layer to bathimetry
                                            xr.where(Mask_2,
                                            #if bathimetry is higher than this level, consider contribution of whole vertical layer to bathimetry
                                                    (depth_range/Bathymetry_DA),
                                                     0) # if bathimetry if lower than this vertical level, weight is 0
                                            )
                    weights_array = xr.where(Bathimetry_mask,
                                    0, # if bathimetry is 0 or np.nan change weight to 0
                                    weights_array)

                    weights_array['depth'] =  float(depth_levels[depth_index])
                    weights_array_ls.append(weights_array)

                elif depth_index == (len(depth_levels) - 1):
                    print(f"depth: {depth_levels[depth_index]}")
                    Mask_3 = (Bathymetry_DA > abs(depth_levels[depth_index]))
                    weights_array = xr.where(Mask_3,
                                            ((Bathymetry_DA - abs(depth_levels[depth_index]))/Bathymetry_DA),
                                            0)

                    weights_array = xr.where(Bathimetry_mask,
                                    0, # if bathimetry is 0 or np.nan change weight to 0
                                    weights_array)

                    weights_array['depth'] =  float(depth_levels[depth_index])
                    weights_array_ls.append(weights_array)

        # Concatenate weights_array slices and delete list of slices
        weights_array_fin = xr.concat(weights_array_ls, dim = "depth")
        del weights_array_ls
        weights_array_check = weights_array_fin.sum(dim = "depth")
        # Account for 0.999 periodic as sum of weights
        weights_array_check = (weights_array_check  != 0) & (np.abs(weights_array_check - 1) > 1e-10)

        if weights_array_check.sum() > 0:
            raise ValueError("weights_array sum higher >1 or <0")

        if time_name in Conc_DA.dims:
            time_date_serie = np.array(Conc_DA[time_name])

            avg_tstep_ls = []
            for time_step in time_date_serie:
                time_step_DA = Conc_DA.sel(**{time_name: time_step})
                ts_weighted_avg = time_step_DA * weights_array_fin
                # weight is already normalized to 1
                ts_weighted_avg = ts_weighted_avg.sum(dim = "depth", skipna = True)
                ts_weighted_avg.__setitem__(time_name, time_step)
                avg_tstep_ls.append(ts_weighted_avg)

            weighted_avg = xr.concat(avg_tstep_ls, dim = time_name)
        else:
            weighted_avg = Conc_DA * weights_array_fin
            weighted_avg = weighted_avg.sum(dim = "depth", skipna = True)

        # Re-apply landamsk of original data and re-name variable
        weighted_avg = weighted_avg.where(~Landmask)
        weighted_avg.name = variable_name

        if save_file is True:
                self._save_masked_DataArray(DataArray_masked = weighted_avg,
                                                  file_output_path = file_output_path,
                                                  file_output_name = file_output_name)
        else:
            return(weighted_avg)


    @staticmethod
    def _get_dataset_size(dataset_path):
        '''
        Load an xarray dataset and return its size in bytes as integer.

        dataset_path:      string, path to the xarray dataset file (e.g., NetCDF format)
        '''
        import xarray as xr

        # Load the dataset in xarray
        ds = xr.open_dataset(dataset_path)
        size_in_bytes = ds.nbytes  # Get the size in bytes
        ds.close()  # Close the dataset to free up memory
        return size_in_bytes

    def divide_datasets_by_size(self, file_paths, max_size=16 * 1024 ** 3):
        '''
        Divide datasets into sub-lists, each not exceeding a specified max size.

        file_paths:       list, paths to xarray dataset files. Must end with "/"
        max_size:         int, maximum size for each sub-list in bytes (default is 16 GB)

        '''
        file_paths = sorted(file_paths, key = self._get_dataset_size)

        sub_lists = []     # List to store all sub-lists
        current_sub_list = []  # Current sub-list of dataset paths
        current_size = 0    # Track current sub-list size

        for file_path in file_paths:
            # Get the size of the dataset
            file_size = self._get_dataset_size(file_path)

            # Check if adding this file exceeds the max size
            if current_size + file_size > max_size:
                # Add the current sub-list to the list of sub-lists
                sub_lists.append(current_sub_list)
                # Start a new sub-list and reset the current size
                current_sub_list = []
                current_size = 0

            # Add the file to the current sub-list
            current_sub_list.append(file_path)
            current_size += file_size

        # Add the last sub-list if it's not empty
        if current_sub_list:
            sub_lists.append(current_sub_list)

        return sub_lists

    @staticmethod
    def _is_compressed_at_level_6(nc_file):
        '''
        Check if simulation files to be concatenated are already compressed.
        If true, files are only stored in .zip archive
        '''
        import h5py
        compression_status = []
        with h5py.File(nc_file, 'r') as f:
            for var_name in f.keys():
                if var_name in ['time', 'trajectory']:
                    continue  # Skip 'time' and 'trajectory'

                dataset = f[var_name]
                compression = dataset.compression
                compression_opts = dataset.compression_opts

                if compression != 'gzip' or compression_opts != 6:
                    compression_status.append(False)
                else:
                    compression_status.append(True)
        if all(compression_status):
            return True
        else:
            return False


    def concat_simulation(self,
                          sim_file_list,
                          simoutputpath,
                          sim_name = "sim",
                          max_size_GB = 16,
                          zip_files = True):
        '''
        Concatenate simulation slices into files not exceeding max_size_GB and compress results into a .zip file.
        A summary file of which slices were included in each concatenated file is saved

        sim_file_list:      list, strings with flinames of simulations files or .zip archives
                                  files already present in simoutputpath are not extracted from
                                 .zip archives
        sim_name:           string, name of simulation
        simoutputpath:      string, folder containing files to be concatenated.
        max_size_GB:        int, max size of concatenated files in GB (Default is 16)
        zip_files:          boolean, select if concatenated files are zipped and the originals deleted
        '''
        import xarray as xr
        import os
        import zipfile
        import warnings

        # Remove files that are not ".nc" or ".zip"
        sim_file_list = [file for file in sim_file_list if file.endswith((".zip", ".nc"))]
        if len(sim_file_list) == 0:
            raise ValueError("No files to be concatenated")
        if not simoutputpath.endswith("/"):
            simoutputpath = simoutputpath + "/"
        if sim_name is None:
            sim_name = "sim"

        # Check if any zip archive of simulation to concatenate is in sim_file_list
        zip_ls = []
        start=datetime.now()
        if any([".zip" in file for file in sim_file_list]):
            for file in sim_file_list:
                if file.endswith(".zip"):
                    zip_ls.append(file)
            # Remove each zip archive from sim_file_list and extract files to concatenate
            sim_file_list = [file for file in sim_file_list if ".zip" not in file]

            for index_zip, zipfilename in enumerate(zip_ls):
                with zipfile.ZipFile((simoutputpath + zipfilename), 'r') as zip_ref:
                    # Get a list of all files in the archive and add it to sim_file_list
                    files_in_archive = zip_ref.namelist()

                print(f"Extracting zip_file {index_zip + 1} out of {len(zip_ls)}")
                # Extract each file to concatenate
                for index_nc, nc_file in enumerate(files_in_archive):
                    sim_file_list.append(nc_file)
                    # Control if nc_file was already present in simoutputpath
                    if not os.path.exists(simoutputpath + nc_file):
                        print(f"Extracting nc_file {index_nc + 1} out of {len(files_in_archive)}")
                        zip_file_path = (simoutputpath + zipfilename)
                        with zipfile.ZipFile(zip_file_path, 'r') as zip_ref:
                                zip_ref.extract(nc_file, simoutputpath)
            end_zip = datetime.now()
            print(f"Extracting time : {end_zip-start}")

            # Flatten sim_file_list in a single list
            sim_file_list = [item for sublist in sim_file_list for item in (sublist if isinstance(sublist, list) else [sublist])]

        file_paths = [simoutputpath + file_name for file_name in sim_file_list]
        # Group .nc files into sublists for concatenation
        concat_parts = []
        concat_parts = self.divide_datasets_by_size(file_paths = file_paths,
                                                   max_size=max_size_GB * 1024 ** 3)

        concat_parts = [sublist for sublist in concat_parts if sublist != []]
        # Separate files to concatenate from files exceeding max size if concatenated
        concat_parts_ls = []
        files_not_concat = []
        for sublist in concat_parts:
            if len(sublist) == 1:
                files_not_concat.append(sublist)
            else:
                concat_parts_ls.append(sublist)
        # Flatten sim_file_list in a single list
        files_not_concat = [item for sublist in files_not_concat for item in (sublist if isinstance(sublist, list) else [sublist])]

        # Write concat_parts_ls to a txt file
        with open(simoutputpath + sim_name+ "_concat_parts_ls.txt", 'w') as file:
            for i, sublist in enumerate(concat_parts_ls):
                # Write name of concatenated file as a header
                file.write(sim_name + f"_concatenated_{i}.nc:\n")
                for item in sublist:
                    item_size = "{:.2f}".format((self._get_dataset_size(item)/1024**3))
                    file_name_size_um = "GB"
                    if float(item_size) < 0.01:
                        item_size = str(float(item_size)*1000)
                        file_name_size_um = "MB"
                    item = item.replace(simoutputpath, "")
                    file.write(f"{item}, {item_size} {file_name_size_um}\n")
                file.write("\n")
            file.write("Files not concatenated:\n")
            for file_name in files_not_concat:
                file_name_size = "{:.2f}".format((self._get_dataset_size(file_name)/1024**3))
                file_name_size_um = "GB"
                if float(file_name_size) < 0.01:
                    file_name_size = str(float(file_name_size)*1000)
                    file_name_size_um = "MB"
                file_name = file_name.replace(simoutputpath, "")
                file.write(f"{file_name}, {file_name_size} {file_name_size_um}\n")
        # Load and concatenate slices
        if zip_files is True:
            if os.path.exists(file_paths[0]):
                compress_type = zipfile.ZIP_STORED if self._is_compressed_at_level_6(file_paths[0]) else zipfile.ZIP_DEFLATED

        concatenated_files = []

        for index_concat, concat_ls in enumerate(concat_parts_ls):
            concat_output_name = (sim_name + f"_concatenated_{index_concat}.nc")
            ds=[]
            print(f"Loading concat_ls {index_concat +1} out of {len(concat_parts_ls)}")
            for nc_file in concat_ls:
                if os.path.exists(nc_file):
                    dsi=xr.open_dataset(nc_file)
                    if len(dsi.time)>0:
                        ds.append(dsi)

            if len(ds) > 1:
                print("Concatenate slices")
                dsconc=xr.concat(ds,dim="trajectory")
                dsconc.attrs['steps_exported'] = max([ds[i].attrs['steps_exported'] if 'steps_exported' in ds[i].attrs
                             else ds[i].attrs.get('steps_output', 0)
                             for i in range(len(ds))])
                print("Save concatenated file")
                dsconc.to_netcdf(simoutputpath+concat_output_name)
                concatenated_files.append((simoutputpath+concat_output_name))
                print("Remove concatenated slices")
                for nc_file in concat_ls:
                    try:
                        os.remove(nc_file)
                    except FileNotFoundError:
                        warnings.warn(f"File not found (nothing to delete): {nc_file}")
                    except IsADirectoryError:
                        warnings.warn(f"Expected a file but found a directory: {nc_file}")
                    except PermissionError as e:
                        warnings.warn(f"Permission denied deleting {nc_file}: {e}")
                    except Exception as e:
                        warnings.warn(f"Could not remove {nc_file}: {e}")
            end=datetime.now()
            print(f"Concatenating time : {end-start}")

        if len(files_not_concat) > 0:
            for nc_file in files_not_concat:
                concatenated_files.append(nc_file)
        if zip_files is True:
            print("Zip concatenated files")


            zip_path = os.path.join(simoutputpath, sim_name + "_concatenated_files.zip")

            with zipfile.ZipFile(zip_path, mode='w', compression=compress_type) as myzip:
                for index_zip, f in enumerate(concatenated_files):
                    print(f"Zipping file {index_zip + 1} out of {len(concatenated_files)}")
                    arcname_f = f.replace(simoutputpath, "")
                    myzip.write(f, arcname=arcname_f)

            for file in os.listdir(simoutputpath):
                if file.endswith(".nc"):
                    os.remove(simoutputpath+"/" + file)

        end_zip=datetime.now()
        print(f"Zip files time :{end_zip-end}")<|MERGE_RESOLUTION|>--- conflicted
+++ resolved
@@ -398,16 +398,9 @@
                          'C2-Phenanthrene','Benzo-b-fluoranthene','Chrysene',
                          'C3-Dibenzothiophene','C3-Phenanthrene',
                          'Benzo-k-fluoranthene','Benzo-ghi-perylene','Indeno-123cd-pyrene',
-<<<<<<< HEAD
-                         'Copper','Cadmium','Chromium','Lead','Vanadium','Zinc','Nickel','Nitrogen', 'Alkalinity',
-                         'Azoxystrobin','Diflufenican','Metconazole','Penconazole','Tebuconazole', 'Metaflumizone',
-                         'Tetraconazole','Methiocarb','test', 'Sulfamethoxazole','Trimethoprim','Clindamycin',
-                         'Ofloxacin','Metformin','Venlafaxine',None],
-=======
                          'Copper','Cadmium','Chromium','Lead','Vanadium','Zinc','Nickel','Tralopyril','Econea',
                          'Nitrogen', 'Alkalinity','Azoxystrobin','Diflufenican','Metconazole','Penconazole','Tebuconazole', 'Metaflumizone',
                          'Tetraconazole', 'Methiocarb','test', None],
->>>>>>> 81eb9eb1
                 'default': None,
                 'level': CONFIG_LEVEL_ESSENTIAL, 'description': 'Name of modelled chemical'},
             # Single process degradation
