<<<<<<< HEAD
version: 2.1

orbs:
  # https://circleci.com/orbs/registry/orb/circleci/docker-publish
  docker-publish: circleci/docker-publish@0.1.3

workflows:

  # This workflow will be run on all branches but master (to test)
  build_without_publishing_job:
    jobs:

      # This first job is for opendrift, Python 3 without OIL
      - docker-publish/publish:
          image: opendrift/opendrift
          dockerfile: docker/Dockerfile
          deploy: false
          tag: latest
          filters:
            branches:
              ignore: 
                - master
          after_build:
            - run:
                name: Preview Containers that will be Deployed
                command: |
                   # Here we preview the Docker Tag
                   for string in $(cat opendrift/version.py | grep __version__); do
                          DOCKER_TAG="${string//\"}"
                   done
                   echo "Version for Docker tag is ${DOCKER_TAG}"
                   echo "This build will deploy the following containers:"
                   echo "opendrift/opendrift:latest"
                   echo "opendrift/opendrift:py3"
                   echo "opendrift/opendrift:v${DOCKER_TAG}"
                   echo "opendrift/opendrift:py3-v${DOCKER_TAG}"

      # opendrift with Python 2 without OIL
      - docker-publish/publish:
          image: opendrift/opendrift
          dockerfile: docker/Dockerfile.py2
          deploy: false
          tag: py2
          filters:
            branches:
              ignore: 
                - master
          after_build:
            - run:
                name: Preview Containers that will be Deployed
                command: |
                   # Here we preview the Docker Tag
                   for string in $(cat opendrift/version.py | grep __version__); do
                          DOCKER_TAG="${string//\"}"
                   done
                   echo "Version for Docker tag is ${DOCKER_TAG}"
                   echo "This build will deploy the following containers:"
                   echo "opendrift/opendrift:py2"
                   echo "opendrift/opendrift:py2-v${DOCKER_TAG}"

      # opendrift with Python 2 with OIL (latest, since there is no Python 3)
      - docker-publish/publish:
          image: opendrift/opendrift-oil
          dockerfile: docker/Dockerfile.oil.py2
          deploy: false
          tag: latest
          filters:
            branches:
              ignore: 
                - master
          after_build:
            - run:
                name: Preview Containers that will be Deployed
                command: |
                   # Here we preview the Docker Tag
                   for string in $(cat opendrift/version.py | grep __version__); do
                          DOCKER_TAG="${string//\"}"
                   done
                   echo "Version for Docker tag is ${DOCKER_TAG}"
                   echo "This build will deploy the following containers:"
                   echo "opendrift/opendrift-oil:latest"
                   echo "opendrift/opendrift-oil:py2"
                   echo "opendrift/opendrift-oil:v${DOCKER_TAG}"
                   echo "opendrift/opendrift-oil:py2-v${DOCKER_TAG}"


  # This workflow will deploy images on merge to master only
  docker_with_lifecycle:
    jobs:

      # Publish opendrift/opendrift, the Python 3 version without oil
      - docker-publish/publish:
          image: opendrift/opendrift
          dockerfile: docker/Dockerfile
          tag: latest
          filters:
            branches:
             only: master
          after_build:
            - run:
                name: Publish Docker Containers with Python Version 3
                command: |
                   # Here we preview the Docker Tag
                   for string in $(cat opendrift/version.py | grep __version__); do
                          DOCKER_TAG="${string//\"}"
                   done
                   echo "Version for Docker tag is ${DOCKER_TAG}"
                   docker tag opendrift/opendrift:latest opendrift/opendrift:v${DOCKER_TAG}
                   docker tag opendrift/opendrift:latest opendrift/opendrift:py3-v${DOCKER_TAG}
                   docker tag opendrift/opendrift:latest opendrift/opendrift:py3

      # Publish opendrift/opendrift:py2, the Python 2 version without oil
      - docker-publish/publish:
          image: opendrift/opendrift
          dockerfile: docker/Dockerfile.py2
          tag: py2
          filters:
            branches:
             only: master
          after_build:
            - run:
                name: Publish Docker Containers with Python Version 2, without OIL
                command: |
                   # Here we preview the Docker Tag
                   for string in $(cat opendrift/version.py | grep __version__); do
                          DOCKER_TAG="${string//\"}"
                   done
                   echo "Version for Docker tag is ${DOCKER_TAG}"
                   docker tag opendrift/opendrift:py2 opendrift/opendrift:py2-v${DOCKER_TAG}


      # Publish opendrift/opendrift-oil:py2, the Python 2 version with oil
      # Since there is no python2 with oil, latest is this version
      - docker-publish/publish:
          image: opendrift/opendrift-oil
          dockerfile: docker/Dockerfile.oil.py2
          tag: latest
          filters:
            branches:
             only: master
          after_build:
            - run:
                name: Publish Docker Containers with Python Version 2, without OIL
                command: |
                   # Here we preview the Docker Tag
                   for string in $(cat opendrift/version.py | grep __version__); do
                          DOCKER_TAG="${string//\"}"
                   done
                   echo "Version for Docker tag is ${DOCKER_TAG}"
                   docker tag opendrift/opendrift-oil:latest opendrift/opendrift-oil:py2
                   docker tag opendrift/opendrift-oil:latest opendrift/opendrift-oil:py2-v${DOCKER_TAG}
                   docker tag opendrift/opendrift-oil:latest opendrift/opendrift-oil:v${DOCKER_TAG}
=======
# Python CircleCI 2.0 configuration file
#
# Check https://circleci.com/docs/2.0/language-python/ for more details
#
version: 2
jobs:
  build:
    docker:
      # specify the version you desire here
      # use `-browsers` prefix for selenium tests, e.g. `3.6.1-browsers`
      - image: circleci/python:3.6.1

      # Specify service dependencies here if necessary
      # CircleCI maintains a library of pre-built images
      # documented at https://circleci.com/docs/2.0/circleci-images/
      # - image: circleci/postgres:9.4

    working_directory: ~/repo

    steps:
      - checkout

      # Download and cache dependencies
      - restore_cache:
          keys:
            - v1-dependencies-{{ checksum "requirements.txt" }}
            # fallback to using the latest cache if no exact match is found
            - v1-dependencies-

      - run:
          name: install dependencies
          command: |
            #python3 -m venv venv
            #. venv/bin/activate
            #pip install -r requirements.txt
            conda env create -f conda_python3.yml
            conda activate opendrift_p3

      - save_cache:
          paths:
            - ./venv
          key: v1-dependencies-{{ checksum "requirements.txt" }}

      # run tests!
      # this example uses Django's built-in test-runner
      # other common Python testing frameworks include pytest and nose
      # https://pytest.org
      # https://nose.readthedocs.io
      - run:
          name: run tests
          command: |
            . venv/bin/activate
            python -m unittest discover tests -p test_*.py
            #python manage.py test

      - store_artifacts:
          path: test-reports
          destination: test-reports
>>>>>>> 3d8acd0f
<|MERGE_RESOLUTION|>--- conflicted
+++ resolved
@@ -1,4 +1,3 @@
-<<<<<<< HEAD
 version: 2.1
 
 orbs:
@@ -150,64 +149,4 @@
                    echo "Version for Docker tag is ${DOCKER_TAG}"
                    docker tag opendrift/opendrift-oil:latest opendrift/opendrift-oil:py2
                    docker tag opendrift/opendrift-oil:latest opendrift/opendrift-oil:py2-v${DOCKER_TAG}
-                   docker tag opendrift/opendrift-oil:latest opendrift/opendrift-oil:v${DOCKER_TAG}
-=======
-# Python CircleCI 2.0 configuration file
-#
-# Check https://circleci.com/docs/2.0/language-python/ for more details
-#
-version: 2
-jobs:
-  build:
-    docker:
-      # specify the version you desire here
-      # use `-browsers` prefix for selenium tests, e.g. `3.6.1-browsers`
-      - image: circleci/python:3.6.1
-
-      # Specify service dependencies here if necessary
-      # CircleCI maintains a library of pre-built images
-      # documented at https://circleci.com/docs/2.0/circleci-images/
-      # - image: circleci/postgres:9.4
-
-    working_directory: ~/repo
-
-    steps:
-      - checkout
-
-      # Download and cache dependencies
-      - restore_cache:
-          keys:
-            - v1-dependencies-{{ checksum "requirements.txt" }}
-            # fallback to using the latest cache if no exact match is found
-            - v1-dependencies-
-
-      - run:
-          name: install dependencies
-          command: |
-            #python3 -m venv venv
-            #. venv/bin/activate
-            #pip install -r requirements.txt
-            conda env create -f conda_python3.yml
-            conda activate opendrift_p3
-
-      - save_cache:
-          paths:
-            - ./venv
-          key: v1-dependencies-{{ checksum "requirements.txt" }}
-
-      # run tests!
-      # this example uses Django's built-in test-runner
-      # other common Python testing frameworks include pytest and nose
-      # https://pytest.org
-      # https://nose.readthedocs.io
-      - run:
-          name: run tests
-          command: |
-            . venv/bin/activate
-            python -m unittest discover tests -p test_*.py
-            #python manage.py test
-
-      - store_artifacts:
-          path: test-reports
-          destination: test-reports
->>>>>>> 3d8acd0f
+                   docker tag opendrift/opendrift-oil:latest opendrift/opendrift-oil:v${DOCKER_TAG}